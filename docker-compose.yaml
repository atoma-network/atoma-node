services:
  atoma-node:
    build:
      context: .
      dockerfile: Dockerfile
      args:
        TRACE_LEVEL: ${TRACE_LEVEL:-info}
    volumes:
      - ./config.toml:/app/config.toml
      - ./logs:/app/logs
      - ${SUI_CONFIG_PATH:-~/.sui/sui_config}:/root/.sui/sui_config
      - ./data:/app/data
    env_file: .env
    ports:
      - "${ATOMA_SERVICE_PORT:-3000}:3000"  # Expose Atoma service port
      - "${ATOMA_DAEMON_PORT:-3001}:3001"  # Expose Atoma daemon port
    depends_on:
      - vllm
    networks: atoma-networks

<<<<<<< HEAD
  atoma-daemon:
    build:
      context: .
      dockerfile: Dockerfile
      args:
        BINARY: atoma-daemon
    volumes:
      - ./config.toml:/app/config.toml
      - ./logs:/app/logs
      - ${SUI_CONFIG_PATH:-~/.sui/sui_config}:/root/.sui/sui_config
      - ./data:/app/data
    env_file:
      - .env
    ports:
      - "${ATOMA_DAEMON_PORT:-3001}:3001"  # Expose Atoma daemon port
    networks:
      - atoma-network

  vllm:
    container_name: chat-completions
    profiles: [chat_completions_vllm]
    image: vllm/vllm-openai:v0.6.3
    runtime: nvidia
    deploy:
      resources:
        reservations:
          devices:
            - driver: nvidia
              count: all
              capabilities: [gpu]
    volumes:
      - ${HF_CACHE_PATH:-~/.cache/huggingface}:/root/.cache/huggingface
    env_file: .env
    ports:
      - "${CHAT_COMPLETIONS_SERVER_PORT}:8000"
    ipc: host
    command: --model ${CHAT_COMPLETIONS_MODEL} --max-model-len ${CHAT_COMPLETIONS_MAX_MODEL_LEN} --tensor-parallel-size ${VLLM_TENSOR_PARALLEL_SIZE}
    networks: atoma-network

  tei:
    container_name: embeddings
    profiles: [embeddings_tei]
    image: ${TEI_IMAGE}
    runtime: nvidia
    deploy:
      resources:
        reservations:
          devices:
            - driver: nvidia
              count: all
              capabilities: [gpu]
    volumes:
      - ${HF_CACHE_PATH:-~/.cache/huggingface}:/root/.cache/huggingface
    env_file: .env
    ports:
      - "${EMBEDDINGS_SERVER_PORT}:80"
    command: --model-id ${EMBEDDINGS_MODEL} --huggingface-hub-cache /root/.cache/huggingface/hub
    networks: atoma-network

=======
>>>>>>> bc78c6d5
networks:
  atoma-network:
    driver: bridge<|MERGE_RESOLUTION|>--- conflicted
+++ resolved
@@ -18,7 +18,6 @@
       - vllm
     networks: atoma-networks
 
-<<<<<<< HEAD
   atoma-daemon:
     build:
       context: .
@@ -78,8 +77,6 @@
     command: --model-id ${EMBEDDINGS_MODEL} --huggingface-hub-cache /root/.cache/huggingface/hub
     networks: atoma-network
 
-=======
->>>>>>> bc78c6d5
 networks:
   atoma-network:
     driver: bridge