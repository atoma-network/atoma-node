--- conflicted
+++ resolved
@@ -196,14 +196,10 @@
                 debug!("Got a transaction event: {:?}", event.type_.name.as_str());
                 if event.type_.name.as_str() == "FirstSubmissionEvent" {
                     let output = response.response();
-<<<<<<< HEAD
-                    let output_destination = bincode::deserialize(&response.output_destination())?;
-                    let output_type = response.output_type();
-=======
                     let output_destination = Deserialize::deserialize(&mut Deserializer::new(
                         &response.output_destination()[..],
                     ))?;
->>>>>>> 1dda9dac
+                    let output_type = response.output_type();
                     let output_metadata = AtomaOutputMetadata {
                         transaction_base_58: tx_digest.clone(),
                         node_public_key: self.address.to_string(),
