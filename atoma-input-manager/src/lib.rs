use atoma_helpers::Firebase;
<<<<<<< HEAD
use atoma_types::{InputFormat, InputSource, ModelInput};
use config::AtomaInputManagerConfig;
=======
use atoma_types::InputSource;
>>>>>>> bb3213b7
use firebase::FirebaseInputManager;
use ipfs::IpfsInputManager;
use ipfs_api_backend_hyper::{IpfsApi, IpfsClient};
use thiserror::Error;
use tokio::{
    sync::{mpsc, oneshot},
    task::JoinHandle,
};
use tracing::{error, info, instrument, trace};

mod firebase;
mod ipfs;

type SendRequestError = mpsc::error::SendError<(
    String,
    InputFormat,
    oneshot::Sender<Result<ModelInput, AtomaInputManagerError>>,
)>;

type IpfsRequestSender = mpsc::UnboundedSender<(
    String,
    InputFormat,
    oneshot::Sender<Result<ModelInput, AtomaInputManagerError>>,
)>;

type InputManagerReceiver = mpsc::Receiver<(
    InputSource,
    oneshot::Sender<Result<ModelInput, AtomaInputManagerError>>,
)>;

/// `AtomaInputManager` - manages different input sources
///     requests, allowing for a flexible interaction between
///     the user and the Atoma Network.
///
/// Current available options for storing the input on behalf
/// of the user consists of Firebase.
pub struct AtomaInputManager {
    /// Firebase's input manager instance.
    firebase_input_manager: FirebaseInputManager,
    /// A mpsc receiver that receives tuples of `InputSource` and
    /// the actual user prompt, in JSON format.
    input_manager_rx: InputManagerReceiver,
    /// A mpsc sender that sends requests to the IPFS input manager.
    ipfs_request_tx: IpfsRequestSender,
    /// The join handle to the IPFS input manager background task.
    ipfs_join_handle: Option<JoinHandle<Result<(), AtomaInputManagerError>>>,
}

impl AtomaInputManager {
    /// Constructor
<<<<<<< HEAD
    #[instrument(skip_all)]
    pub async fn new<P: AsRef<Path>>(
        config_file_path: P,
        input_manager_rx: InputManagerReceiver,
        firebase: Firebase,
    ) -> Result<Self, AtomaInputManagerError> {
        info!("Starting Atoma Input Manager...");
        let start = std::time::Instant::now();
        let config = AtomaInputManagerConfig::from_file_path(config_file_path);
        let (ipfs_request_tx, ipfs_request_rx) = mpsc::unbounded_channel();

        info!("Building IPFS client...");
        let client = IpfsClient::default();

        let ipfs_join_handle = match client.version().await {
            Ok(version) => {
                info!(
                    "IPFS client built successfully, with version = {:?}",
                    version
                );
                let ipfs_join_handle = tokio::spawn(async move {
                    let ipfs_input_manager = IpfsInputManager::new(client, ipfs_request_rx).await?;
                    ipfs_input_manager.run().await
                });
                Some(ipfs_join_handle)
            }
            Err(e) => {
                error!("Failed to obtain IPFS client's version: {}", e);
                None
            }
        };
        let firebase_input_manager = FirebaseInputManager::new(
            config.firebase_url,
            config.firebase_email,
            config.firebase_password,
            config.firebase_api_key,
            firebase,
            config.small_id,
        )
        .await?;
        info!("Atoma Input Manager started in {:?}", start.elapsed());
        Ok(Self {
            firebase_input_manager,
            input_manager_rx,
            ipfs_request_tx,
            ipfs_join_handle,
        })
=======
    pub fn new(
        input_manager_rx: mpsc::Receiver<(
            InputSource,
            tokio::sync::oneshot::Sender<Result<(String, Vec<u32>), AtomaInputManagerError>>,
        )>,
        firebase: Firebase,
    ) -> Self {
        let firebase_input_manager =
            FirebaseInputManager::new(firebase);
        Self {
            firebase_input_manager,
            input_manager_rx,
        }
>>>>>>> bb3213b7
    }

    /// Main loop, responsible for continuously listening to incoming user prompts.
    #[instrument(skip_all)]
    pub async fn run(mut self) -> Result<(), AtomaInputManagerError> {
        info!("Starting `AtomaInputManager` service..");
        while let Some((input_source, oneshot)) = self.input_manager_rx.recv().await {
            info!(
                "Received a new input to be submitted to a data storage {:?}..",
                input_source
            );
            match input_source {
                InputSource::Firebase { request_id } => {
                    let model_input_result = self
                        .firebase_input_manager
                        .handle_chat_request(request_id)
                        .await;
                    oneshot
                        .send(model_input_result)
                        .map_err(|_| AtomaInputManagerError::SendPromptError)?;
                }
                InputSource::Ipfs { cid, format } => {
                    self.ipfs_request_tx
                        .send((cid, format, oneshot))
                        .map_err(|_| AtomaInputManagerError::SendPromptError)?;
                }
                InputSource::Raw { prompt } => {
                    oneshot
                        .send(Ok(ModelInput::Text(prompt)))
                        .map_err(|_| AtomaInputManagerError::SendPromptError)?;
                }
            }
        }
        Ok(())
    }

    /// Graceful shutdown
    #[instrument(skip_all)]
    pub async fn shutdown(self) -> Result<(), AtomaInputManagerError> {
        info!("Shutting down Atoma Input Manager...");

        trace!("Dropping IPFS request tx...");
        drop(self.ipfs_request_tx);

        trace!("Aborting IPFS manager join handle...");
        if let Some(handle) = self.ipfs_join_handle {
            handle.abort();

            trace!("Waiting for IPFS manager to join...");
            match handle.await {
                Ok(_) => Ok(()),
                Err(e) if e.is_cancelled() => Ok(()),
                Err(e) => Err(AtomaInputManagerError::JoinError(e)),
            }?;
        }

        trace!("Dropping output manager receiver...");
        drop(self.input_manager_rx);

        Ok(())
    }
}

#[derive(Debug, Error)]
pub enum AtomaInputManagerError {
    #[error("Deserialize JSON value error: `{0}`")]
    DeserializeError(#[from] serde_json::Error),
    #[error("Request error: `{0}`")]
    RequestError(#[from] reqwest::Error),
    #[error("GraphQl error: `{0}`")]
    GraphQlError(String),
    #[error("Invalid input source: `{0}`")]
    InvalidInputSource(String),
    #[error("Failed to build IPFS client: `{0}`")]
    FailedToBuildIpfsClient(String),
    #[error("Firebase authentication error: `{0}`")]
    FirebaseAuthError(#[from] atoma_helpers::FirebaseAuthError),
    #[error("Url error: `{0}`")]
    UrlError(String),
    #[error("Url parse error: `{0}`")]
    UrlParseError(#[from] url::ParseError),
    #[error("IPFS error: `{0}`")]
    IpfsError(String),
    #[error("Error sending prompt to the model")]
    SendPromptError,
    #[error("Timeout error, could not get input from firebase in time")]
    TimeoutError,
    #[error("Error sending request to IPFS input manager: `{0}`")]
    SendRequestError(#[from] SendRequestError),
    #[error("Join error: `{0}`")]
    JoinError(#[from] tokio::task::JoinError),
}<|MERGE_RESOLUTION|>--- conflicted
+++ resolved
@@ -1,10 +1,5 @@
 use atoma_helpers::Firebase;
-<<<<<<< HEAD
 use atoma_types::{InputFormat, InputSource, ModelInput};
-use config::AtomaInputManagerConfig;
-=======
-use atoma_types::InputSource;
->>>>>>> bb3213b7
 use firebase::FirebaseInputManager;
 use ipfs::IpfsInputManager;
 use ipfs_api_backend_hyper::{IpfsApi, IpfsClient};
@@ -55,16 +50,13 @@
 
 impl AtomaInputManager {
     /// Constructor
-<<<<<<< HEAD
     #[instrument(skip_all)]
-    pub async fn new<P: AsRef<Path>>(
-        config_file_path: P,
+    pub async fn new(
         input_manager_rx: InputManagerReceiver,
         firebase: Firebase,
     ) -> Result<Self, AtomaInputManagerError> {
         info!("Starting Atoma Input Manager...");
         let start = std::time::Instant::now();
-        let config = AtomaInputManagerConfig::from_file_path(config_file_path);
         let (ipfs_request_tx, ipfs_request_rx) = mpsc::unbounded_channel();
 
         info!("Building IPFS client...");
@@ -87,15 +79,7 @@
                 None
             }
         };
-        let firebase_input_manager = FirebaseInputManager::new(
-            config.firebase_url,
-            config.firebase_email,
-            config.firebase_password,
-            config.firebase_api_key,
-            firebase,
-            config.small_id,
-        )
-        .await?;
+        let firebase_input_manager = FirebaseInputManager::new(firebase);
         info!("Atoma Input Manager started in {:?}", start.elapsed());
         Ok(Self {
             firebase_input_manager,
@@ -103,21 +87,6 @@
             ipfs_request_tx,
             ipfs_join_handle,
         })
-=======
-    pub fn new(
-        input_manager_rx: mpsc::Receiver<(
-            InputSource,
-            tokio::sync::oneshot::Sender<Result<(String, Vec<u32>), AtomaInputManagerError>>,
-        )>,
-        firebase: Firebase,
-    ) -> Self {
-        let firebase_input_manager =
-            FirebaseInputManager::new(firebase);
-        Self {
-            firebase_input_manager,
-            input_manager_rx,
-        }
->>>>>>> bb3213b7
     }
 
     /// Main loop, responsible for continuously listening to incoming user prompts.
