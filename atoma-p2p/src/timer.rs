--- conflicted
+++ resolved
@@ -4,13 +4,8 @@
 use tracing::{error, instrument};
 
 use crate::{
-<<<<<<< HEAD
+    errors::AtomaP2pNodeError,
     metrics::compute_node_metrics,
-    service::AtomaP2pNodeError,
-=======
-    errors::AtomaP2pNodeError,
-    metrics::compute_usage_metrics,
->>>>>>> 5bae4438
     types::{NodeMessage, NodeP2pMetadata},
 };
 
