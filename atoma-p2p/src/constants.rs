/// Time to first token query
pub const VLLM_TIME_TO_FIRST_TOKEN_QUERY: &str = "vllm:time_to_first_token_seconds";

/// Time per output token query
pub const VLLM_TIME_PER_OUTPUT_TOKEN_QUERY: &str = "vllm:time_per_output_token_seconds";

/// GPU cache usage percentage query
pub const VLLM_GPU_CACHE_USAGE_PERC_QUERY: &str = "vllm:gpu_cache_usage_perc";

/// Running requests query
pub const VLLM_RUNNING_REQUESTS_QUERY: &str = "vllm:running_requests";

/// Waiting requests query
pub const VLLM_WAITING_REQUESTS_QUERY: &str = "vllm:waiting_requests";

/// Embeddings queue duration query
pub const TEI_EMBEDDINGS_QUEUE_DURATION_QUERY: &str = "tei:embeddings_queue_duration";

/// Embeddings inference duration query
pub const TEI_EMBEDDINGS_INFERENCE_DURATION_QUERY: &str = "tei:embeddings_inference_duration";

/// Embeddings input length query
pub const TEI_EMBEDDINGS_INPUT_LENGTH_QUERY: &str = "tei:embeddings_input_length";

/// Embeddings batch size query
pub const TEI_EMBEDDINGS_BATCH_SIZE_QUERY: &str = "tei:embeddings_batch_size";

/// Embeddings batch tokens query
pub const TEI_EMBEDDINGS_BATCH_TOKENS_QUERY: &str = "tei:embeddings_batch_tokens";

/// Image generation latency query
pub const IMAGE_GENERATION_LATENCY_QUERY: &str = "mistral:image_generation_latency";

/// Number of running requests query
pub const IMAGE_GENERATION_NUM_RUNNING_REQUESTS_QUERY: &str = "mistral:running_requests";

<<<<<<< HEAD
/// Time to first token query
pub const SGLANG_TIME_TO_FIRST_TOKEN_QUERY: &str = "sglang:time_to_first_token_seconds";

/// Time per output token query
pub const SGLANG_TIME_PER_OUTPUT_TOKEN_QUERY: &str = "sglang:inter_token_latency_seconds";

/// Running requests query
pub const SGLANG_RUNNING_REQUESTS_QUERY: &str = "sglang:num_running_reqs";

/// Waiting requests query
pub const SGLANG_AVG_QUEUE_LATENCY_QUERY: &str = "sglang:avg_request_queue_latency";

/// Waiting requests query
pub const SGLANG_WAITING_REQUESTS_QUERY: &str = "sglang:num_queue_reqs";
=======
/// One million, used for computing fiat amounts
pub const ONE_MILLION: u128 = 1_000_000;
>>>>>>> ab15ac42
<|MERGE_RESOLUTION|>--- conflicted
+++ resolved
@@ -34,7 +34,6 @@
 /// Number of running requests query
 pub const IMAGE_GENERATION_NUM_RUNNING_REQUESTS_QUERY: &str = "mistral:running_requests";
 
-<<<<<<< HEAD
 /// Time to first token query
 pub const SGLANG_TIME_TO_FIRST_TOKEN_QUERY: &str = "sglang:time_to_first_token_seconds";
 
@@ -49,7 +48,6 @@
 
 /// Waiting requests query
 pub const SGLANG_WAITING_REQUESTS_QUERY: &str = "sglang:num_queue_reqs";
-=======
+
 /// One million, used for computing fiat amounts
-pub const ONE_MILLION: u128 = 1_000_000;
->>>>>>> ab15ac42
+pub const ONE_MILLION: u128 = 1_000_000;