--- conflicted
+++ resolved
@@ -34,7 +34,7 @@
     sync::{mpsc::UnboundedReceiver, oneshot, watch},
     task::JoinHandle,
 };
-use tracing::{debug, error, info, instrument, trace, warn};
+use tracing::{debug, error, info, instrument, warn};
 
 /// The topic that the P2P network will use to gossip messages
 const METRICS_GOSPUBSUB_TOPIC: &str = "atoma-p2p-usage-metrics";
@@ -544,251 +544,7 @@
                 }
 
                 event = self.swarm.select_next_some() => {
-<<<<<<< HEAD
                     handle_p2p_event(&mut self.swarm, &self.state_manager_sender, event, &mut metrics, self.is_client).await;
-=======
-                    match event {
-                        SwarmEvent::Behaviour(AtomaP2pBehaviourEvent::Gossipsub(gossipsub::Event::Message {
-                            message_id,
-                            message,
-                            propagation_source,
-                        })) => {
-                            match self.handle_gossipsub_message(message.data.into(), &message_id, &propagation_source).await {
-                                Ok(()) => {
-                                    info!(
-                                        target = "atoma-p2p",
-                                        event = "gossipsub_message_forwarded",
-                                        "Gossipsub message forwarded"
-                                    );
-                                    TOTAL_GOSSIPSUB_MESSAGES_FORWARDED.add(1, &[KeyValue::new("peerId", self.swarm.local_peer_id().to_base58())]);
-                                }
-                                Err(e) => {
-                                    TOTAL_INVALID_GOSSIPSUB_MESSAGES_RECEIVED.add(1, &[KeyValue::new("peerId", self.swarm.local_peer_id().to_base58())]);
-                                    error!(
-                                        target = "atoma-p2p",
-                                        event = "gossipsub_message_error",
-                                        error = %e,
-                                        "Failed to handle gossipsub message"
-                                    );
-                                }
-                            }
-                        }
-                        SwarmEvent::Behaviour(AtomaP2pBehaviourEvent::Gossipsub(gossipsub::Event::Subscribed {
-                            peer_id,
-                            topic,
-                        })) => {
-                            // Record subscript metrics
-                            TOTAL_GOSSIPSUB_SUBSCRIPTIONS.add(1, &[KeyValue::new("topic", topic.to_string())]);
-                            metrics.record(&gossipsub::Event::Subscribed {
-                                peer_id,
-                                topic: topic.clone(),
-                            });
-
-                            trace!(
-                                target = "atoma-p2p",
-                                event = "gossipsub_subscribed",
-                                peer_id = %peer_id,
-                                topic = %topic,
-                                "Peer subscribed to topic"
-                            );
-                        }
-                        SwarmEvent::Behaviour(AtomaP2pBehaviourEvent::Gossipsub(gossipsub::Event::Unsubscribed {
-                            peer_id,
-                            topic,
-                        })) => {
-                            // Record unsubscription metrics
-                            TOTAL_GOSSIPSUB_SUBSCRIPTIONS.add(-1, &[KeyValue::new("topic", topic.to_string())]);
-                            metrics.record(&gossipsub::Event::Unsubscribed {
-                                peer_id,
-                                topic: topic.clone(),
-                            });
-
-                            debug!(
-                                target = "atoma-p2p",
-                                event = "gossipsub_unsubscribed",
-                                peer_id = %peer_id,
-                                topic = %topic,
-                                "Peer unsubscribed from topic"
-                            );
-                        }
-                        SwarmEvent::Behaviour(AtomaP2pBehaviourEvent::Mdns(mdns::Event::Discovered(discovered_peers))) => {
-                            let peer_count = discovered_peers.len() as u64;
-                            debug!(
-                                target = "atoma-p2p",
-                                event = "mdns_discovered",
-                                peer_count = %peer_count,
-                                "Mdns discovered peers"
-                            );
-                            for (peer_id, multiaddr) in discovered_peers {
-                                debug!(
-                                    target = "atoma-p2p",
-                                    event = "mdns_discovered_peer",
-                                    peer_id = %peer_id,
-                                    multiaddr = %multiaddr,
-                                    "Mdns discovered peer"
-                                );
-                                self.swarm.behaviour_mut().kademlia.add_address(&peer_id, multiaddr);
-                            }
-                            // Record discovery metrics
-                            TOTAL_MDNS_DISCOVERIES.add(peer_count, &[KeyValue::new("peerId", peer_id.clone())]);
-                        }
-                        SwarmEvent::Behaviour(AtomaP2pBehaviourEvent::Mdns(mdns::Event::Expired(expired_peers))) => {
-                            debug!(
-                                target = "atoma-p2p",
-                                event = "mdns_expired",
-                                num_expired_peers = %expired_peers.len(),
-                                "Mdns expired"
-                            );
-                            for (peer_id, multiaddr) in expired_peers {
-                                debug!(
-                                    target = "atoma-p2p",
-                                    event = "mdns_expired_peer",
-                                    peer_id = %peer_id,
-                                    multiaddr = %multiaddr,
-                                    "Mdns expired peer"
-                                );
-                                self.swarm.behaviour_mut().kademlia.remove_address(&peer_id, &multiaddr);
-                                self.swarm.behaviour_mut().gossipsub.remove_explicit_peer(&peer_id);
-                            }
-                        }
-                        SwarmEvent::Behaviour(AtomaP2pBehaviourEvent::Kademlia(kad::Event::RoutingUpdated {
-                            peer,
-                            is_new_peer,
-                            addresses,
-                            bucket_range,
-                            old_peer,
-                        })) => {
-                            trace!(
-                                target = "atoma-p2p",
-                                event = "kademlia_routing_updated",
-                                peer = %peer,
-                                is_new_peer = %is_new_peer,
-                                addresses = ?addresses,
-                                bucket_range = ?bucket_range,
-                                old_peer = ?old_peer,
-                                "Kademlia routing updated"
-                            );
-                            KAD_ROUTING_TABLE_SIZE.record(addresses.len() as u64, &[KeyValue::new("peerId", peer.to_base58())]);
-                            metrics.record(&kad::Event::RoutingUpdated {
-                                peer,
-                                is_new_peer,
-                                addresses,
-                                bucket_range,
-                                old_peer,
-                            });
-                        }
-                        SwarmEvent::ConnectionEstablished {
-                            peer_id,
-                            num_established,
-                            established_in,
-                            connection_id,
-                            ..
-                        } => {
-                            trace!(
-                                target = "atoma-p2p",
-                                event = "peer_connection_established",
-                                peer_id = %peer_id,
-                                num_established = %num_established,
-                                established_in = ?established_in,
-                                connection_id = %connection_id,
-                                "Peer connection established"
-                            );
-                        }
-                        SwarmEvent::ConnectionClosed {
-                            peer_id,
-                            connection_id,
-                            num_established,
-                            ..
-                        } => {
-                            trace!(
-                                target = "atoma-p2p",
-                                event = "peer_connection_closed",
-                                peer_id = %peer_id,
-                                connection_id = %connection_id,
-                                num_established = %num_established,
-                                "Peer connection closed"
-                            );
-                        }
-                        SwarmEvent::NewListenAddr {
-                            listener_id,
-                            address,
-                            ..
-                        } => {
-                            debug!(
-                                target = "atoma-p2p",
-                                event = "new_listen_addr",
-                                listener_id = %listener_id,
-                                address = %address,
-                                "New listen address"
-                            );
-                        }
-                        SwarmEvent::ExpiredListenAddr {
-                            listener_id,
-                            address,
-                        } => {
-                            debug!(
-                                target = "atoma-p2p",
-                                event = "expired_listen_addr",
-                                listener_id = %listener_id,
-                                address = %address,
-                                "Expired listen address"
-                            );
-                        }
-                        SwarmEvent::Dialing {
-                            peer_id,
-                            connection_id,
-                            ..
-                        } => {
-                            debug!(
-                                target = "atoma-p2p",
-                                event = "dialing",
-                                peer_id = ?peer_id,
-                                connection_id = %connection_id,
-                                "Dialing peer"
-                            );
-                            TOTAL_DIALS_ATTEMPTED.add(1, &[KeyValue::new("peerId", peer_id.unwrap().to_base58())]);
-                        }
-                        SwarmEvent::OutgoingConnectionError {
-                            peer_id,
-                            ..
-                        } => {
-                            debug!(
-                                target = "atoma-p2p",
-                                event = "outgoing_connection_error",
-                                peer_id = ?peer_id,
-                                "Outgoing connection error"
-                            );
-                            TOTAL_DIALS_FAILED.add(1, &[KeyValue::new("peerId", peer_id.unwrap().to_base58())]);
-                        }
-                        SwarmEvent::Behaviour(AtomaP2pBehaviourEvent::Identify(identify_event)) => {
-                            tracing::debug!(
-                                target = "atoma-p2p",
-                                event = "identify",
-                                identify_event = ?identify_event,
-                                "Identify event"
-                            );
-                            metrics.record(&identify_event);
-                        }
-                        SwarmEvent::Behaviour(AtomaP2pBehaviourEvent::Kademlia(kad_event)) => {
-                            tracing::debug!(
-                                target = "atoma-p2p",
-                                event = "kad",
-                                kad_event = ?kad_event,
-                                "Kad event"
-                            );
-                            metrics.record(&kad_event);
-                        }
-                        swarm_event => {
-                            tracing::debug!(
-                                target = "atoma-p2p",
-                                event = "swarm_event",
-                                swarm_event = ?swarm_event,
-                                "Swarm event"
-                            );
-                            metrics.record(&swarm_event);
-                        }
-                    }
->>>>>>> b0fc0489
                 }
                 Some(usage_metrics) = self.usage_metrics_rx.recv() => {
                     if let Err(e) = self.handle_new_usage_metrics_event(usage_metrics) {
@@ -831,179 +587,6 @@
         Ok(())
     }
 
-<<<<<<< HEAD
-=======
-    /// Handles incoming gossipsub messages in the P2P network.
-    ///
-    /// This method processes UsageMetrics messages by:
-    /// 1. Validating the message's signature and timestamp
-    /// 2. Verifying the node's ownership of its small ID
-    /// 3. Reporting the validation result to the gossipsub protocol
-    /// 4. Storing the node's public URL in the state manager (if this peer is a client)
-    ///
-    /// # Message Flow
-    ///
-    /// 1. Receives a message from the gossipsub network
-    /// 2. Skips processing if the message is from self
-    /// 3. Deserializes the message into a GossipMessage
-    /// 4. For UsageMetrics messages:
-    ///    - Validates the message using `validate_usage_metrics_message`
-    ///    - Reports validation result to gossipsub protocol
-    ///    - If this peer is a client, stores the node's public URL in state manager
-    ///
-    /// # Arguments
-    ///
-    /// * `message_data` - Raw bytes of the received gossipsub message (CBOR encoded)
-    /// * `message_id` - Unique identifier for the gossipsub message
-    /// * `propagation_source` - The peer that forwarded this message
-    ///
-    /// # Returns
-    ///
-    /// Returns `Ok(())` if message processing succeeds, or an error if:
-    /// - Message deserialization fails
-    /// - Message validation fails
-    /// - Reporting validation result fails
-    /// - Storing public URL fails (for clients)
-    ///
-    /// # Errors
-    ///
-    /// This function can return the following errors:
-    /// * `UsageMetricsSerializeError` - If CBOR deserialization fails
-    /// * `StateManagerError` - If storing public URL fails (for clients)
-    ///
-    /// # Security Considerations
-    ///
-    /// - Messages from self are ignored to prevent message loops
-    /// - Messages are validated before processing
-    /// - Only clients store public URLs to prevent unnecessary data storage
-    /// - Uses CBOR for efficient binary serialization
-    ///
-    /// # Example
-    ///
-    /// ```rust,ignore
-    /// let message_data = // ... received from gossipsub ...;
-    /// let message_id = // ... message identifier ...;
-    /// let propagation_source = // ... peer ID ...;
-    ///
-    /// match node.handle_gossipsub_message(&message_data, &message_id, &propagation_source).await {
-    ///     Ok(()) => println!("Message processed successfully"),
-    ///     Err(e) => println!("Failed to process message: {}", e),
-    /// }
-    /// ```
-    ///
-    /// # Message Validation
-    ///
-    /// Messages are validated by:
-    /// 1. Checking the URL format and timestamp freshness
-    /// 2. Verifying the cryptographic signature
-    /// 3. Confirming the node's ownership of its small ID
-    ///
-    /// Invalid messages are rejected and not propagated further in the network.
-    #[instrument(level = "debug", skip_all)]
-    pub async fn handle_gossipsub_message(
-        &mut self,
-        message_data: Bytes,
-        message_id: &gossipsub::MessageId,
-        propagation_source: &PeerId,
-    ) -> Result<(), AtomaP2pNodeError> {
-        trace!(
-            target = "atoma-p2p",
-            event = "gossipsub_message",
-            message_id = %message_id,
-            propagation_source = %propagation_source,
-            "Received gossipsub message"
-        );
-        if propagation_source == self.swarm.local_peer_id() {
-            trace!(
-                target = "atoma-p2p",
-                event = "gossipsub_message_from_self",
-                "Gossipsub message from self"
-            );
-            // Do not re-publish the node's own message, just return `Ok(())
-            return Ok(());
-        }
-        // Directly deserialize SignedNodeMessage using new method
-        let signed_node_message = SignedNodeMessage::deserialize_with_signature(&message_data)?;
-        let signature_len = signed_node_message.signature.len();
-        trace!(
-            target = "atoma-p2p",
-            event = "gossipsub_message_data",
-            message_id = %message_id,
-            propagation_source = %propagation_source,
-            "Received gossipsub message data"
-        );
-        let node_message = &signed_node_message.node_message;
-        let node_message_hash = blake3::hash(&message_data[signature_len..]);
-        let message_acceptance = match validate_signed_node_message(
-            node_message,
-            node_message_hash.as_bytes(),
-            &signed_node_message.signature,
-            &self.state_manager_sender,
-        )
-        .await
-        {
-            Ok(()) => gossipsub::MessageAcceptance::Accept,
-            Err(e) => {
-                error!(
-                    target = "atoma-p2p",
-                    event = "gossipsub_message_validation_error",
-                    error = %e,
-                    "Failed to validate gossipsub message"
-                );
-                // NOTE: We should reject the message if it fails to validate
-                // as it means the node is not being following the current protocol
-                if let AtomaP2pNodeError::UrlParseError(_) = e {
-                    // We remove the peer from the gossipsub topic, because it is not a valid URL and therefore cannot be reached
-                    // by clients for processing OpenAI api compatible AI requests, so these peers are not useful for the network
-                    self.swarm
-                        .behaviour_mut()
-                        .gossipsub
-                        .remove_explicit_peer(propagation_source);
-                }
-                gossipsub::MessageAcceptance::Reject
-            }
-        };
-        // Report the message validation result to the gossipsub protocol
-        let is_in_mempool = self
-            .swarm
-            .behaviour_mut()
-            .gossipsub
-            .report_message_validation_result(message_id, propagation_source, message_acceptance);
-        if is_in_mempool {
-            trace!(
-                target = "atoma-p2p",
-                event = "gossipsub_message_in_mempool",
-                message_id = %message_id,
-                propagation_source = %propagation_source,
-                "Gossipsub message already in the mempool, no need to take further actions"
-            );
-            return Ok(());
-        }
-        // If the current peer is a client, we need to store the public URL in the state manager
-        if self.is_client {
-            let node_message = signed_node_message.node_message;
-            let event = AtomaP2pEvent::NodeMetricsRegistrationEvent {
-                public_url: node_message.node_metadata.node_public_url,
-                node_small_id: node_message.node_metadata.node_small_id,
-                timestamp: node_message.node_metadata.timestamp,
-                country: node_message.node_metadata.country,
-                node_metrics: node_message.node_metrics,
-            };
-            self.state_manager_sender.send((event, None)).map_err(|e| {
-                error!(
-                    target = "atoma-p2p",
-                    event = "gossipsub_message_state_manager_error",
-                    error = %e,
-                    "Failed to send event to state manager"
-                );
-                AtomaP2pNodeError::StateManagerError(e)
-            })?;
-        }
-
-        Ok(())
-    }
-
->>>>>>> b0fc0489
     /// Handles the publishing of new usage metrics to the P2P network.
     ///
     /// This method performs the following operations:
