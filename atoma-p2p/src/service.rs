use crate::{
    config::AtomaP2pNodeConfig,
    errors::AtomaP2pNodeError,
    handlers::handle_p2p_event,
    metrics::{
        NetworkMetrics, PEERS_CONNECTED, TOTAL_CONNECTIONS, TOTAL_FAILED_GOSSIPSUB_PUBLISHES,
        TOTAL_GOSSIPSUB_PUBLISHES, TOTAL_INCOMING_CONNECTIONS, TOTAL_OUTGOING_CONNECTIONS,
    },
    stack_request_response::{NodeComputeRequest, StackLeader, StackLeaderResponse},
    timer::usage_metrics_timer_task,
    types::{AtomaP2pEvent, NodeMessage, SerializeWithSignature, SignedNodeMessage},
    utils::extract_gossipsub_metrics,
};
use bytes::{BufMut, Bytes, BytesMut};
use flume::Sender;
use futures::StreamExt;
use libp2p::{
    autonat,
    gossipsub::{self},
    identify, identity, kad, mdns, noise,
    request_response::{self, ProtocolSupport},
    swarm::NetworkBehaviour,
    tcp, yamux, PeerId, StreamProtocol, Swarm, SwarmBuilder,
};
use libp2p::{
    metrics::{Metrics, Registry},
    Multiaddr,
};
use opentelemetry::KeyValue;
<<<<<<< HEAD
use sqlx::PgPool;
=======
use rand::rngs::OsRng;
>>>>>>> 86f7476b
use std::hash::{DefaultHasher, Hash, Hasher};
use std::sync::Arc;
use std::time::Duration;
use sui_keys::keystore::{AccountKeystore, FileBasedKeystore};
use tokio::{
    sync::{mpsc::UnboundedReceiver, oneshot, watch},
    task::JoinHandle,
};
use tracing::{debug, error, info, instrument, warn};

/// The topic that the P2P network will use to gossip messages
const METRICS_GOSPUBSUB_TOPIC: &str = "atoma-p2p-usage-metrics";

/// The interval at which the metrics are updated
const METRICS_UPDATE_INTERVAL: Duration = Duration::from_secs(15);

/// The protocol name for the Kademlia DHT
const IPFS_PROTO_NAME: StreamProtocol = StreamProtocol::new("/ipfs/kad/1.0.0");

/// The protocol name for the Stack Leader
const STACK_LEADER_PROTO_NAME: StreamProtocol = StreamProtocol::new("/atoma/stack-leader/0.0.1");

// Well connected nodes to bootstrap the network (see https://docs.ipfs.tech/concepts/public-utilities/#amino-dht-bootstrappers)
const BOOTSTRAP_NODES: [&str; 4] = [
    "QmNnooDu7bfjPFoTZYxMNLWUQJyrVwtbZg5gBMjTezGAJN",
    "QmQCU2EcMqAqQPR2i9bChDtGNJchTbq5TbXJJ16u19uLTa",
    "QmbLHAnMoJPWSCR5Zhtx6BHJX9KiKNN6tpvbUcqanj75Nb",
    "QmcZf59bWwK5XFi76CZX8cbJ4BhTzzA3gU1ZjYZcYW3dwt",
];

pub type StateManagerEvent = (AtomaP2pEvent, Option<oneshot::Sender<bool>>);

/// Network behavior configuration for the P2P Atoma node, combining multiple libp2p protocols.
///
/// This struct implements the `NetworkBehaviour` trait and coordinates three main networking components
/// for peer discovery, message broadcasting, and distributed routing.
#[derive(NetworkBehaviour)]
<<<<<<< HEAD
pub struct AtomaP2pBehaviour {
=======
struct AtomaP2pBehaviour {
    /// Handles autonat protocol
    autonat: autonat::v2::client::Behaviour,

>>>>>>> 86f7476b
    /// Handles publish-subscribe messaging across the P2P network.
    /// Used for broadcasting node addresses and other network messages using a gossip protocol
    /// that ensures efficient message propagation.
    pub gossipsub: gossipsub::Behaviour,

    /// Provides a way to identify the node and its capabilities.
    /// Used to discover nodes in the network and to share information about the node,
    /// useful for kademlia and mdns routing.
    identify: identify::Behaviour,

    /// Provides distributed hash table (DHT) functionality for peer discovery and routing.
    /// Helps maintain network connectivity in larger, distributed deployments by implementing
    /// the Kademlia protocol with a memory-based storage backend.
    pub kademlia: kad::Behaviour<kad::store::MemoryStore>,

    /// Enables automatic peer discovery on local networks using multicast DNS.
    /// Particularly useful for development and local testing environments where nodes
    /// need to find each other without explicit configuration.
    mdns: mdns::tokio::Behaviour,

    /// Provides a way to request-response messages across the P2P network.
    /// Used for requesting compute units from the stack leader.
    pub stack_leader_request_response:
        request_response::cbor::Behaviour<NodeComputeRequest, StackLeaderResponse>,
}

/// A P2P node implementation for the Atoma network that handles peer discovery,
/// message broadcasting, and network communication.
pub struct AtomaP2pNode {
    /// The cryptographic keystore containing the node's keys for signing messages
    /// and managing identities. Wrapped in an Arc for thread-safe shared access.
    keystore: Arc<FileBasedKeystore>,

    /// The libp2p swarm that manages all network behaviors and connections.
    /// Handles peer discovery, message routing, and protocol negotiations using
    /// the configured `AtomaP2pBehaviour` protocols (gossipsub).
    swarm: Swarm<AtomaP2pBehaviour>,

    /// Join handle for the timer task, which is associated with a task that
    /// periodically advertises the node to publish usage metrics to the gossipsub topic.
    timer_join_handle: JoinHandle<Result<(), AtomaP2pNodeError>>,

    /// Sender channel to the state manager
    /// Used to send events to the state manager for storing authenticated
    /// gossipsub messages (containing public URLs of registered nodes)
    state_manager_sender: Sender<StateManagerEvent>,

    /// Receiver channel to receive usage metrics from the timer task
    usage_metrics_rx: UnboundedReceiver<NodeMessage>,

    /// Whether this peer is a client or a node in the Atoma network.
    /// In the case of a client, it will store the public URLs of the participating nodes
    /// in the protocol. In the case, it is a node, it does not store the public URLs of the
    /// participating nodes, neither any public URL of clients. That said, a node must
    /// always share its own public URL with the peers in the network.
    is_client: bool,

    /// Add network metrics
    network_metrics: NetworkMetrics,

    /// Add registry field
    metrics_registry: Registry,

    /// Add stack leader
    stack_leader: StackLeader,
}

impl AtomaP2pNode {
    /// Initializes and configures a new P2P Atoma node with networking capabilities.
    ///
    /// This method sets up a complete libp2p node with the following features:
    /// - TCP and QUIC transport layers with noise encryption and yamux multiplexing
    /// - Gossipsub for peer-to-peer message broadcasting
    ///
    /// # Arguments
    ///
    /// * `config` - Configuration parameters for the P2P node including:
    ///   - `heartbeat_interval` - Interval for gossipsub protocol heartbeats
    ///   - `idle_connection_timeout` - Duration after which inactive connections are closed
    ///   - `listen_addr` - Network address the node will listen on
    ///   - `seed_nodes` - List of bootstrap nodes to connect to initially
    ///   - `public_url` - Publicly accessible URL for this node
    ///   - `node_small_id` - Compact numerical identifier for the node
    ///
    /// * `keystore` - Thread-safe reference to a file-based keystore containing the node's
    ///   cryptographic keys for signing messages and establishing secure connections
    ///
    /// * `state_manager_sender` - Sender channel to the state manager
    ///
    /// * `is_client` - Whether this peer is a client or a node in the Atoma network.
    ///
    /// # Returns
    ///
    /// Returns a `Result` containing either:
    /// - `Ok(AtomaP2pNode)` - A fully configured P2P node ready to start
    /// - `Err(AtomaP2pNodeError)` - An error indicating what went wrong during setup
    ///
    /// # Errors
    ///
    /// This function can return several error types:
    /// - `BehaviourBuildError` - Failed to configure networking behaviors
    /// - `GossipsubSubscriptionError` - Failed to subscribe to the gossip topic
    /// - `SwarmListenOnError` - Failed to bind to the specified network address
    /// - `SeedNodeDialError` - Failed to connect to a seed node
    ///
    /// # Example
    ///
    /// ```rust,ignore
    /// use atoma_p2p::{AtomaP2pNode, AtomaP2pNodeConfig};
    /// use std::sync::Arc;
    /// use sui_keys::keystore::FileBasedKeystore;
    ///
    /// async fn setup_node() -> Result<AtomaP2pNode, AtomaP2pNodeError> {
    ///     let config = AtomaP2pNodeConfig {
    ///         heartbeat_interval: std::time::Duration::from_secs(1),
    ///         idle_connection_timeout: std::time::Duration::from_secs(30),
    ///         listen_addr: "/ip4/127.0.0.1/udp/8080/quic-v1/p2p/QmHash...".to_string(),
    ///         seed_nodes: vec![],
    ///         public_url: "node1.example.com".to_string(),
    ///         node_small_id: 1,
    ///     };
    ///     let keystore = Arc::new(FileBasedKeystore::new(&std::path::PathBuf::from("keys"))?);
    ///
    ///     AtomaP2pNode::start(config, keystore, state_manager_sender, false)
    /// }
    /// ```
    ///
    /// # Network Architecture
    ///
    /// The node uses a layered networking approach:
    /// 1. Transport Layer: TCP/QUIC with noise encryption
    /// 2. Protocol Layer:
    ///    - Gossipsub for message broadcasting
    /// 3. Application Layer: Custom message handling for node addresses and requests
    ///
    /// # Security Considerations
    ///
    /// - All network connections are encrypted using the noise protocol
    /// - Messages are signed using the node's private key
    /// - Peer connections are authenticated
    /// - The node validates all incoming messages
    #[instrument(level = "debug", skip_all)]
    pub async fn start(
        config: AtomaP2pNodeConfig,
        keystore: Arc<FileBasedKeystore>,
        state_manager_sender: Sender<StateManagerEvent>,
        is_client: bool,
    ) -> Result<Self, AtomaP2pNodeError> {
        if !is_client
            && (config.public_url.is_none()
                || config.node_small_id.is_none()
                || config.country.is_none())
        {
            error!(
                target = "atoma-p2p",
                event = "invalid_config",
                "Invalid config, either public_url, node_small_id or country is not set, this should never happen"
            );
            return Err(AtomaP2pNodeError::InvalidConfig(
                "Invalid config, either public_url, node_small_id or country is not set, this should never happen".to_string(),
            ));
        }
        let mut metrics_registry = libp2p::metrics::Registry::default();

        let local_key = identity::Keypair::generate_ed25519();

        let mut swarm = SwarmBuilder::with_existing_identity(local_key)
            .with_tokio()
            .with_tcp(
                tcp::Config::default(),
                noise::Config::new,
                yamux::Config::default,
            )?
            .with_quic()
            .with_dns()?
            .with_bandwidth_metrics(&mut metrics_registry)
            .with_behaviour(|key| {
                // To content-address message, we can take the hash of message and use it as an ID.
                let message_id_fn = |message: &gossipsub::Message| {
                    let mut s = DefaultHasher::new();
                    message.data.hash(&mut s);
                    gossipsub::MessageId::from(s.finish().to_string())
                };

                let gossipsub_config = gossipsub::ConfigBuilder::default()
                    .heartbeat_interval(config.heartbeat_interval)
                    .validate_messages()
                    .validation_mode(gossipsub::ValidationMode::Strict)
                    .message_id_fn(message_id_fn)
                    .build()
                    .map_err(|e| {
                        error!(
                            target = "atoma-p2p",
                            event = "build_gossipsub_config",
                            error = %e,
                            "Failed to build gossipsub config"
                        );
                        AtomaP2pNodeError::GossipsubConfigError(e)
                    })?;

                let gossipsub = gossipsub::Behaviour::new_with_metrics(
                    gossipsub::MessageAuthenticity::Signed(key.clone()),
                    gossipsub_config,
                    &mut metrics_registry,
                    gossipsub::MetricsConfig::default(),
                )
                .map_err(|e| AtomaP2pNodeError::InvalidConfig(e.to_string()))?;

                let mut cfg = kad::Config::new(IPFS_PROTO_NAME);
                cfg.set_query_timeout(Duration::from_secs(5 * 60));
                let store = kad::store::MemoryStore::new(key.public().to_peer_id());
                let kademlia = kad::Behaviour::with_config(key.public().to_peer_id(), store, cfg);

                let mdns = mdns::tokio::Behaviour::new(
                    mdns::Config::default(),
                    key.public().to_peer_id(),
                )?;

                let identify = identify::Behaviour::new(identify::Config::new(
                    "atoma-p2p/0.1.0".to_string(),
                    key.public(),
                ));

<<<<<<< HEAD
                let stack_leader_request_response = request_response::cbor::Behaviour::new(
                    [(STACK_LEADER_PROTO_NAME, ProtocolSupport::Full)],
                    request_response::Config::default(),
=======
                let autonat = autonat::v2::client::Behaviour::new(
                    OsRng,
                    autonat::v2::client::Config::default()
                        .with_probe_interval(Duration::from_secs(10)),
>>>>>>> 86f7476b
                );

                Ok(AtomaP2pBehaviour {
                    autonat,
                    gossipsub,
                    identify,
                    kademlia,
                    mdns,
                    stack_leader_request_response,
                })
            })
            .map_err(|e| {
                error!(
                    target = "atoma-p2p",
                    event = "build_behaviour",
                    error = %e,
                    "Failed to build behaviour"
                );
                AtomaP2pNodeError::BehaviourBuildError(e.to_string())
            })?
            .with_swarm_config(|c| c.with_idle_connection_timeout(config.idle_connection_timeout))
            .build();

        let topic = gossipsub::IdentTopic::new(METRICS_GOSPUBSUB_TOPIC);
        swarm
            .behaviour_mut()
            .gossipsub
            .subscribe(&topic)
            .map_err(|e| {
                error!(
                    target = "atoma-p2p",
                    event = "subscribe_to_topic",
                    error = %e,
                    "Failed to subscribe to topic"
                );
                AtomaP2pNodeError::GossipsubSubscriptionError(e)
            })?;

        // Parse TCP address from the first element in listen_addrs
        let tcp_addr: Multiaddr = config.listen_addrs[0].parse().map_err(|e| {
            error!(
                target = "atoma-p2p",
                event = "address_parse_error",
                listen_addr = %config.listen_addrs[0],
                error = %e,
                "Failed to parse TCP listen address"
            );
            AtomaP2pNodeError::ListenAddressParseError(e)
        })?;

        // Parse QUIC address from the second element in listen_addrs
        let quic_addr: Multiaddr = config.listen_addrs[1].parse().map_err(|e| {
            error!(
                target = "atoma-p2p",
                event = "address_parse_error",
                listen_addr = %config.listen_addrs[1],
                error = %e,
                "Failed to parse QUIC listen address"
            );
            AtomaP2pNodeError::ListenAddressParseError(e)
        })?;

        if let Err(e) = swarm.listen_on(quic_addr.clone()) {
            error!(
                target = "atoma-p2p",
                event = "listen_on_error",
                listen_addr = quic_addr.to_string(),
                error = %e,
                "Failed to listen on QUIC address"
            );
            return Err(AtomaP2pNodeError::SwarmListenOnError(e));
        }

        if let Err(e) = swarm.listen_on(tcp_addr.clone()) {
            error!(
                target = "atoma-p2p",
                event = "listen_on_error",
                listen_addr = tcp_addr.to_string(),
                error = %e,
                "Failed to listen on TCP address"
            );
            return Err(AtomaP2pNodeError::SwarmListenOnError(e));
        }

        let (usage_metrics_tx, usage_metrics_rx) = tokio::sync::mpsc::unbounded_channel();

        let timer_join_handle = usage_metrics_timer_task(
            config.country,
            config.metrics_endpoints.clone(),
            is_client,
            config.public_url,
            config.node_small_id,
            usage_metrics_tx,
        );

        let network_metrics = NetworkMetrics::default();

        info!(
            target = "atoma-p2p",
            event = "node_started",
            peer_id = %swarm.local_peer_id(),
            "Libp2p node started"
        );

        // Initialize Kademlia's bootstrap process
        for peer_id in BOOTSTRAP_NODES {
            match peer_id.parse::<PeerId>() {
                Ok(peer_id) => {
                    swarm.behaviour_mut().kademlia.add_address(
                        &peer_id,
                        "/213.130.147.75/config.port_listening_port".parse()?,
                    );
                    debug!(
                        target = "atoma-p2p",
                        event = "dialed_bootstrap_node",
                        peer_id = %peer_id,
                        "Dialed bootstrap node"
                    );
                }
                Err(e) => {
                    error!(
                        target = "atoma-p2p",
                        event = "bootstrap_node_parse_error",
                        peer_id = %peer_id,
                        error = %e,
                        "Failed to parse bootstrap node address"
                    );
                }
            }
        }

        // Initialize the StackLeader with database connection
        let stack_leader = {
            let db_pool = PgPool::connect(&config.database_url).await.map_err(|e| {
                error!(
                    target = "atoma-p2p",
                    event = "database_connection_error",
                    error = %e,
                    "Failed to connect to database"
                );
                AtomaP2pNodeError::DatabaseConnectionError(e)
            })?;
            StackLeader::new(db_pool)
        };

        Ok(Self {
            keystore,
            swarm,
            timer_join_handle,
            state_manager_sender,
            usage_metrics_rx,
            is_client,
            network_metrics,
            metrics_registry,
            stack_leader,
        })
    }

    /// Starts the P2P node's main event loop, handling network events and shutdown signals.
    ///
    /// This method runs an infinite loop that processes:
    /// - Network events from the libp2p swarm (gossipsub messages, peer discovery, routing updates)
    /// - Shutdown signals for graceful termination
    ///
    /// # Event Handling
    ///
    /// ## Gossipsub Messages
    /// - Message: Processes incoming messages on the gossip network using `handle_gossipsub_message`
    /// - Subscribed: Logs when peers subscribe to topics
    /// - Unsubscribed: Logs when peers unsubscribe from topics (TODO: consider removing stored public URLs)
    ///
    /// ## Usage Metrics
    /// Handles periodic usage metrics updates from the timer task
    ///
    /// ## Shutdown Signals
    /// Monitors the shutdown channel for termination requests
    ///
    /// # Arguments
    ///
    /// * `self` - Takes ownership of the P2P node instance
    /// * `shutdown_signal` - A watch channel receiver for shutdown coordination
    ///
    /// # Returns
    ///
    /// Returns `Ok(())` when the node shuts down gracefully, or a `AtomaP2pNodeError` if an error occurs.
    ///
    /// # Errors
    ///
    /// Can return errors from:
    /// - Gossipsub message handling
    /// - Usage metrics processing
    ///
    /// # Example
    ///
    /// ```rust,ignore
    /// use tokio::sync::watch;
    /// use atoma_p2p::{AtomaP2pNode, AtomaP2pNodeConfig};
    ///
    /// async fn run_node(node: AtomaP2pNode) {
    ///     let (shutdown_tx, shutdown_rx) = watch::channel(false);
    ///
    ///     // Run the node in the background
    ///     let node_handle = tokio::spawn(node.run(shutdown_rx));
    ///
    ///     // Signal shutdown when needed
    ///     shutdown_tx.send(true).expect("Failed to send shutdown signal");
    ///
    ///     // Wait for the node to shut down
    ///     node_handle.await.expect("Node failed to shut down cleanly");
    /// }
    /// ```
    ///
    /// # Shutdown Behavior
    ///
    /// The node will shut down when either:
    /// - The shutdown signal is set to `true`
    /// - The shutdown channel is closed
    ///
    /// In both cases, the node will:
    /// 1. Abort the timer task
    /// 2. Break from the event loop
    /// 3. Return `Ok(())`
    ///
    /// # Concurrency
    ///
    /// Uses `tokio::select!` to handle multiple asynchronous events concurrently:
    /// 1. Swarm events (network activity)
    /// 2. Usage metrics updates
    /// 3. Shutdown signals
    ///
    /// # Logging
    ///
    /// The method logs:
    /// - Gossipsub message handling errors
    /// - Peer subscription/unsubscription events
    /// - Usage metrics processing errors
    /// - Shutdown events
    #[instrument(level = "debug", skip_all)]
    pub async fn run(
        mut self,
        mut shutdown_signal: watch::Receiver<bool>,
    ) -> Result<(), AtomaP2pNodeError> {
        // Create a metrics update interval
        let mut metrics_interval = tokio::time::interval(METRICS_UPDATE_INTERVAL);
        let mut metrics = Metrics::new(&mut self.metrics_registry);
        let peer_id = self.swarm.local_peer_id().to_base58();

        loop {
            tokio::select! {
                // Add metrics interval to the select
                _ = metrics_interval.tick() => {
                    self.network_metrics.update_metrics();

                    let network_info = self.swarm.network_info();

                    extract_gossipsub_metrics(&self.swarm.behaviour_mut().gossipsub);

                    let peer_id_kv = KeyValue::new("peerId", peer_id.clone());
                    let peer_id_kv_slice = &[peer_id_kv];

                    #[allow(clippy::cast_possible_wrap, clippy::cast_lossless)]
                    {
                        PEERS_CONNECTED.record(network_info.num_peers() as i64, peer_id_kv_slice);
                        TOTAL_INCOMING_CONNECTIONS.record(network_info.connection_counters().num_established_incoming() as u64, peer_id_kv_slice);
                        TOTAL_OUTGOING_CONNECTIONS.record(network_info.connection_counters().num_established_outgoing() as u64, peer_id_kv_slice);
                        TOTAL_CONNECTIONS.record(network_info.connection_counters().num_connections() as u64, peer_id_kv_slice);
                    }
                }

                event = self.swarm.select_next_some() => {
<<<<<<< HEAD
                    handle_p2p_event(&mut self.swarm, &self.state_manager_sender, event, &mut metrics, self.is_client, &self.stack_leader).await;
=======
                    match event {
                        SwarmEvent::Behaviour(AtomaP2pBehaviourEvent::Gossipsub(gossipsub::Event::Message {
                            message_id,
                            message,
                            propagation_source,
                        })) => {
                            match self.handle_gossipsub_message(message.data.into(), &message_id, &propagation_source).await {
                                Ok(()) => {
                                    info!(
                                        target = "atoma-p2p",
                                        event = "gossipsub_message_forwarded",
                                        "Gossipsub message forwarded"
                                    );
                                    TOTAL_GOSSIPSUB_MESSAGES_FORWARDED.add(1, &[KeyValue::new("peerId", self.swarm.local_peer_id().to_base58())]);
                                }
                                Err(e) => {
                                    TOTAL_INVALID_GOSSIPSUB_MESSAGES_RECEIVED.add(1, &[KeyValue::new("peerId", self.swarm.local_peer_id().to_base58())]);
                                    error!(
                                        target = "atoma-p2p",
                                        event = "gossipsub_message_error",
                                        error = %e,
                                        "Failed to handle gossipsub message"
                                    );
                                }
                            }
                        }
                        SwarmEvent::Behaviour(AtomaP2pBehaviourEvent::Gossipsub(gossipsub::Event::Subscribed {
                            peer_id,
                            topic,
                        })) => {
                            // Record subscript metrics
                            TOTAL_GOSSIPSUB_SUBSCRIPTIONS.add(1, &[KeyValue::new("topic", topic.to_string())]);
                            metrics.record(&gossipsub::Event::Subscribed {
                                peer_id,
                                topic: topic.clone(),
                            });

                            trace!(
                                target = "atoma-p2p",
                                event = "gossipsub_subscribed",
                                peer_id = %peer_id,
                                topic = %topic,
                                "Peer subscribed to topic"
                            );
                        }
                        SwarmEvent::Behaviour(AtomaP2pBehaviourEvent::Gossipsub(gossipsub::Event::Unsubscribed {
                            peer_id,
                            topic,
                        })) => {
                            // Record unsubscription metrics
                            TOTAL_GOSSIPSUB_SUBSCRIPTIONS.add(-1, &[KeyValue::new("topic", topic.to_string())]);
                            metrics.record(&gossipsub::Event::Unsubscribed {
                                peer_id,
                                topic: topic.clone(),
                            });

                            debug!(
                                target = "atoma-p2p",
                                event = "gossipsub_unsubscribed",
                                peer_id = %peer_id,
                                topic = %topic,
                                "Peer unsubscribed from topic"
                            );
                        }
                        SwarmEvent::Behaviour(AtomaP2pBehaviourEvent::Mdns(mdns::Event::Discovered(discovered_peers))) => {
                            let peer_count = discovered_peers.len() as u64;
                            debug!(
                                target = "atoma-p2p",
                                event = "mdns_discovered",
                                peer_count = %peer_count,
                                "Mdns discovered peers"
                            );
                            for (peer_id, multiaddr) in discovered_peers {
                                debug!(
                                    target = "atoma-p2p",
                                    event = "mdns_discovered_peer",
                                    peer_id = %peer_id,
                                    multiaddr = %multiaddr,
                                    "Mdns discovered peer"
                                );
                                self.swarm.behaviour_mut().kademlia.add_address(&peer_id, multiaddr);
                            }
                            // Record discovery metrics
                            TOTAL_MDNS_DISCOVERIES.add(peer_count, &[KeyValue::new("peerId", peer_id.clone())]);
                        }
                        SwarmEvent::Behaviour(AtomaP2pBehaviourEvent::Mdns(mdns::Event::Expired(expired_peers))) => {
                            debug!(
                                target = "atoma-p2p",
                                event = "mdns_expired",
                                num_expired_peers = %expired_peers.len(),
                                "Mdns expired"
                            );
                            for (peer_id, multiaddr) in expired_peers {
                                debug!(
                                    target = "atoma-p2p",
                                    event = "mdns_expired_peer",
                                    peer_id = %peer_id,
                                    multiaddr = %multiaddr,
                                    "Mdns expired peer"
                                );
                                self.swarm.behaviour_mut().kademlia.remove_address(&peer_id, &multiaddr);
                                self.swarm.behaviour_mut().gossipsub.remove_explicit_peer(&peer_id);
                            }
                        }
                        SwarmEvent::Behaviour(AtomaP2pBehaviourEvent::Kademlia(kad::Event::RoutingUpdated {
                            peer,
                            is_new_peer,
                            addresses,
                            bucket_range,
                            old_peer,
                        })) => {
                            trace!(
                                target = "atoma-p2p",
                                event = "kademlia_routing_updated",
                                peer = %peer,
                                is_new_peer = %is_new_peer,
                                addresses = ?addresses,
                                bucket_range = ?bucket_range,
                                old_peer = ?old_peer,
                                "Kademlia routing updated"
                            );
                            KAD_ROUTING_TABLE_SIZE.record(addresses.len() as u64, &[KeyValue::new("peerId", peer.to_base58())]);
                            metrics.record(&kad::Event::RoutingUpdated {
                                peer,
                                is_new_peer,
                                addresses,
                                bucket_range,
                                old_peer,
                            });
                        }
                        SwarmEvent::ConnectionEstablished {
                            peer_id,
                            num_established,
                            established_in,
                            connection_id,
                            ..
                        } => {
                            trace!(
                                target = "atoma-p2p",
                                event = "peer_connection_established",
                                peer_id = %peer_id,
                                num_established = %num_established,
                                established_in = ?established_in,
                                connection_id = %connection_id,
                                "Peer connection established"
                            );
                        }
                        SwarmEvent::ConnectionClosed {
                            peer_id,
                            connection_id,
                            num_established,
                            ..
                        } => {
                            trace!(
                                target = "atoma-p2p",
                                event = "peer_connection_closed",
                                peer_id = %peer_id,
                                connection_id = %connection_id,
                                num_established = %num_established,
                                "Peer connection closed"
                            );
                        }
                        SwarmEvent::NewListenAddr {
                            listener_id,
                            address,
                            ..
                        } => {
                            info!(
                                target = "atoma-p2p",
                                event = "new_listen_addr",
                                listener_id = %listener_id,
                                address = %address,
                                "New listen address"
                            );
                        }
                        SwarmEvent::ExpiredListenAddr {
                            listener_id,
                            address,
                        } => {
                            debug!(
                                target = "atoma-p2p",
                                event = "expired_listen_addr",
                                listener_id = %listener_id,
                                address = %address,
                                "Expired listen address"
                            );
                        }
                        SwarmEvent::Dialing {
                            peer_id,
                            connection_id,
                            ..
                        } => {
                            debug!(
                                target = "atoma-p2p",
                                event = "dialing",
                                peer_id = ?peer_id,
                                connection_id = %connection_id,
                                "Dialing peer"
                            );
                            TOTAL_DIALS_ATTEMPTED.add(1, &[KeyValue::new("peerId", peer_id.unwrap().to_base58())]);
                        }
                        SwarmEvent::IncomingConnection {
                            ..
                        } => {
                            info!(
                                target = "atoma-p2p",
                                event = "incoming_connection",
                                "Incoming connection"
                            );
                        }
                        SwarmEvent::IncomingConnectionError {
                            ..
                        } => {
                            error!(
                                target = "atoma-p2p",
                                event = "incoming_connection_error",
                                "Incoming connection error"
                            );
                        }
                        SwarmEvent::OutgoingConnectionError {
                            peer_id,
                            ..
                        } => {
                            debug!(
                                target = "atoma-p2p",
                                event = "outgoing_connection_error",
                                peer_id = ?peer_id,
                                "Outgoing connection error"
                            );
                            TOTAL_DIALS_FAILED.add(1, &[KeyValue::new("peerId", peer_id.unwrap().to_base58())]);
                        }
                        SwarmEvent::Behaviour(AtomaP2pBehaviourEvent::Identify(identify_event)) => {
                            tracing::debug!(
                                target = "atoma-p2p",
                                event = "identify",
                                identify_event = ?identify_event,
                                "Identify event"
                            );
                            metrics.record(&identify_event);
                        }
                        SwarmEvent::Behaviour(AtomaP2pBehaviourEvent::Kademlia(kad_event)) => {
                            tracing::debug!(
                                target = "atoma-p2p",
                                event = "kad",
                                kad_event = ?kad_event,
                                "Kad event"
                            );
                            metrics.record(&kad_event);
                        }
                        swarm_event => {
                            tracing::debug!(
                                target = "atoma-p2p",
                                event = "swarm_event",
                                swarm_event = ?swarm_event,
                                "Swarm event"
                            );
                            metrics.record(&swarm_event);
                        }
                    }
>>>>>>> 86f7476b
                }
                Some(usage_metrics) = self.usage_metrics_rx.recv() => {
                    if let Err(e) = self.handle_new_usage_metrics_event(usage_metrics) {
                        error!(
                            target = "atoma-p2p",
                            event = "usage_metrics_error",
                            error = %e,
                            "Failed to handle new usage metrics"
                        );
                    }
                }
                shutdown_signal_changed = shutdown_signal.changed() => {
                    match shutdown_signal_changed {
                        Ok(()) => {
                            if *shutdown_signal.borrow() {
                                tracing::trace!(
                                    target = "atoma-p2p",
                                    event = "shutdown_signal",
                                    "Shutdown signal received, shutting down"
                                );
                                // Abort the timer task
                                self.timer_join_handle.abort();
                                break;
                            }
                        }
                        Err(e) => {
                            tracing::error!(
                                target = "atoma-p2p",
                                event = "shutdown_signal_error",
                                error = %e,
                                "Shutdown signal channel closed"
                            );
                            // NOTE: We want to break here as well, since no one can signal shutdown anymore
                            break;
                        }
                    }
                }
            }
        }
        Ok(())
    }

    /// Handles the publishing of new usage metrics to the P2P network.
    ///
    /// This method performs the following operations:
    /// 1. Creates a hash of the usage metrics data (node_public_url, node_small_id, timestamp)
    /// 2. Signs the hash using the node's keystore
    /// 3. Constructs a UsageMetrics struct with the signed data
    /// 4. Serializes the metrics to CBOR format
    /// 5. Publishes the serialized message to the metrics gossipsub topic
    ///
    /// # Arguments
    ///
    /// * `usage_metrics` - The NodeUsageMetrics containing:
    ///   - node_public_url: Public URL of the node
    ///   - node_small_id: Compact numerical identifier for the node
    ///   - timestamp: Unix timestamp of when metrics were collected
    ///
    /// # Returns
    ///
    /// Returns `Ok(())` if the metrics were successfully published, or an error if:
    /// - Signing the metrics hash fails
    /// - Serialization of metrics fails
    /// - Publishing to the gossipsub topic fails
    ///
    /// # Errors
    ///
    /// This function can return the following errors:
    /// * `SignatureError` - If signing the metrics hash fails
    /// * `UsageMetricsSerializeError` - If CBOR serialization of the metrics fails
    ///
    /// # Example
    ///
    /// ```rust,ignore
    /// let metrics = NodeUsageMetrics {
    ///     node_public_url: "node1.example.com".to_string(),
    ///     node_small_id: 1,
    ///     timestamp: 1234567890,
    /// };
    ///
    /// match node.handle_new_usage_metrics_event(metrics) {
    ///     Ok(()) => println!("Metrics published successfully"),
    ///     Err(e) => println!("Failed to publish metrics: {}", e),
    /// }
    /// ```
    ///
    /// # Security Considerations
    ///
    /// - Metrics are signed to ensure authenticity and prevent tampering
    /// - Uses CBOR for efficient binary serialization
    /// - Published through gossipsub's secure message propagation
    /// - The hash includes all critical metrics data to ensure integrity
    #[instrument(
        level = "info",
        fields(
            node_small_id = %node_message.node_metadata.node_small_id,
            node_public_url = %node_message.node_metadata.node_public_url,
        ),
        skip_all
    )]
    fn handle_new_usage_metrics_event(
        &mut self,
        node_message: NodeMessage,
    ) -> Result<(), AtomaP2pNodeError> {
        let mut buffer = BytesMut::new();
        ciborium::into_writer(&node_message, (&mut buffer).writer())?;
        let bytes = buffer.freeze();
        let hash = blake3::hash(&bytes);

        let signature = self
            .keystore
            .sign_hashed(&self.keystore.addresses()[0], hash.as_bytes())
            .map_err(|e| {
                error!(
                    target = "atoma-p2p",
                    event = "sign_node_message_hash_error",
                    error = %e,
                    "Failed to sign node message hash"
                );
                AtomaP2pNodeError::SignatureError(e.to_string())
            })?;
        let signed_node_message = SignedNodeMessage {
            node_message,
            signature: Bytes::copy_from_slice(signature.as_ref()),
        };
        let serialized_signed_node_message = signed_node_message.serialize_with_signature()?;
        let topic = gossipsub::IdentTopic::new(METRICS_GOSPUBSUB_TOPIC);
        self.swarm
            .behaviour_mut()
            .gossipsub
            .publish(topic, serialized_signed_node_message)
            .map_err(|e| {
                error!(
                    target = "atoma-p2p",
                    event = "publish_metrics_error",
                    error = %e,
                    "Failed to publish metrics"
                );
                TOTAL_FAILED_GOSSIPSUB_PUBLISHES.add(
                    1,
                    &[KeyValue::new(
                        "peerId",
                        self.swarm.local_peer_id().to_base58(),
                    )],
                );
                AtomaP2pNodeError::PublishError(e.to_string())
            })?;

        TOTAL_GOSSIPSUB_PUBLISHES.add(
            1,
            &[KeyValue::new(
                "peerId",
                self.swarm.local_peer_id().to_base58(),
            )],
        );

        Ok(())
    }
}<|MERGE_RESOLUTION|>--- conflicted
+++ resolved
@@ -27,11 +27,8 @@
     Multiaddr,
 };
 use opentelemetry::KeyValue;
-<<<<<<< HEAD
+use rand::rngs::OsRng;
 use sqlx::PgPool;
-=======
-use rand::rngs::OsRng;
->>>>>>> 86f7476b
 use std::hash::{DefaultHasher, Hash, Hasher};
 use std::sync::Arc;
 use std::time::Duration;
@@ -69,14 +66,10 @@
 /// This struct implements the `NetworkBehaviour` trait and coordinates three main networking components
 /// for peer discovery, message broadcasting, and distributed routing.
 #[derive(NetworkBehaviour)]
-<<<<<<< HEAD
 pub struct AtomaP2pBehaviour {
-=======
-struct AtomaP2pBehaviour {
     /// Handles autonat protocol
     autonat: autonat::v2::client::Behaviour,
 
->>>>>>> 86f7476b
     /// Handles publish-subscribe messaging across the P2P network.
     /// Used for broadcasting node addresses and other network messages using a gossip protocol
     /// that ensures efficient message propagation.
@@ -300,16 +293,15 @@
                     key.public(),
                 ));
 
-<<<<<<< HEAD
                 let stack_leader_request_response = request_response::cbor::Behaviour::new(
                     [(STACK_LEADER_PROTO_NAME, ProtocolSupport::Full)],
                     request_response::Config::default(),
-=======
+                );
+
                 let autonat = autonat::v2::client::Behaviour::new(
                     OsRng,
                     autonat::v2::client::Config::default()
                         .with_probe_interval(Duration::from_secs(10)),
->>>>>>> 86f7476b
                 );
 
                 Ok(AtomaP2pBehaviour {
@@ -580,269 +572,7 @@
                 }
 
                 event = self.swarm.select_next_some() => {
-<<<<<<< HEAD
                     handle_p2p_event(&mut self.swarm, &self.state_manager_sender, event, &mut metrics, self.is_client, &self.stack_leader).await;
-=======
-                    match event {
-                        SwarmEvent::Behaviour(AtomaP2pBehaviourEvent::Gossipsub(gossipsub::Event::Message {
-                            message_id,
-                            message,
-                            propagation_source,
-                        })) => {
-                            match self.handle_gossipsub_message(message.data.into(), &message_id, &propagation_source).await {
-                                Ok(()) => {
-                                    info!(
-                                        target = "atoma-p2p",
-                                        event = "gossipsub_message_forwarded",
-                                        "Gossipsub message forwarded"
-                                    );
-                                    TOTAL_GOSSIPSUB_MESSAGES_FORWARDED.add(1, &[KeyValue::new("peerId", self.swarm.local_peer_id().to_base58())]);
-                                }
-                                Err(e) => {
-                                    TOTAL_INVALID_GOSSIPSUB_MESSAGES_RECEIVED.add(1, &[KeyValue::new("peerId", self.swarm.local_peer_id().to_base58())]);
-                                    error!(
-                                        target = "atoma-p2p",
-                                        event = "gossipsub_message_error",
-                                        error = %e,
-                                        "Failed to handle gossipsub message"
-                                    );
-                                }
-                            }
-                        }
-                        SwarmEvent::Behaviour(AtomaP2pBehaviourEvent::Gossipsub(gossipsub::Event::Subscribed {
-                            peer_id,
-                            topic,
-                        })) => {
-                            // Record subscript metrics
-                            TOTAL_GOSSIPSUB_SUBSCRIPTIONS.add(1, &[KeyValue::new("topic", topic.to_string())]);
-                            metrics.record(&gossipsub::Event::Subscribed {
-                                peer_id,
-                                topic: topic.clone(),
-                            });
-
-                            trace!(
-                                target = "atoma-p2p",
-                                event = "gossipsub_subscribed",
-                                peer_id = %peer_id,
-                                topic = %topic,
-                                "Peer subscribed to topic"
-                            );
-                        }
-                        SwarmEvent::Behaviour(AtomaP2pBehaviourEvent::Gossipsub(gossipsub::Event::Unsubscribed {
-                            peer_id,
-                            topic,
-                        })) => {
-                            // Record unsubscription metrics
-                            TOTAL_GOSSIPSUB_SUBSCRIPTIONS.add(-1, &[KeyValue::new("topic", topic.to_string())]);
-                            metrics.record(&gossipsub::Event::Unsubscribed {
-                                peer_id,
-                                topic: topic.clone(),
-                            });
-
-                            debug!(
-                                target = "atoma-p2p",
-                                event = "gossipsub_unsubscribed",
-                                peer_id = %peer_id,
-                                topic = %topic,
-                                "Peer unsubscribed from topic"
-                            );
-                        }
-                        SwarmEvent::Behaviour(AtomaP2pBehaviourEvent::Mdns(mdns::Event::Discovered(discovered_peers))) => {
-                            let peer_count = discovered_peers.len() as u64;
-                            debug!(
-                                target = "atoma-p2p",
-                                event = "mdns_discovered",
-                                peer_count = %peer_count,
-                                "Mdns discovered peers"
-                            );
-                            for (peer_id, multiaddr) in discovered_peers {
-                                debug!(
-                                    target = "atoma-p2p",
-                                    event = "mdns_discovered_peer",
-                                    peer_id = %peer_id,
-                                    multiaddr = %multiaddr,
-                                    "Mdns discovered peer"
-                                );
-                                self.swarm.behaviour_mut().kademlia.add_address(&peer_id, multiaddr);
-                            }
-                            // Record discovery metrics
-                            TOTAL_MDNS_DISCOVERIES.add(peer_count, &[KeyValue::new("peerId", peer_id.clone())]);
-                        }
-                        SwarmEvent::Behaviour(AtomaP2pBehaviourEvent::Mdns(mdns::Event::Expired(expired_peers))) => {
-                            debug!(
-                                target = "atoma-p2p",
-                                event = "mdns_expired",
-                                num_expired_peers = %expired_peers.len(),
-                                "Mdns expired"
-                            );
-                            for (peer_id, multiaddr) in expired_peers {
-                                debug!(
-                                    target = "atoma-p2p",
-                                    event = "mdns_expired_peer",
-                                    peer_id = %peer_id,
-                                    multiaddr = %multiaddr,
-                                    "Mdns expired peer"
-                                );
-                                self.swarm.behaviour_mut().kademlia.remove_address(&peer_id, &multiaddr);
-                                self.swarm.behaviour_mut().gossipsub.remove_explicit_peer(&peer_id);
-                            }
-                        }
-                        SwarmEvent::Behaviour(AtomaP2pBehaviourEvent::Kademlia(kad::Event::RoutingUpdated {
-                            peer,
-                            is_new_peer,
-                            addresses,
-                            bucket_range,
-                            old_peer,
-                        })) => {
-                            trace!(
-                                target = "atoma-p2p",
-                                event = "kademlia_routing_updated",
-                                peer = %peer,
-                                is_new_peer = %is_new_peer,
-                                addresses = ?addresses,
-                                bucket_range = ?bucket_range,
-                                old_peer = ?old_peer,
-                                "Kademlia routing updated"
-                            );
-                            KAD_ROUTING_TABLE_SIZE.record(addresses.len() as u64, &[KeyValue::new("peerId", peer.to_base58())]);
-                            metrics.record(&kad::Event::RoutingUpdated {
-                                peer,
-                                is_new_peer,
-                                addresses,
-                                bucket_range,
-                                old_peer,
-                            });
-                        }
-                        SwarmEvent::ConnectionEstablished {
-                            peer_id,
-                            num_established,
-                            established_in,
-                            connection_id,
-                            ..
-                        } => {
-                            trace!(
-                                target = "atoma-p2p",
-                                event = "peer_connection_established",
-                                peer_id = %peer_id,
-                                num_established = %num_established,
-                                established_in = ?established_in,
-                                connection_id = %connection_id,
-                                "Peer connection established"
-                            );
-                        }
-                        SwarmEvent::ConnectionClosed {
-                            peer_id,
-                            connection_id,
-                            num_established,
-                            ..
-                        } => {
-                            trace!(
-                                target = "atoma-p2p",
-                                event = "peer_connection_closed",
-                                peer_id = %peer_id,
-                                connection_id = %connection_id,
-                                num_established = %num_established,
-                                "Peer connection closed"
-                            );
-                        }
-                        SwarmEvent::NewListenAddr {
-                            listener_id,
-                            address,
-                            ..
-                        } => {
-                            info!(
-                                target = "atoma-p2p",
-                                event = "new_listen_addr",
-                                listener_id = %listener_id,
-                                address = %address,
-                                "New listen address"
-                            );
-                        }
-                        SwarmEvent::ExpiredListenAddr {
-                            listener_id,
-                            address,
-                        } => {
-                            debug!(
-                                target = "atoma-p2p",
-                                event = "expired_listen_addr",
-                                listener_id = %listener_id,
-                                address = %address,
-                                "Expired listen address"
-                            );
-                        }
-                        SwarmEvent::Dialing {
-                            peer_id,
-                            connection_id,
-                            ..
-                        } => {
-                            debug!(
-                                target = "atoma-p2p",
-                                event = "dialing",
-                                peer_id = ?peer_id,
-                                connection_id = %connection_id,
-                                "Dialing peer"
-                            );
-                            TOTAL_DIALS_ATTEMPTED.add(1, &[KeyValue::new("peerId", peer_id.unwrap().to_base58())]);
-                        }
-                        SwarmEvent::IncomingConnection {
-                            ..
-                        } => {
-                            info!(
-                                target = "atoma-p2p",
-                                event = "incoming_connection",
-                                "Incoming connection"
-                            );
-                        }
-                        SwarmEvent::IncomingConnectionError {
-                            ..
-                        } => {
-                            error!(
-                                target = "atoma-p2p",
-                                event = "incoming_connection_error",
-                                "Incoming connection error"
-                            );
-                        }
-                        SwarmEvent::OutgoingConnectionError {
-                            peer_id,
-                            ..
-                        } => {
-                            debug!(
-                                target = "atoma-p2p",
-                                event = "outgoing_connection_error",
-                                peer_id = ?peer_id,
-                                "Outgoing connection error"
-                            );
-                            TOTAL_DIALS_FAILED.add(1, &[KeyValue::new("peerId", peer_id.unwrap().to_base58())]);
-                        }
-                        SwarmEvent::Behaviour(AtomaP2pBehaviourEvent::Identify(identify_event)) => {
-                            tracing::debug!(
-                                target = "atoma-p2p",
-                                event = "identify",
-                                identify_event = ?identify_event,
-                                "Identify event"
-                            );
-                            metrics.record(&identify_event);
-                        }
-                        SwarmEvent::Behaviour(AtomaP2pBehaviourEvent::Kademlia(kad_event)) => {
-                            tracing::debug!(
-                                target = "atoma-p2p",
-                                event = "kad",
-                                kad_event = ?kad_event,
-                                "Kad event"
-                            );
-                            metrics.record(&kad_event);
-                        }
-                        swarm_event => {
-                            tracing::debug!(
-                                target = "atoma-p2p",
-                                event = "swarm_event",
-                                swarm_event = ?swarm_event,
-                                "Swarm event"
-                            );
-                            metrics.record(&swarm_event);
-                        }
-                    }
->>>>>>> 86f7476b
                 }
                 Some(usage_metrics) = self.usage_metrics_rx.recv() => {
                     if let Err(e) = self.handle_new_usage_metrics_event(usage_metrics) {
