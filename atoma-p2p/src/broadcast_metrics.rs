use std::{
    collections::HashMap,
    num::ParseFloatError,
    sync::{LazyLock, Mutex},
};

use futures::stream::{FuturesUnordered, StreamExt};
use prometheus_http_query::Client;
use reqwest;
use serde::{Deserialize, Serialize};
use thiserror::Error;
use tracing::instrument;

use crate::constants::{
    IMAGE_GENERATION_LATENCY_QUERY, IMAGE_GENERATION_NUM_RUNNING_REQUESTS_QUERY,
<<<<<<< HEAD
    SGLANG_AVG_QUEUE_LATENCY_QUERY, SGLANG_RUNNING_REQUESTS_QUERY,
    SGLANG_TIME_PER_OUTPUT_TOKEN_QUERY, SGLANG_TIME_TO_FIRST_TOKEN_QUERY,
    SGLANG_WAITING_REQUESTS_QUERY, TEI_EMBEDDINGS_BATCH_SIZE_QUERY,
    TEI_EMBEDDINGS_BATCH_TOKENS_QUERY, TEI_EMBEDDINGS_INFERENCE_DURATION_QUERY,
    TEI_EMBEDDINGS_INPUT_LENGTH_QUERY, TEI_EMBEDDINGS_QUEUE_DURATION_QUERY,
    VLLM_CPU_CACHE_USAGE_PERC_QUERY, VLLM_GPU_CACHE_USAGE_PERC_QUERY, VLLM_RUNNING_REQUESTS_QUERY,
    VLLM_TIME_PER_OUTPUT_TOKEN_QUERY, VLLM_TIME_TO_FIRST_TOKEN_QUERY, VLLM_WAITING_REQUESTS_QUERY,
=======
    TEI_EMBEDDINGS_BATCH_SIZE_QUERY, TEI_EMBEDDINGS_BATCH_TOKENS_QUERY,
    TEI_EMBEDDINGS_INFERENCE_DURATION_QUERY, TEI_EMBEDDINGS_INPUT_LENGTH_QUERY,
    TEI_EMBEDDINGS_QUEUE_DURATION_QUERY, VLLM_GPU_CACHE_USAGE_PERC_QUERY,
    VLLM_RUNNING_REQUESTS_QUERY, VLLM_TIME_PER_OUTPUT_TOKEN_QUERY, VLLM_TIME_TO_FIRST_TOKEN_QUERY,
    VLLM_WAITING_REQUESTS_QUERY,
>>>>>>> 19a140d2
};

/// Metrics delta time, in seconds
pub const METRICS_DELTA_TIME: u64 = 30;

/// Metrics timeout, in seconds
const METRICS_TIMEOUT: std::time::Duration = std::time::Duration::from_secs(2);

/// vLLM serving engine
const VLLM: &str = "vllm";

/// SGLANG serving engine
const SGLANG: &str = "sglang";

/// TEI serving engine
const TEI: &str = "tei";

/// Mistral-rs serving engine
const MISTRALRS: &str = "mistralrs";

/// Prometheus url for the atoma-node instance
const PROMETHEUS_URL: &str = "http://prometheus:9090";

/// The HTTP client for the Prometheus metrics queries
static HTTP_CLIENT: LazyLock<Client> = LazyLock::new(|| {
    Client::from(
        reqwest::Client::builder()
            .timeout(METRICS_TIMEOUT)
            .build()
            .expect("Failed to create HTTP client"),
        PROMETHEUS_URL,
    )
    .expect("Failed to create HTTP client")
});

/// A simple cache for vLLM queries.
static VLLM_QUERIES_CACHE: LazyLock<Mutex<ModelQueriesCache>> =
    LazyLock::new(|| Mutex::new(HashMap::new()));

/// A simple cache for SGLANG queries.
static SGLANG_QUERIES_CACHE: LazyLock<Mutex<ModelQueriesCache>> =
    LazyLock::new(|| Mutex::new(HashMap::new()));

/// A simple cache for TEI queries.
static TEI_QUERIES_CACHE: LazyLock<Mutex<ModelQueriesCache>> =
    LazyLock::new(|| Mutex::new(HashMap::new()));

/// A simple cache for Mistral-rs queries.
static MISTRALRS_QUERIES_CACHE: LazyLock<Mutex<ModelQueriesCache>> =
    LazyLock::new(|| Mutex::new(HashMap::new()));

/// A simple cache for model queries.
type ModelQueriesCache = HashMap<String, Vec<(String, String)>>;

/// Structure to store the usage metrics for the node
///
/// This data is collected from the system and the GPU
/// to be sent across the p2p network, for efficient request routing.
#[derive(Debug, PartialEq, Serialize, Deserialize, Default)]
pub struct NodeMetrics {
    /// A map with key as the model name (e.g. "meta-llama/Llama-3.3-70B-Instruct")
    /// and value as the model metrics.
    pub model_metrics: HashMap<String, ModelMetrics>,
}

/// Structure to store the usage metrics for a specific deployed model
///
/// This data is collected from the system and the GPU
/// to be sent across the p2p network, for efficient request routing.
#[derive(Debug, PartialEq, Serialize, Deserialize)]
pub enum ModelMetrics {
    ChatCompletions(ChatCompletionsMetrics),
    Embeddings(EmbeddingsMetrics),
    ImageGeneration(ImageGenerationMetrics),
}

/// Structure to store the usage metrics for the node
///
/// This data is collected from the system and the GPU
/// to be sent across the p2p network, for efficient request routing.
#[derive(Debug, PartialEq, Serialize, Deserialize, Default)]
pub struct ChatCompletionsMetrics {
    /// GPU KV cache usage percentage,
    /// computed as the average over the previous \Delta time
    pub gpu_kv_cache_usage_perc: f64,

    /// Time to first token (prefill phase), in seconds,
    /// computed as the percentile 95 over the previous \Delta time
    pub time_to_first_token: f64,

    /// Time per output token (excluding the first token generation)
    /// in seconds, computed as the percentile 95 over the previous \Delta time
    pub time_per_output_token: f64,

    /// Number of requests running on the model,
    /// counted over the previous \Delta time
    pub num_running_requests: u32,

    /// Number of requests waiting to be processed,
    /// counted over the previous \Delta time
    pub num_waiting_requests: u32,

    /// Average request queue latency, in seconds,
    /// computed as the percentile 95 over the previous
    pub avg_request_queue_latency: Option<f64>,
}

/// Structure to store the usage metrics for the node
///
/// This data is collected from the system and the GPU
/// to be sent across the p2p network, for efficient request routing.
#[derive(Debug, PartialEq, Serialize, Deserialize, Default)]
pub struct EmbeddingsMetrics {
    /// Embeddings queue duration, in seconds,
    /// computed as the percentile 95 over the previous \Delta time
    pub embeddings_queue_duration: f64,

    /// Embeddings inference duration, in seconds,
    /// computed as the percentile 95 over the previous \Delta time
    pub embeddings_inference_duration: f64,

    /// Embeddings input length, in tokens,
    /// computed as the percentile 95 over the previous \Delta time
    pub embeddings_input_length: f64,

    /// Embeddings batch size, in tokens,
    /// computed as the percentile 95 over the previous \Delta time
    pub embeddings_batch_size: f64,

    /// Embeddings batch tokens, in tokens,
    /// computed as the percentile 95 over the previous \Delta time
    pub embeddings_batch_tokens: f64,
}

/// Structure to store the usage metrics for the node
///
/// This data is collected from the system and the GPU
/// to be sent across the p2p network, for efficient request routing.
#[derive(Debug, PartialEq, Serialize, Deserialize, Default)]
pub struct ImageGenerationMetrics {
    /// Image generation latency, in seconds,
    /// computed as the percentile 95 over the previous \Delta time
    pub image_generation_latency: f64,

    /// Number of requests running on the model,
    /// counted over the previous \Delta time
    pub num_running_requests: u32,
}

/// Trait for setting metrics values for a specific model
trait MetricsCollector {
    /// Set the metrics value
    fn set_metrics_value(&mut self, query: &str, value: f64);
}

/// A macro to implement `MetricsCollector` for a given type.
macro_rules! impl_metrics_collector {
    ($metrics_type:ty, { $($query:expr => $setter:expr),+ $(,)? }) => {
        impl MetricsCollector for $metrics_type {
            #[instrument(
                level = "trace",
                target = "metrics",
                skip_all,
                fields(query = %query, value = %value)
            )]
            #[allow(clippy::cast_possible_truncation)]
            #[allow(clippy::cast_sign_loss)]
            fn set_metrics_value(&mut self, query: &str, value: f64) {
                match query {
                    $(
                        $query => ($setter)(self, value),
                    )+
                    _ => {
                        tracing::error!("Unknown query: {}", query);
                    }
                }
            }
        }
    };
}

impl_metrics_collector!(ChatCompletionsMetrics, {
    // VLLM metrics
    VLLM_TIME_TO_FIRST_TOKEN_QUERY => |s: &mut ChatCompletionsMetrics, value: f64| s.time_to_first_token = value,
    VLLM_TIME_PER_OUTPUT_TOKEN_QUERY => |s: &mut ChatCompletionsMetrics, value: f64| s.time_per_output_token = value,
    VLLM_GPU_CACHE_USAGE_PERC_QUERY => |s: &mut ChatCompletionsMetrics, value: f64| s.gpu_kv_cache_usage_perc = value,
    VLLM_RUNNING_REQUESTS_QUERY => |s: &mut ChatCompletionsMetrics, value: f64| s.num_running_requests = u32::try_from(value as i64).unwrap_or(0),
    VLLM_WAITING_REQUESTS_QUERY => |s: &mut ChatCompletionsMetrics, value: f64| s.num_waiting_requests = u32::try_from(value as i64).unwrap_or(0),
    // SGLANG metrics
    SGLANG_TIME_TO_FIRST_TOKEN_QUERY => |s: &mut ChatCompletionsMetrics, value: f64| s.time_to_first_token = value,
    SGLANG_TIME_PER_OUTPUT_TOKEN_QUERY => |s: &mut ChatCompletionsMetrics, value: f64| s.time_per_output_token = value,
    SGLANG_RUNNING_REQUESTS_QUERY => |s: &mut ChatCompletionsMetrics, value: f64| s.num_running_requests = u32::try_from(value as i64).unwrap_or(0),
    SGLANG_WAITING_REQUESTS_QUERY => |s: &mut ChatCompletionsMetrics, value: f64| s.num_waiting_requests = u32::try_from(value as i64).unwrap_or(0),
    SGLANG_AVG_QUEUE_LATENCY_QUERY => |s: &mut ChatCompletionsMetrics, value: f64| s.avg_request_queue_latency = Some(value),
});

impl_metrics_collector!(EmbeddingsMetrics, {
    TEI_EMBEDDINGS_QUEUE_DURATION_QUERY => |s: &mut EmbeddingsMetrics, value: f64| s.embeddings_queue_duration = value,
    TEI_EMBEDDINGS_INFERENCE_DURATION_QUERY => |s: &mut EmbeddingsMetrics, value: f64| s.embeddings_inference_duration = value,
    TEI_EMBEDDINGS_INPUT_LENGTH_QUERY => |s: &mut EmbeddingsMetrics, value: f64| s.embeddings_input_length = value,
    TEI_EMBEDDINGS_BATCH_SIZE_QUERY => |s: &mut EmbeddingsMetrics, value: f64| s.embeddings_batch_size = value,
    TEI_EMBEDDINGS_BATCH_TOKENS_QUERY => |s: &mut EmbeddingsMetrics, value: f64| s.embeddings_batch_tokens = value,
});

impl_metrics_collector!(ImageGenerationMetrics, {
    IMAGE_GENERATION_LATENCY_QUERY => |s: &mut ImageGenerationMetrics, value: f64| s.image_generation_latency = value,
    IMAGE_GENERATION_NUM_RUNNING_REQUESTS_QUERY => |s: &mut ImageGenerationMetrics, value: f64| s.num_running_requests = u32::try_from(value as i64).unwrap_or(0),
});

/// Response structure for Prometheus metrics queries
///
/// This struct represents the response format from the Prometheus HTTP API,
/// which includes a status field and the actual metrics data.
#[derive(Debug, PartialEq, Eq, Serialize, Deserialize)]
pub struct MetricsResponse {
    /// The status of the query response ("success" or "error")
    pub status: String,

    /// The actual metrics data returned by Prometheus
    pub data: MetricsData,
}

/// Container for Prometheus query results
///
/// This struct holds the result type (usually "vector") and an array of metric results.
#[derive(Debug, PartialEq, Eq, Serialize, Deserialize)]
pub struct MetricsData {
    /// The type of result returned ("vector", "matrix", "scalar", or "string")
    #[serde(rename = "resultType")]
    pub result_type: String,

    /// Vector of individual metric results
    pub result: Vec<MetricsResult>,
}

/// Individual metric result from a Prometheus query
///
/// Each result contains metric labels, a timestamp, and the metric value.
/// The timestamp and value are returned as a 2-element array: [timestamp, value]
#[derive(Debug, PartialEq, Eq, Serialize, Deserialize)]
pub struct MetricsResult {
    /// Labels associated with the metric (e.g., {"instance": "localhost:9090"})
    pub metric: HashMap<String, String>,

    /// A 2-element array containing [timestamp, value]
    /// The timestamp is a Unix timestamp in seconds
    /// The value is a string that can be parsed into a number
    pub value: (i64, String),
}

/// Collects metrics for a specific model by executing multiple Prometheus queries concurrently
///
/// This function fetches various metrics from a Prometheus endpoint for a given model. It executes
/// multiple queries in parallel using async/await and aggregates the results into a single metrics
/// structure.
///
/// # Type Parameters
///
/// * `T` - The type of metrics to collect. Must implement `Default`, `MetricsCollector`, and `Send`.
///         Common types are `ChatCompletionsMetrics`, `EmbeddingsMetrics`, and `ImageGenerationMetrics`.
///
/// # Arguments
///
/// * `model_name` - The name of the model for which to collect metrics
/// * `queries` - A slice of tuples containing (query_name, query_string) pairs to execute
///
/// # Returns
///
/// Returns a `Result` containing either:
/// * The collected metrics of type `T`
/// * A `NodeMetricsError` if any query fails or metrics collection encounters an error
///
/// # Errors
///
/// This function will return an error if:
/// * Any HTTP request to the Prometheus endpoint fails
/// * The response cannot be parsed as valid metrics data
/// * The query execution fails on the Prometheus side
///
/// # Example
///
/// ```rust,ignore
/// use crate::metrics::{ChatCompletionsMetrics, collect_metrics};
///
/// async fn example() -> Result<ChatCompletionsMetrics, NodeMetricsError> {
///     let model_name = "gpt-3.5-turbo";
///     let queries = get_vllm_metrics_queries(model_name);
///     let endpoint = "http://localhost:9090/api/v1/query";
///
///     let metrics = collect_metrics::<ChatCompletionsMetrics>(
///         model_name,
///         &queries,
///         endpoint
///     ).await?;
///     Ok(metrics)
/// }
/// ```
#[instrument(
    level = "info",
    target = "metrics",
    skip_all,
    fields(model_name = model_name)
)]
pub async fn collect_metrics<T: Default + MetricsCollector + Send>(
    model_name: &str,
    queries: &[(String, String)],
) -> Result<T, NodeMetricsError> {
    let mut metrics = T::default();
    let mut futures: FuturesUnordered<_> = queries
        .iter()
        .map(|(_, query)| get_metrics(&HTTP_CLIENT, query))
        .collect();

    while let Some(result) = futures.next().await {
        match result {
            Ok((query, metric_value)) => {
                metrics.set_metrics_value(&query, metric_value);
            }
            Err(e) => {
                tracing::error!("Failed to fetch metrics with error: {}", e);
                return Err(NodeMetricsError::VllmMetricsError(
                    VllmMetricsError::UnknownQuery(format!("Unknown query, with error: {e}")),
                ));
            }
        }
    }

    Ok(metrics)
}

/// Computes metrics for all models deployed on the node by querying their respective metrics endpoints
///
/// This function aggregates metrics from different serving engines (e.g., vLLM) for each deployed model.
/// It queries various performance metrics like cache usage, request counts, and latency measurements
/// through Prometheus endpoints.
///
/// # Arguments
///
/// * `metrics_endpoints` - A HashMap mapping model names to tuples of (serving_engine, metrics_endpoint_url)
///   where:
///   - serving_engine: The type of serving engine (e.g., "vllm")
///   - metrics_endpoint_url: The URL of the Prometheus metrics endpoint for that model
///
/// # Returns
///
/// * `Result<NodeMetrics, NodeMetricsError>` - A Result containing either:
///   - `NodeMetrics`: Collection of metrics for all models on the node
///   - `NodeMetricsError`: Error that occurred during metrics collection
///
/// # Errors
///
/// Returns `NodeMetricsError` if:
/// - Metrics collection fails for any model
/// - HTTP requests to metrics endpoints fail
/// - Response parsing fails
///
/// # Example
///
/// ```rust,ignore
/// use std::collections::HashMap;
///
/// let mut endpoints = HashMap::new();
/// endpoints.insert(
///     "llama-7b".to_string(),
///     ("vllm".to_string(), "http://localhost:8000/metrics".to_string())
/// );
///
/// let metrics = compute_node_metrics(&endpoints).await?;
/// ```
#[instrument(
    level = "info",
    target = "metrics",
    skip_all,
    fields(metrics_endpoints = %metrics_endpoints.len())
)]
pub async fn compute_node_metrics(
    metrics_endpoints: &HashMap<String, (String, Vec<String>)>,
) -> Result<NodeMetrics, NodeMetricsError> {
    let futures =
        metrics_endpoints
            .iter()
            .map(|(model_name, (engine, jobs_for_model))| async move {
                match engine.as_str() {
                    VLLM => {
                        let queries = get_cached_vllm_metrics_queries(model_name, jobs_for_model);
                        let metrics =
                            collect_metrics::<ChatCompletionsMetrics>(model_name, &queries).await?;
                        Ok((
                            model_name.to_string(),
                            ModelMetrics::ChatCompletions(metrics),
                        ))
                    }
                    TEI => {
                        let queries = get_cached_tei_metrics_queries(model_name);
                        let metrics =
                            collect_metrics::<EmbeddingsMetrics>(model_name, &queries).await?;
                        Ok((model_name.to_string(), ModelMetrics::Embeddings(metrics)))
                    }
                    MISTRALRS => {
                        let queries = get_cached_image_generation_metrics_queries(model_name);
                        let metrics =
                            collect_metrics::<ImageGenerationMetrics>(model_name, &queries).await?;
                        Ok((
                            model_name.to_string(),
                            ModelMetrics::ImageGeneration(metrics),
                        ))
                    }
                    _ => Err(NodeMetricsError::VllmMetricsError(
                        VllmMetricsError::UnknownQuery(format!("Unknown serving engine: {engine}")),
                    )),
                }
<<<<<<< HEAD
                SGLANG => {
                    let queries = get_cached_sglang_metrics_queries(model_name);
                    let metrics =
                        collect_metrics::<ChatCompletionsMetrics>(model_name, &queries, endpoint)
                            .await?;
                    Ok((
                        model_name.to_string(),
                        ModelMetrics::ChatCompletions(metrics),
                    ))
                }
                _ => Err(NodeMetricsError::VllmMetricsError(
                    VllmMetricsError::UnknownQuery(format!("Unknown serving engine: {engine}")),
                )),
            }
        });
=======
            });
>>>>>>> 19a140d2
    let results = futures::future::try_join_all(futures).await?;
    let model_metrics = results.into_iter().collect();

    Ok(NodeMetrics { model_metrics })
}

/// Fetches metrics from a Prometheus endpoint for a specific query
///
/// This function makes an HTTP GET request to a Prometheus endpoint with a specific query
/// and returns the parsed metrics data. It includes a 1-second timeout for the request.
///
/// # Arguments
///
/// * `client` - A reqwest HTTP client for making the request
/// * `query` - The Prometheus query string to execute
/// * `endpoint` - The URL of the Prometheus endpoint
///
/// # Returns
///
/// Returns a `Result` containing either:
/// * `(String, MetricsData)` - A tuple of the query string and the parsed metrics data
/// * `NodeMetricsError` - An error that occurred during the request or parsing
///
/// # Errors
///
/// This function will return an error if:
/// * The HTTP request fails (connection issues, timeout, etc.)
/// * The response cannot be parsed as JSON
/// * The Prometheus query fails (status != "success")
///
/// # Example
///
/// ```rust,ignore
/// use reqwest;
///
/// let client = reqwest::Client::new();
/// let query = "up";
/// let endpoint = "http://localhost:9090/api/v1/query";
///
/// let (query, metrics) = get_metrics(&client, query, endpoint).await?;
/// ```
async fn get_metrics(client: &Client, query: &str) -> Result<(String, f64), NodeMetricsError> {
    let result = client.query(query).get().await?;
    let value = result
        .data()
        .as_vector()
        .ok_or_else(|| VllmMetricsError::NoMetricsFound(query.to_string()))
        .and_then(|vector| {
            vector
                .first()
                .ok_or_else(|| VllmMetricsError::NoMetricsFound(query.to_string()))
        })
        .and_then(|instant| {
            instant
                .sample()
                .value()
                .to_string()
                .parse::<f64>()
                .map_err(VllmMetricsError::ParseError)
        })?;
    Ok((query.to_string(), value))
}

/// Gets the cached vLLM metrics queries for a specific model
///
/// # Arguments
///
/// * `model_name` - The name of the model for which to get the queries
/// * `jobs_for_model` - A vector of strings representing the jobs for which to get the queries
///
/// # Returns
///
/// Returns the cached queries for the given model
fn get_cached_vllm_metrics_queries(
    model_name: &str,
    jobs_for_model: &[String],
) -> Vec<(String, String)> {
    let mut cache = VLLM_QUERIES_CACHE.lock().unwrap();
    if let Some(queries) = cache.get(model_name) {
        return queries.clone();
    }
    let queries = get_vllm_metrics_queries(jobs_for_model);
    cache.insert(model_name.to_string(), queries.clone());
    queries
}

/// Gets the cached SGLANG metrics queries for a specific model
///
/// # Arguments
///
/// * `model_name` - The name of the model for which to get the queries
///
/// # Returns
///
/// Returns the cached queries for the given model
///
/// # Example
///
/// ```rust,ignore
/// let model_name = "llama-7b";
/// let queries = get_cached_sglang_metrics_queries(model_name);
/// ```
fn get_cached_sglang_metrics_queries(model_name: &str) -> Vec<(String, String)> {
    let mut cache = SGLANG_QUERIES_CACHE.lock().unwrap();
    if let Some(queries) = cache.get(model_name) {
        return queries.clone();
    }
    let queries = get_sglang_metrics_queries(model_name);
    cache.insert(model_name.to_string(), queries.clone());
    queries
}

/// Generates Prometheus queries for vLLM metrics for a specific model
///
/// This function creates a vector of Prometheus query strings to fetch metrics related to
/// vLLM performance and resource usage. The queries include measurements for:
/// - Time to first token (prefill phase latency)
/// - Time per output token (excluding first token)
/// - GPU KV cache usage percentage
/// - Number of currently running requests
/// - Number of waiting requests
///
/// The metrics are averaged over a time window defined by `METRICS_DELTA_TIME`.
/// Each query includes an "or 0" fallback to handle cases where no data is available.
///
/// # Arguments
///
/// * `jobs` - A vector of strings representing the jobs for which to generate metrics queries
///
/// # Returns
///
/// Returns a vector of tuples, where each tuple contains:
/// - A query identifier string (defined in constants)
/// - The corresponding Prometheus query string
fn get_vllm_metrics_queries(jobs: &[String]) -> Vec<(String, String)> {
    let delta = format!("[{METRICS_DELTA_TIME}s:]");
    let jobs = jobs.join("|");

    vec![
        (VLLM_TIME_TO_FIRST_TOKEN_QUERY.to_string(),
         format!("histogram_quantile(0.90, sum by (le) (rate(vllm:time_to_first_token_seconds_bucket{{job=~\"{jobs}\"}}{delta})))")),
        (VLLM_TIME_PER_OUTPUT_TOKEN_QUERY.to_string(),
         format!("histogram_quantile(0.90, sum by (le) (rate(vllm:time_per_output_token_seconds_bucket{{job=~\"{jobs}\"}}{delta})))")),
        (VLLM_GPU_CACHE_USAGE_PERC_QUERY.to_string(),
         format!("avg_over_time(avg(vllm:gpu_cache_usage_perc{{job=~\"{jobs}\"}}{delta}))")),
        (VLLM_RUNNING_REQUESTS_QUERY.to_string(),
         format!("avg_over_time(sum(vllm:num_requests_running{{job=~\"{jobs}\"}}{delta}))")),
        (VLLM_WAITING_REQUESTS_QUERY.to_string(),
         format!("histogram_quantile(0.90, sum by (le) (rate(vllm:request_queue_time_seconds_bucket{{job=~\"{jobs}\"}}{delta})))")),
    ]
}

/// Generates Prometheus queries for SGLANG metrics for a specific model
///
/// This function creates a vector of Prometheus query strings to fetch metrics related to
/// SGLANG performance and resource usage. The queries include measurements for:
/// - Time to first token (prefill phase latency)
/// - Time per output token (excluding first token)
/// - Number of currently running requests
/// - Number of waiting requests
/// - Average request queue latency
///
/// The metrics are averaged over a time window defined by `METRICS_DELTA_TIME`.
/// Each query includes an "or 0" fallback to handle cases where no data is available.
///
/// # Arguments
///
/// * `model_name` - The name of the model for which to generate metrics queries
///
/// # Returns
///
/// Returns a vector of tuples, where each tuple contains:
/// - A query identifier string (defined in constants)
/// - The corresponding Prometheus query string
///
/// # Example
///
/// ```rust,ignore
/// let model_name = "llama-7b";
/// let queries = get_vllm_metrics_queries(model_name);
/// // Returns queries like:
/// // rate(vllm:time_to_first_token_seconds_sum{model_name="llama-7b"}[30m]) /
/// // rate(vllm:time_to_first_token_seconds_count{model_name="llama-7b"}[30m])
fn get_sglang_metrics_queries(model_name: &str) -> Vec<(String, String)> {
    let delta_minutes = METRICS_DELTA_TIME.as_secs_f64() / 60.0;
    let delta = format!("{delta_minutes}m");

    vec![
         (SGLANG_TIME_TO_FIRST_TOKEN_QUERY.to_string(),
         format!("(rate(sglang:time_to_first_token_seconds_sum{{model_name=\"{model_name}\"}}{delta}) / rate(sglang:time_to_first_token_seconds_count{{model_name=\"{model_name}\"}}{delta})) or 0")),
        (SGLANG_TIME_PER_OUTPUT_TOKEN_QUERY.to_string(),
         format!("(rate(sglang:time_per_output_token_seconds_sum{{model_name=\"{model_name}\"}}{delta}) / rate(sglang:time_per_output_token_seconds_count{{model_name=\"{model_name}\"}}{delta})) or 0")),
        (SGLANG_RUNNING_REQUESTS_QUERY.to_string(),
         format!("avg_over_time(sglang:num_running_reqs{{model_name=\"{model_name}\"}}{delta}) or 0")),
        (SGLANG_WAITING_REQUESTS_QUERY.to_string(),
         format!("avg_over_time(sglang:num_queue_reqs{{model_name=\"{model_name}\"}}{delta}) or 0")),
        (SGLANG_AVG_QUEUE_LATENCY_QUERY.to_string(),
         format!("avg_over_time(sglang:avg_request_queue_latency{{model_name=\"{model_name}\"}}{delta}) or 0")),
    ]
}

/// Gets the cached TEI metrics queries for a specific model
///
/// # Arguments
///
/// * `model_name` - The name of the model for which to get the queries
///
/// # Returns
///
/// Returns the cached queries for the given model
fn get_cached_tei_metrics_queries(model_name: &str) -> Vec<(String, String)> {
    let mut cache = TEI_QUERIES_CACHE.lock().unwrap();
    if let Some(queries) = cache.get(model_name) {
        return queries.clone();
    }
    let queries = get_tei_metrics_queries();
    cache.insert(model_name.to_string(), queries.clone());
    queries
}

/// Generates Prometheus queries for TEI (Text Embeddings Interface) metrics for a specific model
///
/// This function creates a vector of Prometheus query strings to fetch metrics related to
/// text embeddings performance and usage. The queries include measurements for:
/// - Embeddings queue duration, in seconds,
///   computed as the percentile 95 over the previous \Delta time
/// - Embeddings inference duration, in seconds,
///   computed as the percentile 95 over the previous \Delta time
/// - Embeddings input length, in tokens,
///   computed as the percentile 95 over the previous \Delta time
/// - Embeddings batch size, in tokens,
///   computed as the percentile 95 over the previous \Delta time
/// - Embeddings batch tokens, in tokens,
///   computed as the percentile 95 over the previous \Delta time
///
/// The metrics are averaged over a time window defined by `METRICS_DELTA_TIME`.
///
/// # Arguments
///
/// * `model_name` - The name of the model for which to generate metrics queries
///
/// # Returns
///
/// Returns a vector of tuples, where each tuple contains:
/// - A query identifier string (defined in constants)
/// - The corresponding Prometheus query string
///
/// # Example
///
/// ```rust,ignore
/// let model_name = "all-MiniLM-L6-v2";
/// let queries = get_tei_metrics_queries(model_name);
/// // Returns queries like:
/// // rate(atoma_text_embeddings_latency{model_name="all-MiniLM-L6-v2"}[30m]) /
/// // rate(atoma_text_embeddings_latency_count{model_name="all-MiniLM-L6-v2"}[30m])
/// ```
fn get_tei_metrics_queries() -> Vec<(String, String)> {
    let delta = format!("[{METRICS_DELTA_TIME}s:]");

    vec![
        (TEI_EMBEDDINGS_QUEUE_DURATION_QUERY.to_string(),
         format!("histogram_quantile(0.95, sum(rate(te_queue_duration_bucket{delta})) by (le)) or 0")),
        (TEI_EMBEDDINGS_INFERENCE_DURATION_QUERY.to_string(),
         format!("histogram_quantile(0.95, sum(rate(te_inference_duration_bucket{delta})) by (le)) or 0")),
        (TEI_EMBEDDINGS_INPUT_LENGTH_QUERY.to_string(),
         format!("histogram_quantile(0.95, sum(rate(te_request_input_length_bucket{delta})) by (le)) or 0")),
        (TEI_EMBEDDINGS_BATCH_SIZE_QUERY.to_string(),
         format!("histogram_quantile(0.95, sum(rate(te_batch_next_size_bucket{delta})) by (le)) or 0")),
        (TEI_EMBEDDINGS_BATCH_TOKENS_QUERY.to_string(),
         format!("histogram_quantile(0.95, sum(rate(te_batch_next_tokens_bucket{delta})) by (le)) or 0")),
    ]
}

/// Gets the cached Mistral-rs metrics queries for a specific model
///
/// # Arguments
///
/// * `model_name` - The name of the model for which to get the queries
///
/// # Returns
///
/// Returns the cached queries for the given model
fn get_cached_image_generation_metrics_queries(model_name: &str) -> Vec<(String, String)> {
    let mut cache = MISTRALRS_QUERIES_CACHE.lock().unwrap();
    if let Some(queries) = cache.get(model_name) {
        return queries.clone();
    }
    let queries = get_image_generation_metrics_queries(model_name);
    cache.insert(model_name.to_string(), queries.clone());
    queries
}

/// Generates Prometheus queries for image generation metrics for a specific model
///
/// This function creates a vector of Prometheus query strings to fetch metrics related to
/// image generation performance and usage. The queries include measurements for:
/// - Image generation latency (average time to generate an image)
/// - Number of currently running requests
///
/// The metrics are averaged over a time window defined by `METRICS_DELTA_TIME`.
///
/// # Arguments
///
/// * `model_name` - The name of the model for which to generate metrics queries
///
/// # Returns
///
/// Returns a vector of tuples, where each tuple contains:
/// - A query identifier string (defined in constants)
/// - The corresponding Prometheus query string
///
/// # Example
///
/// ```rust,ignore
/// let model_name = "stable-diffusion-xl";
/// let queries = get_image_generation_metrics_queries(model_name);
/// // Returns queries like:
/// // rate(mistral:image_generation_latency_seconds_sum{model_name="stable-diffusion-xl"}[30m]) /
/// // rate(mistral:image_generation_latency_seconds_count{model_name="stable-diffusion-xl"}[30m])
/// ```
fn get_image_generation_metrics_queries(model_name: &str) -> Vec<(String, String)> {
    let delta = format!("[{METRICS_DELTA_TIME}s:]");

    vec![
        (IMAGE_GENERATION_LATENCY_QUERY.to_string(),
         format!("rate(mistral:image_generation_latency_seconds_sum{{model_name=\"{model_name}\"}}{delta}) / rate(mistral:image_generation_latency_seconds_count{{model_name=\"{model_name}\"}}{delta}) or 0")),
        (IMAGE_GENERATION_NUM_RUNNING_REQUESTS_QUERY.to_string(),
         format!("avg_over_time(mistral:running_requests{{model_name=\"{model_name}\"}}{delta}) or 0")),
    ]
}

#[derive(Debug, Error)]
pub enum NodeMetricsError {
    #[error("Failed to fetch vLLM production metrics: {0}")]
    VllmMetricsError(#[from] VllmMetricsError),
    #[error("Failed to fetch SGLANG production metrics: {0}")]
    SglangMetricsError(#[from] SglangMetricsError),
    #[error("Request failed: {0}")]
    RequestError(#[from] reqwest::Error),
    #[error("Prometheus error: {0}")]
    PrometheusError(#[from] prometheus_http_query::Error),
}

#[derive(Debug, Error)]
pub enum VllmMetricsError {
    #[error("Failed to parse Prometheus response: {0}")]
    ParseError(#[from] ParseFloatError),
    #[error("Unknown query: {0}")]
    UnknownQuery(String),
    #[error("Query failed with status: {0}")]
    QueryFailed(String),
<<<<<<< HEAD
}

#[derive(Debug, Error)]
pub enum SglangMetricsError {
    #[error("Failed to parse Prometheus response: {0}")]
    ParseError(#[from] ParseFloatError),
    #[error("Unknown query: {0}")]
    UnknownQuery(String),
    #[error("Query failed with status: {0}")]
    QueryFailed(String),
=======
    #[error("No metrics found for job: {0}")]
    NoMetricsFound(String),
>>>>>>> 19a140d2
}<|MERGE_RESOLUTION|>--- conflicted
+++ resolved
@@ -13,21 +13,13 @@
 
 use crate::constants::{
     IMAGE_GENERATION_LATENCY_QUERY, IMAGE_GENERATION_NUM_RUNNING_REQUESTS_QUERY,
-<<<<<<< HEAD
     SGLANG_AVG_QUEUE_LATENCY_QUERY, SGLANG_RUNNING_REQUESTS_QUERY,
     SGLANG_TIME_PER_OUTPUT_TOKEN_QUERY, SGLANG_TIME_TO_FIRST_TOKEN_QUERY,
     SGLANG_WAITING_REQUESTS_QUERY, TEI_EMBEDDINGS_BATCH_SIZE_QUERY,
     TEI_EMBEDDINGS_BATCH_TOKENS_QUERY, TEI_EMBEDDINGS_INFERENCE_DURATION_QUERY,
     TEI_EMBEDDINGS_INPUT_LENGTH_QUERY, TEI_EMBEDDINGS_QUEUE_DURATION_QUERY,
-    VLLM_CPU_CACHE_USAGE_PERC_QUERY, VLLM_GPU_CACHE_USAGE_PERC_QUERY, VLLM_RUNNING_REQUESTS_QUERY,
-    VLLM_TIME_PER_OUTPUT_TOKEN_QUERY, VLLM_TIME_TO_FIRST_TOKEN_QUERY, VLLM_WAITING_REQUESTS_QUERY,
-=======
-    TEI_EMBEDDINGS_BATCH_SIZE_QUERY, TEI_EMBEDDINGS_BATCH_TOKENS_QUERY,
-    TEI_EMBEDDINGS_INFERENCE_DURATION_QUERY, TEI_EMBEDDINGS_INPUT_LENGTH_QUERY,
-    TEI_EMBEDDINGS_QUEUE_DURATION_QUERY, VLLM_GPU_CACHE_USAGE_PERC_QUERY,
-    VLLM_RUNNING_REQUESTS_QUERY, VLLM_TIME_PER_OUTPUT_TOKEN_QUERY, VLLM_TIME_TO_FIRST_TOKEN_QUERY,
-    VLLM_WAITING_REQUESTS_QUERY,
->>>>>>> 19a140d2
+    VLLM_GPU_CACHE_USAGE_PERC_QUERY, VLLM_RUNNING_REQUESTS_QUERY, VLLM_TIME_PER_OUTPUT_TOKEN_QUERY,
+    VLLM_TIME_TO_FIRST_TOKEN_QUERY, VLLM_WAITING_REQUESTS_QUERY,
 };
 
 /// Metrics delta time, in seconds
@@ -435,29 +427,20 @@
                             ModelMetrics::ImageGeneration(metrics),
                         ))
                     }
+                    SGLANG => {
+                        let queries = get_cached_sglang_metrics_queries(model_name, jobs_for_model);
+                        let metrics =
+                            collect_metrics::<ChatCompletionsMetrics>(model_name, &queries).await?;
+                        Ok((
+                            model_name.to_string(),
+                            ModelMetrics::ChatCompletions(metrics),
+                        ))
+                    }
                     _ => Err(NodeMetricsError::VllmMetricsError(
                         VllmMetricsError::UnknownQuery(format!("Unknown serving engine: {engine}")),
                     )),
                 }
-<<<<<<< HEAD
-                SGLANG => {
-                    let queries = get_cached_sglang_metrics_queries(model_name);
-                    let metrics =
-                        collect_metrics::<ChatCompletionsMetrics>(model_name, &queries, endpoint)
-                            .await?;
-                    Ok((
-                        model_name.to_string(),
-                        ModelMetrics::ChatCompletions(metrics),
-                    ))
-                }
-                _ => Err(NodeMetricsError::VllmMetricsError(
-                    VllmMetricsError::UnknownQuery(format!("Unknown serving engine: {engine}")),
-                )),
-            }
-        });
-=======
             });
->>>>>>> 19a140d2
     let results = futures::future::try_join_all(futures).await?;
     let model_metrics = results.into_iter().collect();
 
@@ -560,12 +543,15 @@
 /// let model_name = "llama-7b";
 /// let queries = get_cached_sglang_metrics_queries(model_name);
 /// ```
-fn get_cached_sglang_metrics_queries(model_name: &str) -> Vec<(String, String)> {
+fn get_cached_sglang_metrics_queries(
+    model_name: &str,
+    jobs_for_model: &[String],
+) -> Vec<(String, String)> {
     let mut cache = SGLANG_QUERIES_CACHE.lock().unwrap();
     if let Some(queries) = cache.get(model_name) {
         return queries.clone();
     }
-    let queries = get_sglang_metrics_queries(model_name);
+    let queries = get_sglang_metrics_queries(jobs_for_model);
     cache.insert(model_name.to_string(), queries.clone());
     queries
 }
@@ -641,21 +627,21 @@
 /// // Returns queries like:
 /// // rate(vllm:time_to_first_token_seconds_sum{model_name="llama-7b"}[30m]) /
 /// // rate(vllm:time_to_first_token_seconds_count{model_name="llama-7b"}[30m])
-fn get_sglang_metrics_queries(model_name: &str) -> Vec<(String, String)> {
-    let delta_minutes = METRICS_DELTA_TIME.as_secs_f64() / 60.0;
-    let delta = format!("{delta_minutes}m");
+fn get_sglang_metrics_queries(jobs: &[String]) -> Vec<(String, String)> {
+    let delta = format!("[{METRICS_DELTA_TIME}s:]");
+    let jobs = jobs.join("|");
 
     vec![
-         (SGLANG_TIME_TO_FIRST_TOKEN_QUERY.to_string(),
-         format!("(rate(sglang:time_to_first_token_seconds_sum{{model_name=\"{model_name}\"}}{delta}) / rate(sglang:time_to_first_token_seconds_count{{model_name=\"{model_name}\"}}{delta})) or 0")),
+        (SGLANG_TIME_TO_FIRST_TOKEN_QUERY.to_string(),
+         format!("histogram_quantile(0.90, sum by (le) (rate(sglang:time_to_first_token_seconds_bucket{{job=~\"{jobs}\"}}{delta})))")),
         (SGLANG_TIME_PER_OUTPUT_TOKEN_QUERY.to_string(),
-         format!("(rate(sglang:time_per_output_token_seconds_sum{{model_name=\"{model_name}\"}}{delta}) / rate(sglang:time_per_output_token_seconds_count{{model_name=\"{model_name}\"}}{delta})) or 0")),
+         format!("histogram_quantile(0.90, sum by (le) (rate(sglang:inter_token_latency_seconds_bucket{{job=~\"{jobs}\"}}{delta})))")),
         (SGLANG_RUNNING_REQUESTS_QUERY.to_string(),
-         format!("avg_over_time(sglang:num_running_reqs{{model_name=\"{model_name}\"}}{delta}) or 0")),
+         format!("avg_over_time(sum(sglang:num_running_reqs{{job=~\"{jobs}\"}}{delta}))")),
         (SGLANG_WAITING_REQUESTS_QUERY.to_string(),
-         format!("avg_over_time(sglang:num_queue_reqs{{model_name=\"{model_name}\"}}{delta}) or 0")),
+         format!("avg_over_time(sum(sglang:num_queue_reqs{{job=~\"{jobs}\"}}{delta}))")),
         (SGLANG_AVG_QUEUE_LATENCY_QUERY.to_string(),
-         format!("avg_over_time(sglang:avg_request_queue_latency{{model_name=\"{model_name}\"}}{delta}) or 0")),
+         format!("histogram_quantile(0.90, sum by (le) (rate(sglang:avg_request_queue_latency_bucket{{job=~\"{jobs}\"}}{delta})))")),
     ]
 }
 
@@ -809,7 +795,8 @@
     UnknownQuery(String),
     #[error("Query failed with status: {0}")]
     QueryFailed(String),
-<<<<<<< HEAD
+    #[error("No metrics found for job: {0}")]
+    NoMetricsFound(String),
 }
 
 #[derive(Debug, Error)]
@@ -820,8 +807,4 @@
     UnknownQuery(String),
     #[error("Query failed with status: {0}")]
     QueryFailed(String),
-=======
-    #[error("No metrics found for job: {0}")]
-    NoMetricsFound(String),
->>>>>>> 19a140d2
 }