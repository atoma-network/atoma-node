--- conflicted
+++ resolved
@@ -1,13 +1,9 @@
-<<<<<<< HEAD
-=======
 use std::sync::LazyLock;
 
->>>>>>> d9876770
 use opentelemetry::{
     global,
     metrics::{Counter, Gauge, Histogram, Meter, UpDownCounter},
 };
-use std::sync::LazyLock;
 use sysinfo::Networks;
 
 // Add global metrics
