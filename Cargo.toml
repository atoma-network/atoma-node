[workspace]
resolver = "2"

members = [
<<<<<<< HEAD
    "atoma-event-subscribe/arbitrum",
    "atoma-event-subscribe/solana",
    "atoma-event-subscribe/sui",
    "atoma-inference",
    "atoma-networking",
    "atoma-json-rpc",
    "atoma-storage"
=======
  "atoma-event-subscribe",
  "atoma-inference",
  "atoma-networking",
  "atoma-json-rpc",
  "atoma-storage",
>>>>>>> a58d50b0
]

[workspace.package]
version = "0.1.0"
edition = "2021"

[workspace.dependencies]
anyhow = "1.0.81"
async-trait = "0.1.78"
candle = { git = "https://github.com/huggingface/candle", package = "candle-core", version = "0.5.0" }
candle-flash-attn = { git = "https://github.com/huggingface/candle", package = "candle-flash-attn", version = "0.5.0" }
candle-nn = { git = "https://github.com/huggingface/candle", package = "candle-nn", version = "0.5.0" }
candle-transformers = { git = "https://github.com/huggingface/candle", package = "candle-transformers", version = "0.5.0" }
config = "0.14.0"
dotenv = "0.15.0"
ed25519-consensus = "2.1.0"
ethers = "2.0.14"
futures = "0.3.30"
futures-util = "0.3.30"
hf-hub = "0.3.2"
<<<<<<< HEAD
serde = "1.0.197"
serde_json = "1.0.114"
sui-sdk = { git = "https://github.com/mystenlabs/sui", package = "sui-sdk"}
=======
image = { version = "0.25.0", default-features = false, features = [
  "jpeg",
  "png",
] }
>>>>>>> a58d50b0
rand = "0.8.5"
reqwest = "0.12.1"
serde = "1.0.197"
serde_json = "1.0.114"
solana-client = "1.18.9"
solana-sdk = "1.18.8"
thiserror = "1.0.58"
tokenizers = "0.15.2"
tokio = "1.36.0"
toml = "0.8.12"
tracing = "0.1.40"
tracing-subscriber = "0.3.18"<|MERGE_RESOLUTION|>--- conflicted
+++ resolved
@@ -2,7 +2,6 @@
 resolver = "2"
 
 members = [
-<<<<<<< HEAD
     "atoma-event-subscribe/arbitrum",
     "atoma-event-subscribe/solana",
     "atoma-event-subscribe/sui",
@@ -10,13 +9,6 @@
     "atoma-networking",
     "atoma-json-rpc",
     "atoma-storage"
-=======
-  "atoma-event-subscribe",
-  "atoma-inference",
-  "atoma-networking",
-  "atoma-json-rpc",
-  "atoma-storage",
->>>>>>> a58d50b0
 ]
 
 [workspace.package]
@@ -37,22 +29,14 @@
 futures = "0.3.30"
 futures-util = "0.3.30"
 hf-hub = "0.3.2"
-<<<<<<< HEAD
+image = { version = "0.25.0", default-features = false, features = ["jpeg", "png"] }
 serde = "1.0.197"
 serde_json = "1.0.114"
 sui-sdk = { git = "https://github.com/mystenlabs/sui", package = "sui-sdk"}
-=======
-image = { version = "0.25.0", default-features = false, features = [
-  "jpeg",
-  "png",
-] }
->>>>>>> a58d50b0
+solana-client = "1.18.9"
+solana-sdk = "1.18.8"
 rand = "0.8.5"
 reqwest = "0.12.1"
-serde = "1.0.197"
-serde_json = "1.0.114"
-solana-client = "1.18.9"
-solana-sdk = "1.18.8"
 thiserror = "1.0.58"
 tokenizers = "0.15.2"
 tokio = "1.36.0"
