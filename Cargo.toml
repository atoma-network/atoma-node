--- conflicted
+++ resolved
@@ -70,13 +70,9 @@
     "jpeg",
     "png",
 ] }
-<<<<<<< HEAD
 indexmap = "2.2.6"
 metrics = "0.23"
 metrics-exporter-prometheus = "0.14.0"
-=======
-metrics = "0.23"
->>>>>>> c6b475ab
 rand = "0.8.5"
 rayon = "1.10.0"
 reqwest = "0.12.1"
