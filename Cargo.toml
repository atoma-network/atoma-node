[workspace]
resolver = "2"

members = [
    "atoma-confidential",
    "atoma-daemon",
    "atoma-p2p",
    "atoma-service",
    "atoma-state",
    "atoma-sui",
    "atoma-utils",
    "atoma-p2p-tester",
]

[workspace.package]
version = "0.1.0"
edition = "2021"
license = "Apache-2.0"

[workspace.dependencies]
aes-gcm = "0.10.3"
<<<<<<< HEAD
anyhow = "1.0.81"
async-trait = "0.1.86"
=======
anyhow = "1.0.97"
>>>>>>> 97f5da46
atoma-confidential = { path = "./atoma-confidential" }
atoma-daemon = { path = "./atoma-daemon" }
atoma-p2p = { path = "./atoma-p2p" }
atoma-state = { path = "./atoma-state" }
atoma-sui = { path = "./atoma-sui" }
atoma-utils = { path = "./atoma-utils" }
axum = "0.7.5"
base64 = "0.22.1"
blake2 = "0.10.6"
blake3 = "1.6.1"
bytes = "1.10.0"
ciborium = "0.2.2"
chrono = "0.4.40"
clap = "4.5.31"
config = "0.14.0"
dcap-rs = { git = "https://github.com/automata-network/dcap-rs.git" }
dotenvy = "0.15.7"
fastcrypto = "0.1.8"
flume = "0.11.1"
futures = "0.3.30"
futures-util = "0.3.30"
hex = "0.4.3"
hf-hub = "0.3.2"
hkdf = "0.12.4"
http = "1.2"
hyper = "1.6.0"
isocountry = "0.3.2"
lazy_static = "1.5.0"
libp2p = "0.55.0"
metrics = "0.23"
metrics-exporter-prometheus = "0.14.0"
once_cell = "1.20.3"
opentelemetry = "0.27.0"
opentelemetry_sdk = "0.27.0"
opentelemetry-otlp = "0.27.0"
prometheus = "0.13.4"
rand = "0.8.5"
reqwest = "0.12.12"
rs_merkle = "1.4.2"
serde = "1.0.218"
serde_json = "1.0.140"
serde_yaml = "0.9.34"
serial_test = "3.1.1"
sha2 = "0.10.8"
sqlx = "0.8.2"
sui-keys = { git = "https://github.com/mystenlabs/sui", package = "sui-keys", tag = "testnet-v1.43.1" }
sui-sdk = { git = "https://github.com/mystenlabs/sui", package = "sui-sdk", tag = "testnet-v1.43.1" }
sysinfo = "0.33.1"
tdx = { git = "https://github.com/automata-network/tdx-attestation-sdk.git", branch = "main" }
tempfile = "3.17.1"
thiserror = "2.0.12"
tokenizers = "0.21.0"
tokio = "1.36.0"
toml = "0.8.12"
tower = "0.5.1"
tower-http = "0.6.2"
tracing = "0.1.40"
tracing-appender = "0.2.3"
tracing-subscriber = "0.3.18"
tracing-opentelemetry = "0.28.0"
url = "2.5.4"
utoipa = "5.1.1"
utoipa-swagger-ui = "8.0.1"
validator = "0.20.0"
x25519-dalek = "2.0.1"

[patch.crates-io]
hyper-rustls = { git = "https://github.com/rustls/hyper-rustls", branch = "main" }
tokio-rustls = { git = "https://github.com/rustls/tokio-rustls", branch = "main" }<|MERGE_RESOLUTION|>--- conflicted
+++ resolved
@@ -19,12 +19,8 @@
 
 [workspace.dependencies]
 aes-gcm = "0.10.3"
-<<<<<<< HEAD
-anyhow = "1.0.81"
 async-trait = "0.1.86"
-=======
 anyhow = "1.0.97"
->>>>>>> 97f5da46
 atoma-confidential = { path = "./atoma-confidential" }
 atoma-daemon = { path = "./atoma-daemon" }
 atoma-p2p = { path = "./atoma-p2p" }
