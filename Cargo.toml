[workspace]
resolver = "2"

members = [
    "atoma-confidential",
    "atoma-daemon", 
    "atoma-p2p",
    "atoma-service",
    "atoma-state",
    "atoma-sui",
    "atoma-utils",
]

[workspace.package]
version = "0.1.0"
edition = "2021"
license = "Apache-2.0"

[workspace.dependencies]
aes-gcm = "0.10.3"
anyhow = "1.0.81"
atoma-confidential = { path = "./atoma-confidential" }
atoma-daemon = { path = "./atoma-daemon" }
atoma-p2p = { path = "./atoma-p2p" }
atoma-state = { path = "./atoma-state" }
atoma-sui = { path = "./atoma-sui" }
atoma-utils = { path = "./atoma-utils" }
axum = "0.7.5"
base64 = "0.22.1"
blake2 = "0.10.6"
blake3 = "1.5.5"
ciborium = "0.2.2"
chrono = "0.4.39"
clap = "4.5.4"
config = "0.14.0"
dcap-rs = { git = "https://github.com/automata-network/dcap-rs.git" }
dotenvy = "0.15.7"
fastcrypto = "0.1.8"
flume = "0.11.1"
futures = "0.3.30"
futures-util = "0.3.30"
hex = "0.4.3"
hf-hub = "0.3.2"
hkdf = "0.12.4"
http = "1.2"
hyper = "1.6.0"
isocountry = "0.3.2"
lazy_static = "1.5.0"
libp2p = "0.55.0"
metrics = "0.23"
metrics-exporter-prometheus = "0.14.0"
<<<<<<< HEAD
nvml-wrapper = "0.10.0"
once_cell = "1.20.2"
=======
once_cell = "1.20.3"
>>>>>>> d2f3d42f
prometheus = "0.13.4"
rand = "0.8.5"
reqwest = "0.12.1"
rs_merkle = "1.4.2"
serde = "1.0.217"
serde_json = "1.0.138"
serde_yaml = "0.9.34"
serial_test = "3.1.1"
sha2 = "0.10.8"
sqlx = "0.8.2"
<<<<<<< HEAD
sui-keys = { git = "https://github.com/mystenlabs/sui", package = "sui-keys", tag = "testnet-v1.41.1" }
sui-sdk = { git = "https://github.com/mystenlabs/sui", package = "sui-sdk", tag = "testnet-v1.41.1" }
sysinfo = "0.33.1"
=======
sui-keys = { git = "https://github.com/mystenlabs/sui", package = "sui-keys", tag = "testnet-v1.42.1" }
sui-sdk = { git = "https://github.com/mystenlabs/sui", package = "sui-sdk", tag = "testnet-v1.42.1" }
>>>>>>> d2f3d42f
tdx = { git = "https://github.com/automata-network/tdx-attestation-sdk.git", branch = "main" }
tempfile = "3.16.0"
thiserror = "2.0.11"
tokenizers = "0.21.0"
tokio = "1.36.0"
toml = "0.8.12"
tower = "0.5.1"
tower-http = "0.6.2"
tracing = "0.1.40"
tracing-appender = "0.2.3"
tracing-subscriber = "0.3.18"
url = "2.5.4"
utoipa = "5.1.1"
utoipa-swagger-ui = "8.0.1"
validator = "0.20.0"
x25519-dalek = "2.0.1"

[patch.crates-io]
hyper-rustls = { git = "https://github.com/rustls/hyper-rustls", branch = "main" }
tokio-rustls = { git = "https://github.com/rustls/tokio-rustls", branch = "main" }<|MERGE_RESOLUTION|>--- conflicted
+++ resolved
@@ -49,12 +49,8 @@
 libp2p = "0.55.0"
 metrics = "0.23"
 metrics-exporter-prometheus = "0.14.0"
-<<<<<<< HEAD
 nvml-wrapper = "0.10.0"
-once_cell = "1.20.2"
-=======
 once_cell = "1.20.3"
->>>>>>> d2f3d42f
 prometheus = "0.13.4"
 rand = "0.8.5"
 reqwest = "0.12.1"
@@ -65,14 +61,9 @@
 serial_test = "3.1.1"
 sha2 = "0.10.8"
 sqlx = "0.8.2"
-<<<<<<< HEAD
-sui-keys = { git = "https://github.com/mystenlabs/sui", package = "sui-keys", tag = "testnet-v1.41.1" }
-sui-sdk = { git = "https://github.com/mystenlabs/sui", package = "sui-sdk", tag = "testnet-v1.41.1" }
-sysinfo = "0.33.1"
-=======
 sui-keys = { git = "https://github.com/mystenlabs/sui", package = "sui-keys", tag = "testnet-v1.42.1" }
 sui-sdk = { git = "https://github.com/mystenlabs/sui", package = "sui-sdk", tag = "testnet-v1.42.1" }
->>>>>>> d2f3d42f
+sysinfo = "0.33.1"
 tdx = { git = "https://github.com/automata-network/tdx-attestation-sdk.git", branch = "main" }
 tempfile = "3.16.0"
 thiserror = "2.0.11"
