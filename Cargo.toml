[workspace]
resolver = "2"

members = [
    "atoma-crypto",
    "atoma-event-subscribe/arbitrum",
    "atoma-event-subscribe/solana",
    "atoma-event-subscribe/sui",
    "atoma-inference",
    "atoma-networking",
    "atoma-node",
    "atoma-json-rpc",
<<<<<<< HEAD
    "atoma-storage"
, "atoma-client"]
=======
    "atoma-storage",
    "atoma-types"
]
>>>>>>> 1c3eb39d

[workspace.package]
version = "0.1.0"
edition = "2021"

[workspace.dependencies]
anyhow = "1.0.81"
async-trait = "0.1.78"
atoma-client = { path = "./atoma-client/" }
atoma-crypto = { path = "./atoma-crypto/" }
atoma-inference = { path = "./atoma-inference/" }
atoma-sui = { path = "./atoma-event-subscribe/sui/" }
atoma-types = { path = "./atoma-types" }
axum = "0.7.5"
candle = { git = "https://github.com/huggingface/candle", package = "candle-core", branch = "main" }
candle-flash-attn = { git = "https://github.com/huggingface/candle", package = "candle-flash-attn", branch = "main" }
candle-nn = { git = "https://github.com/huggingface/candle", package = "candle-nn", branch = "main" }
candle-transformers = { git = "https://github.com/huggingface/candle", package = "candle-transformers", branch = "main" }
clap = "4.5.4"
config = "0.14.0"
dotenv = "0.15.0"
ethers = "2.0.14"
futures = "0.3.30"
futures-util = "0.3.30"
hf-hub = "0.3.2"
image = { version = "0.25.0", default-features = false, features = ["jpeg", "png"] }
rand = "0.8.5"
rayon = "1.10.0"
reqwest = "0.12.1"
rs_merkle = "1.4.2"
serde = "1.0.197"
serde_json = "1.0.114"
# solana-client = "1.18.9"
# solana-sdk = "1.18.8"
sui-keys = { git = "https://github.com/mystenlabs/sui", package = "sui-keys" }
sui-sdk = { git = "https://github.com/mystenlabs/sui", package = "sui-sdk"}
thiserror = "1.0.58"
tokenizers = "0.15.2"
tokio = "1.36.0"
toml = "0.8.12"
tracing = "0.1.40"
tracing-subscriber = "0.3.18"<|MERGE_RESOLUTION|>--- conflicted
+++ resolved
@@ -3,6 +3,7 @@
 
 members = [
     "atoma-crypto",
+    "atoma-client",
     "atoma-event-subscribe/arbitrum",
     "atoma-event-subscribe/solana",
     "atoma-event-subscribe/sui",
@@ -10,14 +11,9 @@
     "atoma-networking",
     "atoma-node",
     "atoma-json-rpc",
-<<<<<<< HEAD
-    "atoma-storage"
-, "atoma-client"]
-=======
     "atoma-storage",
     "atoma-types"
 ]
->>>>>>> 1c3eb39d
 
 [workspace.package]
 version = "0.1.0"
