--- conflicted
+++ resolved
@@ -9,10 +9,7 @@
 [workspace.dependencies]
 async-trait = "0.1.78"
 candle = { git = "https://github.com/huggingface/candle", package = "candle-core", version = "0.4.2" }
-<<<<<<< HEAD
-=======
 candle-flash-attn = { git = "https://github.com/huggingface/candle", package = "candle-flash-attn", version = "0.4.2" }
->>>>>>> 1c42945b
 candle-nn = { git = "https://github.com/huggingface/candle", package = "candle-nn", version = "0.4.2" }
 candle-transformers = { git = "https://github.com/huggingface/candle", package = "candle-transformers", version = "0.4.2" }
 config = "0.14.0"
