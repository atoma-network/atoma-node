[workspace]
resolver = "2"

members = [
    "atoma-event-subscribe/arbitrum",
    "atoma-event-subscribe/solana",
    "atoma-event-subscribe/sui",
    "atoma-inference",
    "atoma-networking",
    "atoma-json-rpc",
<<<<<<< HEAD
    "atoma-storage", 
    "atoma-service"
=======
    "atoma-storage"
>>>>>>> e42d8df2
]

[workspace.package]
version = "0.1.0"
edition = "2021"

[workspace.dependencies]
anyhow = "1.0.81"
async-trait = "0.1.78"
axum = "0.7.5"
candle = { git = "https://github.com/huggingface/candle", package = "candle-core", branch = "main" }
candle-flash-attn = { git = "https://github.com/huggingface/candle", package = "candle-flash-attn", branch = "main" }
candle-nn = { git = "https://github.com/huggingface/candle", package = "candle-nn", branch = "main" }
candle-transformers = { git = "https://github.com/huggingface/candle", package = "candle-transformers", branch = "main" }
clap = "4.5.4"
config = "0.14.0"
dotenv = "0.15.0"
ed25519-consensus = "2.1.0"
ethers = "2.0.14"
futures = "0.3.30"
futures-util = "0.3.30"
hf-hub = "0.3.2"
image = { version = "0.25.0", default-features = false, features = ["jpeg", "png"] }
serde = "1.0.197"
serde_json = "1.0.114"
sui-sdk = { git = "https://github.com/mystenlabs/sui", package = "sui-sdk"}
# solana-client = "1.18.9"
# solana-sdk = "1.18.8"
rand = "0.8.5"
reqwest = "0.12.1"
thiserror = "1.0.58"
tokenizers = "0.15.2"
tokio = "1.36.0"
toml = "0.8.12"
tracing = "0.1.40"
tracing-subscriber = "0.3.18"<|MERGE_RESOLUTION|>--- conflicted
+++ resolved
@@ -7,13 +7,9 @@
     "atoma-event-subscribe/sui",
     "atoma-inference",
     "atoma-networking",
+    "atoma-node",
     "atoma-json-rpc",
-<<<<<<< HEAD
-    "atoma-storage", 
-    "atoma-service"
-=======
     "atoma-storage"
->>>>>>> e42d8df2
 ]
 
 [workspace.package]
