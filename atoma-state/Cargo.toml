--- conflicted
+++ resolved
@@ -16,10 +16,5 @@
 tracing = { workspace = true }
 
 [dev-dependencies]
-<<<<<<< HEAD
 serial_test = { workspace = true }
-rand = { workspace = true }
-atoma-utils = { workspace = true }
-=======
-serial_test = { workspace = true }
->>>>>>> 19fe7aa6
+atoma-utils = { workspace = true }