[package]
edition.workspace = true
license.workspace = true
name              = "atoma-state"
version.workspace = true

[dependencies]
atoma-p2p  = { workspace = true }
atoma-sui  = { workspace = true }
config     = { workspace = true }
flume      = { workspace = true }
serde      = { workspace = true, features = [ "derive" ] }
serde_json = { workspace = true }
sqlx       = { workspace = true, features = [ "migrate", "postgres", "runtime-tokio" ] }
thiserror  = { workspace = true }
tokio      = { workspace = true, features = [ "full" ] }
tracing    = { workspace = true }
utoipa     = { workspace = true }

[dev-dependencies]
<<<<<<< HEAD
serial_test = { workspace = true }
atoma-utils = { workspace = true }
futures = { workspace = true }
=======
atoma-utils = { workspace = true }
serial_test = { workspace = true }
>>>>>>> d82849dd
<|MERGE_RESOLUTION|>--- conflicted
+++ resolved
@@ -18,11 +18,6 @@
 utoipa     = { workspace = true }
 
 [dev-dependencies]
-<<<<<<< HEAD
-serial_test = { workspace = true }
 atoma-utils = { workspace = true }
-futures = { workspace = true }
-=======
-atoma-utils = { workspace = true }
-serial_test = { workspace = true }
->>>>>>> d82849dd
+futures     = { workspace = true }
+serial_test = { workspace = true }