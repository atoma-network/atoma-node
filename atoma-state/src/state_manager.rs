use std::sync::Arc;

use crate::build_query_with_in;
use crate::handlers::{handle_atoma_event, handle_p2p_event, handle_state_manager_event};
use crate::types::{
    AtomaAtomaStateManagerEvent, Node, NodeSubscription, Stack, StackAttestationDispute,
    StackAvailability, StackSettlementTicket, Task, UpdateStackNumComputeUnitsAndClaimFunds,
};

use atoma_p2p::types::AtomaP2pEvent;
use atoma_sui::client::Client;
use atoma_sui::events::AtomaEvent;
use flume::Receiver as FlumeReceiver;
use sqlx::PgPool;
use sqlx::{FromRow, Row};
use thiserror::Error;
use tokio::sync::watch::Receiver;
use tokio::sync::{oneshot, RwLock};

pub(crate) type Result<T> = std::result::Result<T, AtomaStateManagerError>;

/// AtomaStateManager is a wrapper around a Postgres connection pool, responsible for managing the state of the Atoma system.
///
/// It provides an interface to interact with the Postgres database, handling operations
/// related to tasks, node subscriptions, stacks, and various other system components.
pub struct AtomaStateManager {
    /// The Postgres connection pool used for database operations.
    pub state: AtomaState,
    /// The Sui blockchain client to interact with the Atoma smart contract
    pub client: Arc<RwLock<Client>>,
    /// Receiver channel from the SuiEventSubscriber
    pub event_subscriber_receiver: FlumeReceiver<AtomaEvent>,
    /// Atoma service receiver
    pub state_manager_receiver: FlumeReceiver<AtomaAtomaStateManagerEvent>,
    /// Atoma p2p service receiver
    pub p2p_service_receiver: FlumeReceiver<(AtomaP2pEvent, Option<oneshot::Sender<bool>>)>,
}

impl AtomaStateManager {
    /// Constructor
    #[must_use]
    pub const fn new(
        db: PgPool,
        client: Arc<RwLock<Client>>,
        event_subscriber_receiver: FlumeReceiver<AtomaEvent>,
        state_manager_receiver: FlumeReceiver<AtomaAtomaStateManagerEvent>,
        p2p_service_receiver: FlumeReceiver<(AtomaP2pEvent, Option<oneshot::Sender<bool>>)>,
    ) -> Self {
        Self {
            state: AtomaState::new(db),
            client,
            event_subscriber_receiver,
            state_manager_receiver,
            p2p_service_receiver,
        }
    }

    /// Creates a new `AtomaStateManager` instance from a database URL.
    ///
    /// This method establishes a connection to the Postgres database using the provided URL,
    /// creates all necessary tables in the database, and returns a new `AtomaStateManager` instance.
    ///
    /// # Arguments
    /// * `database_url` - The URL of the PostgreSQL database to connect to
    /// * `event_subscriber_receiver` - Channel receiver for Atoma events
    /// * `state_manager_receiver` - Channel receiver for state manager events
    ///
    /// # Returns
    /// A new state manager instance
    ///
    /// # Errors
    /// Returns `AtomaStateManagerError` if:
    /// - Failed to connect to database
    /// - Failed to create connection pool
    /// - Failed to run database migrations
    pub async fn new_from_url(
        database_url: &str,
        client: Arc<RwLock<Client>>,
        event_subscriber_receiver: FlumeReceiver<AtomaEvent>,
        state_manager_receiver: FlumeReceiver<AtomaAtomaStateManagerEvent>,
        p2p_service_receiver: FlumeReceiver<(AtomaP2pEvent, Option<oneshot::Sender<bool>>)>,
    ) -> Result<Self> {
        // Create connection options with create_if_missing enabled
        let db = PgPool::connect(database_url).await?;
        sqlx::migrate!("./src/migrations").run(&db).await?;
        Ok(Self {
            state: AtomaState::new(db),
            client,
            event_subscriber_receiver,
            state_manager_receiver,
            p2p_service_receiver,
        })
    }

    /// Runs the state manager, listening for events from the event subscriber and state manager receivers.
    ///
    /// This method continuously processes incoming events from the event subscriber and state manager receivers
    /// until a shutdown signal is received. It uses asynchronous select to handle multiple event sources concurrently.
    ///
    /// # Arguments
    ///
    /// * `shutdown_signal` - A `Receiver<bool>` that signals when the state manager should shut down.
    ///
    /// # Returns
    ///
    /// - `Result<()>`: A result indicating success (Ok(())) or failure (Err(AtomaStateManagerError)).
    ///
    /// # Errors
    ///
    /// This function will return an error if:
    /// - An error occurs while handling events from the event subscriber or state manager receivers.
    ///
    /// # Example
    ///
    /// ```rust,ignore
    /// use atoma_node::atoma_state::AtomaStateManager;
    ///
    /// async fn start_state_manager(state_manager: AtomaStateManager) -> Result<(), AtomaStateManagerError> {
    ///     let (shutdown_tx, shutdown_rx) = tokio::sync::watch::channel(false);
    ///     state_manager.run(shutdown_rx).await
    /// }
    /// ```
    #[tracing::instrument(level = "trace", skip_all)]
    pub async fn run(self, mut shutdown_signal: Receiver<bool>) -> Result<()> {
        loop {
            tokio::select! {
                atoma_event = self.event_subscriber_receiver.recv_async() => {
                    match atoma_event {
                        Ok(atoma_event) => {
                            tracing::trace!(
                                target = "atoma-state-manager",
                                event = "event_subscriber_receiver",
                                "Event received from event subscriber receiver"
                            );
                            handle_atoma_event(atoma_event, &self).await?;
                        }
                        Err(e) => {
                            tracing::error!(
                                target = "atoma-state-manager",
                                event = "event_subscriber_receiver_error",
                                error = %e,
                                "All event subscriber senders have been dropped, terminating the state manager running process"
                            );
                            break;
                        }
                    }
                }
                state_manager_event = self.state_manager_receiver.recv_async() => {
                    match state_manager_event {
                        Ok(state_manager_event) => {
                            match handle_state_manager_event(&self, state_manager_event).await {
<<<<<<< HEAD
                                Ok(()) => {}
=======
                                Ok(()) => (),
>>>>>>> d9876770
                                Err(e) => {
                                    tracing::error!(
                                        target = "atoma-state-manager",
                                        event = "state_manager_event_error",
                                        error = %e,
                                        "Error handling state manager event"
                                    );
                                }
                            }
                        }
                        Err(e) => {
                            tracing::error!(
                                target = "atoma-state-manager",
                                event = "state_manager_receiver_error",
                                error = %e,
                                "All state manager senders have been dropped, we will not be able to handle any more events from the Atoma node inference service"
                            );
                            // NOTE: We continue the loop, as the inference service might be shutting down,
                            // but we want to keep the state manager running
                            // for event synchronization with the Atoma Network protocol.
                        }
                    }
                }
                p2p_event = self.p2p_service_receiver.recv_async() => {
                    match p2p_event {
                        Ok((p2p_event, Some(sender))) => {
                            handle_p2p_event(&self, p2p_event, sender).await?;
                        }
                        Ok((_, None)) => {
                            // NOTE: Atoma nodes do not need to register public URLs of other peer nodes, and this event is unreachable
                            // from the Atoma state manager service
                            unreachable!("Atoma nodes do not need to register public URLs of other peer nodes");
                        }
                        Err(e) => {
                            tracing::error!(
                                target = "atoma-state-manager",
                                event = "p2p_service_receiver_error",
                                error = %e,
                                "All p2p service senders have been dropped, terminating the state manager running process"
                            );
                            // NOTE: We continue the loop, as the inference service might be shutting down,
                            // but we want to keep the state manager running
                            // for event synchronization with the Atoma Network protocol.
                        }
                    }
                }
                shutdown_signal_changed = shutdown_signal.changed() => {
                    match shutdown_signal_changed {
                        Ok(()) => {
                            if *shutdown_signal.borrow() {
                                tracing::trace!(
                                    target = "atoma-state-manager",
                                    event = "shutdown_signal",
                                    "Shutdown signal received, shutting down"
                                );
                                break;
                            }
                        }
                        Err(e) => {
                            tracing::error!(
                                target = "atoma-state-manager",
                                event = "shutdown_signal_error",
                                error = %e,
                                "Shutdown signal channel closed"
                            );
                            // NOTE: We want to break here as well, since no one can signal shutdown anymore
                            break;
                        }
                    }
                }
            }
        }
        Ok(())
    }
}

/// AtomaState is a wrapper around a Postgres connection pool, responsible for managing the state of the Atoma system.
#[derive(Clone)]
pub struct AtomaState {
    /// The Postgres connection pool used for database operations.
    pub db: PgPool,
}

impl AtomaState {
    /// Constructor
    ///
    /// # Arguments
    /// * `db` - The Postgres connection pool
    ///
    /// # Returns
    /// A new `AtomaState` instance
    #[must_use]
    pub const fn new(db: PgPool) -> Self {
        Self { db }
    }

    /// Creates a new `AtomaState` instance from a database URL.
    ///
    /// # Arguments
    /// * `database_url` - The URL of the PostgreSQL database to connect to
    ///
    /// # Returns
    /// A new state instance wrapped in `Result`
    ///
    /// # Errors
    /// Returns `AtomaStateManagerError` if:
    /// - Failed to connect to database
    /// - Failed to run database migrations
    pub async fn new_from_url(database_url: &str) -> Result<Self> {
        let db = PgPool::connect(database_url).await?;
        sqlx::migrate!("./src/migrations").run(&db).await?;
        Ok(Self { db })
    }

    /// Get a task by its unique identifier.
    ///
    /// This method fetches a task from the database based on the provided `task_small_id`.
    ///
    /// # Arguments
    ///
    /// * `task_small_id` - The unique identifier for the task to be fetched.
    ///
    /// # Returns
    ///
    /// - `Result<Task>`: A result containing either:
    ///   - `Ok(Task)`: The task with the specified `task_id`.
    ///   - `Err(AtomaStateManagerError)`: An error if the task is not found or other database operation fails.
    ///
    /// # Errors
    ///
    /// This function will return an error if the database query fails.
    #[tracing::instrument(
        level = "trace",
        skip_all,
        fields(task_small_id = %task_small_id)
    )]
    pub async fn get_task_by_small_id(&self, task_small_id: i64) -> Result<Task> {
        let task = sqlx::query("SELECT * FROM tasks WHERE task_small_id = $1")
            .bind(task_small_id)
            .fetch_one(&self.db)
            .await?;
        Ok(Task::from_row(&task)?)
    }

    /// Retrieves all tasks from the database.
    ///
    /// This method fetches all task records from the `tasks` table in the database.
    ///
    /// # Returns
    ///
    /// - `Result<Vec<Task>>`: A result containing either:
    ///   - `Ok(Vec<Task>)`: A vector of all `Task` objects in the database.
    ///   - `Err(AtomaStateManagerError)`: An error if the database query fails or if there's an issue parsing the results.
    ///
    /// # Errors
    ///
    /// This function will return an error if:
    /// - The database query fails to execute.
    /// - There's an issue converting the database rows into `Task` objects.
    ///
    /// # Example
    ///
    /// ```rust,ignore
    /// use atoma_node::atoma_state::AtomaStateManager;
    ///
    /// async fn list_all_tasks(state_manager: &AtomaStateManager) -> Result<Vec<Task>, AtomaStateManagerError> {
    ///     state_manager.get_all_tasks().await
    /// }
    /// ```
    #[tracing::instrument(level = "trace", skip_all, fields(function = "get_all_tasks"))]
    pub async fn get_all_tasks(&self) -> Result<Vec<Task>> {
        let tasks = sqlx::query("SELECT * FROM tasks")
            .fetch_all(&self.db)
            .await?;
        tasks
            .into_iter()
            .map(|task| Task::from_row(&task).map_err(AtomaStateManagerError::from))
            .collect()
    }

    /// Inserts a new task into the database.
    ///
    /// This method takes a `Task` object and inserts its data into the `tasks` table
    /// in the database.
    ///
    /// # Arguments
    ///
    /// * `task` - A `Task` struct containing all the information about the task to be inserted.
    ///
    /// # Returns
    ///
    /// - `Result<()>`: A result indicating success (Ok(())) or failure (Err(AtomaStateManagerError)).
    ///
    /// # Errors
    ///
    /// This function will return an error if:
    /// - The database query fails to execute.
    /// - There's a constraint violation (e.g., duplicate `task_small_id` or `task_id`).
    ///
    /// # Example
    ///
    /// ```rust,ignore
    /// use atoma_node::atoma_state::{AtomaStateManager, Task};
    ///
    /// async fn add_task(state_manager: &mut AtomaStateManager, task: Task) -> Result<(), AtomaStateManagerError> {
    ///     state_manager.insert_new_task(task).await
    /// }
    /// ```
    #[tracing::instrument(
        level = "trace",
        skip_all,
        fields(task_id = %task.task_small_id)
    )]
    pub async fn insert_new_task(&self, task: Task) -> Result<()> {
        sqlx::query(
            "INSERT INTO tasks (
                task_small_id, task_id, role, model_name, is_deprecated,
                valid_until_epoch, security_level, minimum_reputation_score
            ) VALUES ($1, $2, $3, $4, $5, $6, $7, $8)
            ON CONFLICT (task_small_id) DO NOTHING",
        )
        .bind(task.task_small_id)
        .bind(task.task_id)
        .bind(task.role)
        .bind(task.model_name)
        .bind(task.is_deprecated)
        .bind(task.valid_until_epoch)
        .bind(task.security_level)
        .bind(task.minimum_reputation_score)
        .execute(&self.db)
        .await?;
        Ok(())
    }

    /// Deprecates a task in the database based on its small ID.
    ///
    /// This method updates the `is_deprecated` field of a task to `TRUE` in the `tasks` table
    /// using the provided `task_small_id`.
    ///
    /// # Arguments
    ///
    /// * `task_small_id` - The unique small identifier for the task to be deprecated.
    ///
    /// # Returns
    ///
    /// - `Result<()>`: A result indicating success (Ok(())) or failure (Err(AtomaStateManagerError)).
    ///
    /// # Errors
    ///
    /// This function will return an error if:
    /// - The database query fails to execute.
    /// - The task with the specified `task_small_id` doesn't exist.
    ///
    /// # Example
    ///
    /// ```rust,ignore
    /// use atoma_node::atoma_state::AtomaStateManager;
    ///
    /// async fn deprecate_task(state_manager: &AtomaStateManager, task_small_id: i64) -> Result<(), AtomaStateManagerError> {
    ///     state_manager.deprecate_task(task_small_id).await
    /// }
    /// ```
    #[tracing::instrument(
        level = "trace",
        skip_all,
        fields(task_small_id = %task_small_id)
    )]
    pub async fn deprecate_task(&self, task_small_id: i64, epoch: i64) -> Result<()> {
        sqlx::query("UPDATE tasks SET is_deprecated = TRUE, deprecated_at_epoch = $1 WHERE task_small_id = $2")
            .bind(epoch)
            .bind(task_small_id)
            .execute(&self.db)
            .await?;
        Ok(())
    }

    /// Retrieves all tasks subscribed to by a specific node.
    ///
    /// This method fetches all tasks from the database that are associated with
    /// the given node through the `node_subscriptions` table.
    ///
    /// # Arguments
    ///
    /// * `node_small_id` - The unique identifier of the node whose subscribed tasks are to be fetched.
    ///
    /// # Returns
    ///
    /// - `Result<Vec<Task>>`: A result containing either:
    ///   - `Ok(Vec<Task>)`: A vector of `Task` objects representing all tasks subscribed to by the node.
    ///   - `Err(AtomaStateManagerError)`: An error if the database query fails or if there's an issue parsing the results.
    ///
    /// # Errors
    ///
    /// This function will return an error if:
    /// - The database query fails to execute.
    /// - There's an issue converting the database rows into `Task` objects.
    ///
    /// # Example
    ///
    /// ```rust,ignore
    /// use atoma_node::atoma_state::AtomaStateManager;
    ///
    /// async fn get_node_tasks(state_manager: &AtomaStateManager, node_small_id: i64) -> Result<Vec<Task>, AtomaStateManagerError> {
    ///     state_manager.get_subscribed_tasks(node_small_id).await
    /// }
    /// ```
    #[tracing::instrument(
        level = "trace",
        skip_all,
        fields(node_small_id = %node_small_id)
    )]
    pub async fn get_subscribed_tasks(&self, node_small_id: i64) -> Result<Vec<Task>> {
        let tasks = sqlx::query(
            "SELECT tasks.* FROM tasks
            INNER JOIN node_subscriptions ON tasks.task_small_id = node_subscriptions.task_small_id
            WHERE node_subscriptions.node_small_id = $1",
        )
        .bind(node_small_id)
        .fetch_all(&self.db)
        .await?;
        tasks
            .into_iter()
            .map(|task| Task::from_row(&task).map_err(AtomaStateManagerError::from))
            .collect()
    }

    /// Retrieves all node subscriptions for a given set of node IDs.
    ///
    /// This method fetches all subscription records from the `node_subscriptions` table
    /// that match any of the provided node IDs.
    ///
    /// # Arguments
    ///
    /// * `node_small_ids` - A slice of node IDs to fetch subscriptions for.
    ///
    /// # Returns
    ///
    /// - `Result<Vec<NodeSubscription>>`: A result containing either:
    ///   - `Ok(Vec<NodeSubscription>)`: A vector of `NodeSubscription` objects representing all found subscriptions.
    ///   - `Err(AtomaStateManagerError)`: An error if the database query fails or if there's an issue parsing the results.
    ///
    /// # Errors
    ///
    /// This function will return an error if:
    /// - The database query fails to execute.
    /// - There's an issue converting the database rows into `NodeSubscription` objects.
    ///
    /// # Example
    ///
    /// ```rust,ignore
    /// use atoma_node::atoma_state::{AtomaStateManager, NodeSubscription};
    ///
    /// async fn get_subscriptions(state_manager: &AtomaStateManager) -> Result<Vec<NodeSubscription>, AtomaStateManagerError> {
    ///     let node_ids = vec![1, 2, 3];
    ///     state_manager.get_all_node_subscriptions(&node_ids).await
    /// }
    /// ```
    #[tracing::instrument(
        level = "trace",
        skip_all,
        fields(node_small_ids = ?node_small_ids)
    )]
    pub async fn get_all_node_subscriptions(
        &self,
        node_small_ids: &[i64],
    ) -> Result<Vec<NodeSubscription>> {
        let mut query_builder = build_query_with_in(
            "SELECT * FROM node_subscriptions",
            "node_small_id",
            node_small_ids,
            None,
        );

        let subscriptions = query_builder.build().fetch_all(&self.db).await?;

        subscriptions
            .into_iter()
            .map(|subscription| {
                NodeSubscription::from_row(&subscription).map_err(AtomaStateManagerError::from)
            })
            .collect()
    }

    /// Checks if a node is subscribed to a specific task.
    ///
    /// This method queries the `node_subscriptions` table to determine if there's
    /// an entry for the given node and task combination.
    ///
    /// # Arguments
    ///
    /// * `node_small_id` - The unique identifier of the node.
    /// * `task_small_id` - The unique identifier of the task.
    ///
    /// # Returns
    ///
    /// - `Result<bool>`: A result containing either:
    ///   - `Ok(true)` if the node is subscribed to the task.
    ///   - `Ok(false)` if the node is not subscribed to the task.
    ///   - `Err(AtomaStateManagerError)` if there's a database error.
    ///
    /// # Errors
    ///
    /// This function will return an error if the database query fails to execute.
    ///
    /// # Example
    ///
    /// ```rust,ignore
    /// use atoma_node::atoma_state::AtomaStateManager;
    ///
    /// async fn check_subscription(state_manager: &AtomaStateManager, node_small_id: i64, task_small_id: i64) -> Result<bool, AtomaStateManagerError> {
    ///     state_manager.is_node_subscribed_to_task(node_small_id, task_small_id).await
    /// }
    /// ```
    #[tracing::instrument(
        level = "trace",
        skip_all,
        fields(node_small_id = %node_small_id, task_small_id = %task_small_id)
    )]
    pub async fn is_node_subscribed_to_task(
        &self,
        node_small_id: i64,
        task_small_id: i64,
    ) -> Result<bool> {
        let result = sqlx::query(
            "SELECT COUNT(*) FROM node_subscriptions WHERE node_small_id = $1 AND task_small_id = $2",
        )
        .bind(node_small_id)
        .bind(task_small_id)
        .fetch_one(&self.db)
        .await?;
        let count: i64 = result.get(0);
        Ok(count > 0)
    }

    /// Subscribes a node to a task with a specified price per compute unit.
    ///
    /// This method inserts a new entry into the `node_subscriptions` table to
    /// establish a subscription relationship between a node and a task, along
    /// with the specified price per compute unit for the subscription.
    ///
    /// # Arguments
    ///
    /// * `node_small_id` - The unique identifier of the node to be subscribed.
    /// * `task_small_id` - The unique identifier of the task to which the node is subscribing.
    /// * `price_per_one_million_compute_units` - The price per compute unit for the subscription.
    ///
    /// # Returns
    ///
    /// - `Result<()>`: A result indicating success (Ok(())) or failure (Err(AtomaStateManagerError)).
    ///
    /// # Errors
    ///
    /// This function will return an error if:
    /// - The database query fails to execute.
    /// - There's a constraint violation (e.g., duplicate subscription).
    ///
    /// # Example
    ///
    /// ```rust,ignore
    /// use atoma_node::atoma_state::AtomaStateManager;
    ///
    /// async fn subscribe_node_to_task(state_manager: &AtomaStateManager, node_small_id: i64, task_small_id: i64, price_per_one_million_compute_units: i64) -> Result<(), AtomaStateManagerError> {
    ///     state_manager.subscribe_node_to_task(node_small_id, task_small_id, price_per_one_million_compute_units).await
    /// }
    /// ```
    #[tracing::instrument(
        level = "trace",
        skip_all,
        fields(
            node_small_id = %node_small_id,
            task_small_id = %task_small_id,
            price_per_one_million_compute_units = %price_per_one_million_compute_units,
            max_num_compute_units = %max_num_compute_units
        )
    )]
    pub async fn subscribe_node_to_task(
        &self,
        node_small_id: i64,
        task_small_id: i64,
        price_per_one_million_compute_units: i64,
        max_num_compute_units: i64,
    ) -> Result<()> {
        sqlx::query(
            "INSERT INTO node_subscriptions
                (node_small_id, task_small_id, price_per_one_million_compute_units, max_num_compute_units, valid)
                VALUES ($1, $2, $3, $4, TRUE)
                ON CONFLICT (task_small_id, node_small_id) DO NOTHING",
        )
            .bind(node_small_id)
            .bind(task_small_id)
            .bind(price_per_one_million_compute_units)
            .bind(max_num_compute_units)
            .execute(&self.db)
            .await?;
        Ok(())
    }

    /// Retrieves the node subscription associated with a specific task ID.
    ///
    /// This method fetches the node subscription details from the `node_subscriptions` table
    /// based on the provided `task_small_id`.
    ///
    /// # Arguments
    ///
    /// * `task_small_id` - The unique small identifier of the task to retrieve the subscription for.
    ///
    /// # Returns
    ///
    /// - `Result<NodeSubscription>`: A result containing either:
    ///   - `Ok(NodeSubscription)`: A `NodeSubscription` object representing the subscription details.
    ///   - `Err(AtomaStateManagerError)`: An error if the database query fails or if there's an issue parsing the results.
    ///
    /// # Errors
    ///
    /// This function will return an error if:
    /// - The database query fails to execute.
    /// - There's an issue converting the database row into a `NodeSubscription` object.
    /// - No subscription is found for the given `task_small_id`.
    ///
    /// # Example
    ///
    /// ```rust,ignore
    /// use atoma_node::atoma_state::{AtomaStateManager, NodeSubscription};
    ///
    /// async fn get_subscription(state_manager: &AtomaStateManager, task_small_id: i64) -> Result<NodeSubscription, AtomaStateManagerError> {
    ///     state_manager.get_node_subscription_by_task_small_id(task_small_id).await
    /// }
    /// ```
    #[tracing::instrument(
        level = "trace",
        skip_all,
        fields(task_small_id = %task_small_id)
    )]
    pub async fn get_node_subscription_by_task_small_id(
        &self,
        task_small_id: i64,
    ) -> Result<NodeSubscription> {
        let subscription = sqlx::query("SELECT * FROM node_subscriptions WHERE task_small_id = $1")
            .bind(task_small_id)
            .fetch_one(&self.db)
            .await?;
        Ok(NodeSubscription::from_row(&subscription)?)
    }

    /// Updates an existing node subscription to a task with new price and compute unit values.
    ///
    /// This method updates an entry in the `node_subscriptions` table, modifying the
    /// price per compute unit and the maximum number of compute units for an existing
    /// subscription between a node and a task.
    ///
    /// # Arguments
    ///
    /// * `node_small_id` - The unique identifier of the subscribed node.
    /// * `task_small_id` - The unique identifier of the task to which the node is subscribed.
    /// * `price_per_one_million_compute_units` - The new price per compute unit for the subscription.
    /// * `max_num_compute_units` - The new maximum number of compute units for the subscription.
    ///
    /// # Returns
    ///
    /// - `Result<()>`: A result indicating success (Ok(())) or failure (Err(AtomaStateManagerError)).
    ///
    /// # Errors
    ///
    /// This function will return an error if:
    /// - The database query fails to execute.
    /// - The specified node subscription doesn't exist.
    ///
    /// # Example
    ///
    /// ```rust,ignore
    /// use atoma_node::atoma_state::AtomaStateManager;
    ///
    /// async fn update_subscription(state_manager: &AtomaStateManager) -> Result<(), AtomaStateManagerError> {
    ///     state_manager.update_node_subscription(1, 2, 100, 1000).await
    /// }
    /// ```
    #[tracing::instrument(
        level = "trace",
        skip_all,
        fields(
            node_small_id = %node_small_id,
            task_small_id = %task_small_id,
            price_per_one_million_compute_units = %price_per_one_million_compute_units,
            max_num_compute_units = %max_num_compute_units
        )
    )]
    pub async fn update_node_subscription(
        &self,
        node_small_id: i64,
        task_small_id: i64,
        price_per_one_million_compute_units: i64,
        max_num_compute_units: i64,
    ) -> Result<()> {
        sqlx::query(
            "UPDATE node_subscriptions SET price_per_one_million_compute_units = $1, max_num_compute_units = $2 WHERE node_small_id = $3 AND task_small_id = $4",
        )
            .bind(price_per_one_million_compute_units)
            .bind(max_num_compute_units)
            .bind(node_small_id)
            .bind(task_small_id)
            .execute(&self.db)
            .await?;
        Ok(())
    }

    /// Inserts a new node registration event into the database.
    ///
    /// This method records a new node registration by inserting the node's details into the `nodes` table.
    /// Each record consists of a small ID (used for internal references), a node ID (unique identifier),
    /// and the node's Sui blockchain address.
    ///
    /// # Arguments
    ///
    /// * `node_small_id` - An internal identifier for the node, used for efficient database operations
    /// * `node_id` - The unique identifier string for the node
    /// * `node_sui_address` - The Sui blockchain address associated with the node
    ///
    /// # Returns
    ///
    /// - `Result<()>`: A result indicating success (Ok(())) or failure (Err(AtomaStateManagerError))
    ///
    /// # Errors
    ///
    /// This function will return an error if:
    /// - The database query fails to execute
    /// - There's a constraint violation (e.g., duplicate node_small_id or node_id)
    ///
    /// # Example
    ///
    /// ```rust,ignore
    /// use atoma_node::atoma_state::AtomaStateManager;
    ///
    /// async fn register_node(state_manager: &AtomaStateManager) -> Result<(), AtomaStateManagerError> {
    ///     state_manager.insert_node_registration_event(
    ///         1,                              // node_small_id
    ///         "node_123".to_string(),        // node_id
    ///         "0x123...abc".to_string()      // node_sui_address
    ///     ).await
    /// }
    /// ```
    #[tracing::instrument(
        level = "trace",
        skip_all,
        fields(node_small_id = %node_small_id, node_id = %node_id, node_sui_address = %node_sui_address)
    )]
    pub async fn insert_node_registration_event(
        &self,
        node_small_id: i64,
        node_id: String,
        node_sui_address: String,
    ) -> Result<()> {
        sqlx::query(
            "INSERT INTO nodes (node_small_id, node_id, node_sui_address) VALUES ($1, $2, $3)",
        )
        .bind(node_small_id)
        .bind(node_id)
        .bind(node_sui_address)
        .execute(&self.db)
        .await?;
        Ok(())
    }

    /// Retrieves a node from the database by its small ID.
    ///
    /// This method fetches a node record from the `nodes` table using the provided `node_small_id`.
    ///
    /// # Arguments
    ///
    /// * `node_small_id` - The unique small identifier of the node to retrieve.
    ///
    /// # Returns
    ///
    /// - `Result<Node>`: A result containing either:
    ///   - `Ok(Node)`: A `Node` object representing the requested node.
    ///   - `Err(AtomaStateManagerError)`: An error if the database query fails or if there's an issue parsing the results.
    ///
    /// # Errors
    ///
    /// This function will return an error if:
    /// - The database query fails to execute.
    /// - The specified node doesn't exist.
    /// - There's an issue converting the database row into a `Node` object.
    ///
    /// # Example
    ///
    /// ```rust,ignore
    /// use atoma_node::atoma_state::{AtomaStateManager, Node};
    ///
    /// async fn get_node(state_manager: &AtomaStateManager, node_small_id: i64) -> Result<Node, AtomaStateManagerError> {
    ///     state_manager.get_node_by_small_id(node_small_id).await
    /// }
    /// ```
    #[tracing::instrument(
        level = "trace",
        skip_all,
        fields(node_small_id = %node_small_id)
    )]
    pub async fn get_node_by_small_id(&self, node_small_id: i64) -> Result<Node> {
        let node = sqlx::query("SELECT * FROM nodes WHERE node_small_id = $1")
            .bind(node_small_id)
            .fetch_one(&self.db)
            .await?;
        Ok(Node::from_row(&node)?)
    }

    /// Verifies the ownership of a node's small ID by checking the Sui address.
    ///
    /// This method fetches the node's small ID from the database and checks if the provided Sui address
    /// matches the address stored in the database.
    ///
    /// # Arguments
    ///
    /// * `node_small_id` - The small ID of the node to verify.
    /// * `sui_address` - The Sui address to verify against the node's small ID.
    ///
    /// # Returns
    ///
    /// - `Result<()>`: A result indicating success (Ok(())) or failure (Err(AtomaStateManagerError)).
    ///
    /// # Errors
    ///
    /// This function will return an error if the database query fails to execute.
    #[tracing::instrument(
        level = "trace",
        skip_all,
        fields(node_small_id = %node_small_id, sui_address = %sui_address)
    )]
    pub async fn verify_node_small_id_ownership(
        &self,
        node_small_id: u64,
        sui_address: String,
    ) -> Result<()> {
        let exists = sqlx::query(
            "SELECT EXISTS(SELECT 1 FROM nodes WHERE node_small_id = $1 AND node_sui_address = $2)",
        )
        .bind(node_small_id as i64)
        .bind(sui_address)
        .fetch_one(&self.db)
        .await?
        .get::<bool, _>(0);

        if !exists {
            return Err(AtomaStateManagerError::NodeSmallIdOwnershipVerificationFailed);
        }

        Ok(())
    }

    /// Unsubscribes a node from a task.
    ///
    /// This method deletes the subscription from the `node_subscriptions` table for the specified node and task combination.
    ///
    /// # Arguments
    ///
    /// * `node_small_id` - The unique identifier of the node to be unsubscribed.
    /// * `task_small_id` - The unique identifier of the task from which the node is unsubscribed.
    ///
    /// # Returns
    ///
    /// - `Result<()>`: A result indicating success (Ok(())) or failure (Err(AtomaStateManagerError)).
    /// # Errors
    ///
    /// This function will return an error if the database query fails to execute.
    ///
    /// # Example
    ///
    /// ```rust,ignore
    /// use atoma_node::atoma_state::AtomaStateManager;
    ///
    /// async fn unsubscribe_node(state_manager: &AtomaStateManager, node_small_id: i64, task_small_id: i64) -> Result<(), AtomaStateManagerError> {
    ///     state_manager.unsubscribe_node_from_task(node_small_id, task_small_id).await
    /// }
    /// ```
    #[tracing::instrument(
        level = "trace",
        skip_all,
        fields(node_small_id = %node_small_id, task_small_id = %task_small_id)
    )]
    pub async fn unsubscribe_node_from_task(
        &self,
        node_small_id: i64,
        task_small_id: i64,
    ) -> Result<()> {
        sqlx::query(
            "DELETE FROM node_subscriptions WHERE node_small_id = $1 AND task_small_id = $2",
        )
        .bind(node_small_id)
        .bind(task_small_id)
        .execute(&self.db)
        .await?;
        Ok(())
    }

    /// Inserts or updates a node's public key rotation record in the database.
    ///
    /// This method inserts a new entry into the `node_public_key_rotations` table with the provided
    /// epoch, node ID, public key bytes, and TEE remote attestation bytes. If a record with the same
    /// `node_small_id` already exists, it updates the existing record with the new values.
    ///
    /// # Arguments
    ///
    /// * `epoch` - The epoch at which the public key rotation is recorded.
    /// * `node_small_id` - The unique identifier of the node.
    /// * `public_key_bytes` - A vector of bytes representing the node's public key.
    /// * `tee_remote_attestation_bytes` - A vector of bytes representing the TEE remote attestation.
    ///
    /// # Returns
    ///
    /// - `Result<()>`: A result indicating success (Ok(())) or failure (Err(AtomaStateManagerError)).
    ///
    /// # Errors
    ///
    /// This function will return an error if the database query fails to execute.
    ///
    /// # Example
    ///
    /// ```rust,ignore
    /// use atoma_node::atoma_state::AtomaStateManager;
    ///
    /// async fn rotate_node_key(state_manager: &AtomaStateManager, epoch: u64, node_id: u64, public_key: Vec<u8>, attestation: Vec<u8>) -> Result<(), AtomaStateManagerError> {
    ///     state_manager.insert_node_public_key_rotation(epoch, node_id, public_key, attestation).await
    /// }
    /// ```
    #[tracing::instrument(
        level = "trace",
        skip_all,
        fields(epoch = %epoch, node_small_id = %node_small_id)
    )]
    #[allow(clippy::too_many_arguments)]
    pub async fn insert_node_public_key_rotation(
        &self,
        epoch: u64,
        key_rotation_counter: u64,
        node_small_id: u64,
        public_key_bytes: Vec<u8>,
        evidence_data_bytes: Vec<u8>,
        device_type: u16,
    ) -> Result<()> {
        sqlx::query(
            "INSERT INTO node_public_key_rotations (
                epoch, 
                key_rotation_counter, 
                node_small_id, 
                public_key_bytes, 
                evidence_data_bytes,
                device_type
            ) 
            VALUES ($1, $2, $3, $4, $5, $6)
            ON CONFLICT (node_small_id, device_type)
            DO UPDATE SET
                epoch = EXCLUDED.epoch,
                key_rotation_counter = EXCLUDED.key_rotation_counter,
                public_key_bytes = EXCLUDED.public_key_bytes,
                evidence_data_bytes = EXCLUDED.evidence_data_bytes
            ",
        )
        .bind(epoch as i64)
        .bind(key_rotation_counter as i64)
        .bind(node_small_id as i64)
        .bind(public_key_bytes)
        .bind(evidence_data_bytes)
        .bind(i32::from(device_type))
        .execute(&self.db)
        .await?;
        Ok(())
    }

    /// Retrieves the stack associated with a specific stack ID.
    ///
    /// This method fetches the stack details from the `stacks` table based on the provided `stack_id`.
    ///
    /// # Arguments
    ///
    /// * `stack_small_id` - The unique small identifier of the stack to retrieve.
    ///
    /// # Returns
    ///
    /// - `Result<Stack>`: A result containing either:
    ///   - `Ok(Stack)`: A `Stack` object representing the stack.
    ///   - `Err(AtomaStateManagerError)`: An error if the database query fails or if there's an issue parsing the results.
    ///
    /// # Errors
    ///
    /// This function will return an error if:
    /// - The database query fails to execute.
    /// - There's an issue converting the database rows into a `Stack` object.
    ///
    /// # Example
    ///
    /// ```rust,ignore
    /// use atoma_node::atoma_state::AtomaStateManager;
    ///
    /// async fn get_stack(state_manager: &AtomaStateManager, stack_small_id: i64) -> Result<Stack, AtomaStateManagerError> {
    ///     state_manager.get_stack(stack_id).await
    /// }
    /// ```
    #[tracing::instrument(
        level = "trace",
        skip_all,
        fields(stack_small_id = %stack_small_id)
    )]
    pub async fn get_stack(&self, stack_small_id: i64) -> Result<Stack> {
        let stack = sqlx::query("SELECT * FROM stacks WHERE stack_small_id = $1")
            .bind(stack_small_id)
            .fetch_one(&self.db)
            .await?;
        Ok(Stack::from_row(&stack)?)
    }

    /// Retrieves multiple stacks from the database by their small IDs.
    ///
    /// This method efficiently fetches multiple stack records from the `stacks` table in a single query
    /// by using an IN clause with the provided stack IDs.
    ///
    /// # Arguments
    ///
    /// * `stack_small_ids` - A slice of stack IDs to retrieve from the database.
    ///
    /// # Returns
    ///
    /// - `Result<Vec<Stack>>`: A result containing either:
    ///   - `Ok(Vec<Stack>)`: A vector of `Stack` objects corresponding to the requested IDs.
    ///   - `Err(AtomaStateManagerError)`: An error if the database query fails or if there's an issue parsing the results.
    ///
    /// # Errors
    ///
    /// This function will return an error if:
    /// - The database query fails to execute.
    /// - There's an issue converting the database rows into `Stack` objects.
    ///
    /// # Example
    ///
    /// ```rust,ignore
    /// use atoma_node::atoma_state::{AtomaStateManager, Stack};
    ///
    /// async fn get_multiple_stacks(state_manager: &AtomaStateManager) -> Result<Vec<Stack>, AtomaStateManagerError> {
    ///     let stack_ids = &[1, 2, 3]; // IDs of stacks to retrieve
    ///     state_manager.get_stacks(stack_ids).await
    /// }
    /// ```
    #[tracing::instrument(
        level = "trace",
        skip_all,
        fields(stack_small_ids = ?stack_small_ids)
    )]
    pub async fn get_stacks(&self, stack_small_ids: &[i64]) -> Result<Vec<Stack>> {
        let mut query_builder = build_query_with_in(
            "SELECT * FROM stacks",
            "stack_small_id",
            stack_small_ids,
            None,
        );
        let stacks = query_builder.build().fetch_all(&self.db).await?;
        stacks
            .into_iter()
            .map(|stack| Stack::from_row(&stack).map_err(AtomaStateManagerError::from))
            .collect()
    }

    /// Retrieves all stacks associated with the given node IDs.
    ///
    /// This method fetches all stack records from the database that are associated with any
    /// of the provided node IDs in the `node_small_ids` array.
    ///
    /// # Arguments
    ///
    /// * `node_small_ids` - A slice of node IDs to fetch stacks for.
    ///
    /// # Returns
    ///
    /// - `Result<Vec<Stack>>`: A result containing either:
    ///   - `Ok(Vec<Stack>)`: A vector of `Stack` objects representing all stacks found.
    ///   - `Err(AtomaStateManagerError)`: An error if the database query fails or if there's an issue parsing the results.
    ///
    /// # Errors
    ///
    /// This function will return an error if:
    /// - The database query fails to execute.
    /// - There's an issue converting the database rows into `Stack` objects.
    ///
    /// # Example
    ///
    /// ```rust,ignore
    /// use atoma_node::atoma_state::{AtomaStateManager, Stack};
    ///
    /// async fn get_stacks(state_manager: &AtomaStateManager) -> Result<Vec<Stack>, AtomaStateManagerError> {
    ///     let node_ids = &[1, 2, 3];
    ///     state_manager.get_all_stacks(node_ids).await
    /// }
    /// ```
    #[tracing::instrument(
        level = "trace",
        skip_all,
        fields(node_small_ids = ?node_small_ids)
    )]
    pub async fn get_stacks_by_node_small_ids(&self, node_small_ids: &[i64]) -> Result<Vec<Stack>> {
        let mut query_builder = build_query_with_in(
            "SELECT * FROM stacks",
            "selected_node_id",
            node_small_ids,
            None,
        );

        let stacks = query_builder.build().fetch_all(&self.db).await?;

        stacks
            .into_iter()
            .map(|stack| Stack::from_row(&stack).map_err(AtomaStateManagerError::from))
            .collect()
    }

    /// Retrieves all stacks associated with a specific node ID.
    ///
    /// This method fetches all stack records from the `stacks` table that are associated
    /// with the provided `node_small_id`.
    ///
    /// # Arguments
    ///
    /// * `node_small_id` - The unique identifier of the node whose stacks should be retrieved.
    ///
    /// # Returns
    ///
    /// - `Result<Vec<Stack>>`: A result containing either:
    ///   - `Ok(Vec<Stack>)`: A vector of `Stack` objects associated with the given node ID.
    ///   - `Err(AtomaStateManagerError)`: An error if the database query fails or if there's an issue parsing the results.
    ///
    /// # Errors
    ///
    /// This function will return an error if:
    /// - The database query fails to execute.
    /// - There's an issue converting the database rows into `Stack` objects.
    ///
    /// # Example
    ///
    /// ```rust,ignore
    /// use atoma_node::atoma_state::{AtomaStateManager, Stack};
    ///
    /// async fn get_node_stacks(state_manager: &AtomaStateManager, node_small_id: i64) -> Result<Vec<Stack>, AtomaStateManagerError> {
    ///     state_manager.get_stack_by_id(node_small_id).await
    /// }
    /// ```
    #[tracing::instrument(
        level = "trace",
        skip_all,
        fields(node_small_id = %node_small_id)
    )]
    pub async fn get_stack_by_id(&self, node_small_id: i64) -> Result<Vec<Stack>> {
        let stacks = sqlx::query("SELECT * FROM stacks WHERE selected_node_id = $1")
            .bind(node_small_id)
            .fetch_all(&self.db)
            .await?;
        stacks
            .into_iter()
            .map(|stack| Stack::from_row(&stack).map_err(AtomaStateManagerError::from))
            .collect()
    }

    /// Retrieves stacks that are almost filled beyond a specified fraction threshold.
    ///
    /// This method fetches all stacks from the database where:
    /// 1. The stack belongs to one of the specified nodes (`node_small_ids`)
    /// 2. The number of already computed units exceeds the specified fraction of total compute units
    ///    (i.e., `already_computed_units > num_compute_units * fraction`)
    ///
    /// # Arguments
    ///
    /// * `node_small_ids` - A slice of node IDs to check for almost filled stacks.
    /// * `fraction` - A floating-point value between 0 and 1 representing the threshold fraction.
    ///                 For example, 0.8 means stacks that are more than 80% filled.
    ///
    /// # Returns
    ///
    /// - `Result<Vec<Stack>>`: A result containing either:
    ///   - `Ok(Vec<Stack>)`: A vector of `Stack` objects that meet the filling criteria.
    ///   - `Err(AtomaStateManagerError)`: An error if the database query fails or if there's an issue parsing the results.
    ///
    /// # Errors
    ///
    /// This function will return an error if:
    /// - The database query fails to execute.
    /// - There's an issue converting the database rows into `Stack` objects.
    ///
    /// # Example
    ///
    /// ```rust,ignore
    /// use atoma_node::atoma_state::AtomaStateManager;
    ///
    /// async fn get_filled_stacks(state_manager: &AtomaStateManager) -> Result<Vec<Stack>, AtomaStateManagerError> {
    ///     let node_ids = &[1, 2, 3];  // Check stacks for these nodes
    ///     let threshold = 0.8;        // Look for stacks that are 80% or more filled
    ///
    ///     state_manager.get_almost_filled_stacks(node_ids, threshold).await
    /// }
    /// ```
    #[tracing::instrument(
        level = "trace",
        skip_all,
        fields(node_small_ids = ?node_small_ids, fraction = %fraction)
    )]
    pub async fn get_almost_filled_stacks(
        &self,
        node_small_ids: &[i64],
        fraction: f64,
    ) -> Result<Vec<Stack>> {
        Ok(sqlx::query_as::<_, Stack>(
            r"
            SELECT *
            FROM stacks
            WHERE selected_node_id = ANY($1)
            AND CASE
                WHEN num_compute_units = 0 THEN true
                ELSE (already_computed_units::float / num_compute_units::float) > $2
            END
            ",
        )
        .bind(node_small_ids)
        .bind(fraction)
        .fetch_all(&self.db)
        .await?)
    }

    /// Attempts to atomically reserve compute units from a stack and returns its availability status.
    ///
    /// This method performs an atomic check-and-update operation on a stack to reserve compute units.
    /// It will:
    /// 1. Check if the stack exists
    /// 2. If it exists, attempt to update its `already_computed_units` if all conditions are met
    /// 3. Return the appropriate availability status
    ///
    /// # Arguments
    ///
    /// * `stack_small_id` - The ID of the stack to check and potentially update
    /// * `sui_address` - The Sui address that owns the stack
    /// * `num_compute_units` - The number of compute units to reserve
    ///
    /// # Returns
    ///
    /// Returns a `Result<StackAvailability>` which will be:
    /// * `StackAvailability::Available` - If the stack exists, belongs to the provided address, and has sufficient
    ///   remaining compute units. In this case, the compute units are successfully reserved.
    /// * `StackAvailability::DoesNotExist` - If no stack with the provided ID exists in the database
    /// * `StackAvailability::Unavailable` - If the stack exists, belongs to the correct owner, is not in settlement/claimed/locked,
    ///   but has insufficient remaining compute units.
    /// * `StackAvailability::Locked` - If the stack exists but cannot be updated because:
    ///   - It belongs to a different address
    ///   - It is in settlement period
    ///   - It is already claimed
    ///   - It is locked for claim
    ///
    /// # Notes
    ///
    /// The operation is performed atomically using CTEs to ensure thread safety
    /// and prevent race conditions.
    #[tracing::instrument(
        level = "trace",
        skip_all,
        fields(
            stack_small_id = %stack_small_id,
            sui_address = %sui_address,
            num_compute_units = %num_compute_units
        )
    )]
    pub async fn get_available_stack_with_compute_units(
        &self,
        stack_small_id: i64,
        sui_address: &str,
        num_compute_units: i64,
    ) -> Result<StackAvailability> {
        const AVAILABLE: &str = "Available";
        const DOES_NOT_EXIST: &str = "DoesNotExist";
        const UNAVAILABLE: &str = "Unavailable";
        const LOCKED: &str = "Locked";
        const STATUS_COLUMN: &str = "status";

        // NOTE: It is safe to format! in here, as any injection is only through the above
        // constants, which are not interpolated.
        let query = format!(
            "
            WITH attempt_update AS (
                UPDATE stacks
                SET already_computed_units = already_computed_units + $1
                WHERE stack_small_id = $2
                  AND owner_address = $3
                  AND num_compute_units - already_computed_units >= $1
                  AND in_settle_period = false
                  AND is_claimed = false
                  AND is_locked_for_claim = false
                RETURNING 1
            ),
            stack_status AS (
                SELECT
                    CASE
                        -- Check if update succeeded
                        WHEN EXISTS (SELECT 1 FROM attempt_update) THEN '{AVAILABLE}'
                        -- If update failed, determine the reason
                        ELSE (
                            SELECT
                                CASE
                                    -- 2. Check other locking conditions
                                    WHEN s.owner_address != $3 -- Check owner mismatch first
                                    THEN '{DOES_NOT_EXIST}'
                                    -- 3. Check other locking conditions (only if owner matches)
                                    WHEN s.in_settle_period = true
                                      OR s.is_claimed = true
                                      OR s.is_locked_for_claim = true
                                    THEN '{LOCKED}'
                                    -- 4. Check insufficient compute units (only remaining reason if not locked otherwise)
                                    WHEN s.num_compute_units - s.already_computed_units < $1 THEN '{UNAVAILABLE}'
                                    -- 5. Fallback: Should technically not be reached if logic is sound
                                    ELSE '{LOCKED}'
                                END
                            FROM stacks s
                            WHERE s.stack_small_id = $2
                            -- Handle case where stack doesn't exist for the ELSE branch
                            UNION ALL
                            SELECT '{DOES_NOT_EXIST}'
                            WHERE NOT EXISTS (SELECT 1 FROM stacks WHERE stack_small_id = $2)
                            LIMIT 1 -- Ensure only one row is returned
                        )
                    END as status
            )
            SELECT status::text FROM stack_status;
            ",
        );

        let result = sqlx::query(&query)
            .bind(num_compute_units)
            .bind(stack_small_id)
            .bind(sui_address)
            .fetch_one(&self.db)
            .await?;

        Ok(match result.get::<&str, _>(STATUS_COLUMN) {
            AVAILABLE => StackAvailability::Available,
            DOES_NOT_EXIST => StackAvailability::DoesNotExist,
            UNAVAILABLE => StackAvailability::Unavailable,
            LOCKED => StackAvailability::Locked,
            status => {
                tracing::error!(
                    "Invalid stack availability status: {}, this should never happen",
                    result.get::<&str, _>(STATUS_COLUMN)
                );
                return Err(AtomaStateManagerError::InvalidSqlQuery(format!(
                    "Invalid stack availability status: {status}, this should never happen"
                )));
            }
        })
    }

    /// Inserts a new stack into the database if it doesn't already exist.
    ///
    /// This method attempts to insert a new entry into the `stacks` table with the provided stack details.
    /// If a stack with the same `stack_small_id` already exists, the operation will silently succeed without
    /// modifying the existing record. This idempotent behavior is relevant as a `Stack` might be inserted
    /// multiple times, if a request is sent to the Atoma service, while the event subscriber is still processing
    /// the events from previous transactions.
    ///
    /// # Arguments
    ///
    /// * `stack` - The `Stack` object to be inserted into the database.
    ///
    /// # Returns
    ///
    /// - `Result<()>`: A result indicating success (Ok(())) or failure (Err(AtomaStateManagerError)).
    ///
    /// # Errors
    ///
    /// This function will return an error if:
    /// - The database query fails to execute.
    /// - There's an issue converting the provided `Stack` object into a database row.
    ///
    /// # Example
    ///
    /// ```rust,ignore
    /// use atoma_node::atoma_state::AtomaStateManager;
    ///
    /// async fn insert_stack(state_manager: &AtomaStateManager, stack: Stack) -> Result<(), AtomaStateManagerError> {
    ///     // If a stack with the same stack_small_id exists, this will succeed without modifying it
    ///     state_manager.insert_new_stack(stack).await
    /// }
    /// ```
    #[tracing::instrument(
        level = "trace",
        skip_all,
        fields(stack_small_id = %stack.stack_small_id,
            stack_id = %stack.stack_id,
            task_small_id = %stack.task_small_id,
            selected_node_id = %stack.selected_node_id,
            num_compute_units = %stack.num_compute_units,
            price = %stack.price_per_one_million_compute_units)
    )]
    pub async fn insert_new_stack(&self, stack: Stack) -> Result<()> {
        sqlx::query(
            "INSERT INTO stacks
                (owner_address, stack_small_id, stack_id, task_small_id, selected_node_id, 
                num_compute_units, price_per_one_million_compute_units, already_computed_units, 
                in_settle_period, total_hash, num_total_messages, is_confidential,
                is_claimed, is_locked_for_claim)
            SELECT 
                $1, $2, $3, $4, $5, $6, $7, $8, $9, $10, $11,
                (SELECT security_level = 1 FROM tasks WHERE task_small_id = $4),
                $12, $13
            ON CONFLICT (stack_small_id) DO UPDATE
            SET already_computed_units = stacks.already_computed_units + $8
            WHERE stacks.stack_small_id = $2;",
        )
        .bind(stack.owner_address)
        .bind(stack.stack_small_id)
        .bind(stack.stack_id)
        .bind(stack.task_small_id)
        .bind(stack.selected_node_id)
        .bind(stack.num_compute_units)
        .bind(stack.price_per_one_million_compute_units)
        .bind(stack.already_computed_units)
        .bind(stack.in_settle_period)
        .bind(stack.total_hash)
        .bind(stack.num_total_messages)
        .bind(stack.is_claimed)
        .bind(stack.is_locked_for_claim)
        .execute(&self.db)
        .await?;
        Ok(())
    }

    /// Updates the number of compute units already computed for a stack.
    ///
    /// This method updates the `already_computed_units` field in the `stacks` table
    /// for the specified `stack_small_id`.
    ///
    /// # Arguments
    ///
    /// * `stack_small_id` - The unique small identifier of the stack to update.
    /// * `already_computed_units` - The number of compute units already computed.
    ///
    /// # Returns
    ///
    /// - `Result<()>`: A result indicating success (Ok(())) or failure (Err(AtomaStateManagerError)).
    ///
    /// # Errors
    ///
    /// This function will return an error if:
    /// - The database query fails to execute.
    /// - There's an issue converting the database rows into a `Stack` object.
    ///
    /// # Example
    ///
    /// ```rust,ignore
    /// use atoma_node::atoma_state::AtomaStateManager;
    ///
    /// async fn update_computed_units(state_manager: &AtomaStateManager, stack_small_id: i64, already_computed_units: i64) -> Result<(), AtomaStateManagerError> {
    ///     state_manager.update_computed_units_for_stack(stack_small_id, already_computed_units).await
    /// }
    /// ```
    #[tracing::instrument(
        level = "trace",
        skip_all,
        fields(stack_small_id = %stack_small_id, already_computed_units = %already_computed_units)
    )]
    pub async fn update_computed_units_for_stack(
        &self,
        stack_small_id: i64,
        already_computed_units: i64,
    ) -> Result<()> {
        sqlx::query("UPDATE stacks SET already_computed_units = $1 WHERE stack_small_id = $2")
            .bind(already_computed_units)
            .bind(stack_small_id)
            .execute(&self.db)
            .await?;
        Ok(())
    }

    /// Updates the number of compute units already computed for a stack.
    ///
    /// This method updates the `already_computed_units` field in the `stacks` table
    /// for the specified `stack_small_id`.
    ///
    /// # Arguments
    ///
    /// * `stack_small_id` - The unique small identifier of the stack to update.
    /// * `estimated_total_compute_units` - The estimated total number of compute units.
    /// * `total_compute_units` - The total number of compute units.
    ///
    /// # Returns
    ///
    /// - `Result<()>`: A result indicating success (Ok(())) or failure (Err(AtomaStateManagerError)).
    ///
    /// # Errors
    ///
    /// This function will return an error if:
    /// - The database query fails to execute.
    ///
    /// # Example
    ///
    /// ```rust,ignore
    /// use atoma_node::atoma_state::AtomaStateManager;
    ///
    /// async fn update_stack_num_compute_units(state_manager: &AtomaStateManager, stack_small_id: i64, estimated_total_compute_units: i64, total_compute_units: i64) -> Result<(), AtomaStateManagerError> {
    ///     state_manager.update_stack_num_compute_units(stack_small_id, estimated_total_compute_units, total_compute_units).await
    /// }
    /// ```
    #[tracing::instrument(
        level = "trace",
        skip_all,
        fields(stack_small_id = %stack_small_id, estimated_total_compute_units = %estimated_total_compute_units, total_compute_units = %total_compute_units)
    )]
    pub async fn update_stack_num_compute_units(
        &self,
        stack_small_id: i64,
        estimated_total_compute_units: i64,
        total_compute_units: i64,
        ratio_for_claim_stacks: f64,
        concurrent_requests: i64,
    ) -> Result<UpdateStackNumComputeUnitsAndClaimFunds> {
        let result = sqlx::query(
            "WITH updated AS (
                SELECT
                    CAST(already_computed_units - ($2 - $3) AS FLOAT) / CAST(num_compute_units AS FLOAT) as new_ratio,
                    is_confidential
                FROM stacks
                WHERE stack_small_id = $1
            )
            UPDATE stacks s
            SET
                already_computed_units = already_computed_units - ($2 - $3),
                is_locked_for_claim = (
                    SELECT (u.is_confidential = true AND u.new_ratio > $4 AND $5 = 0)
                    FROM updated u
                )
            WHERE s.stack_small_id = $1
            RETURNING
                CAST(s.already_computed_units AS FLOAT) / CAST(s.num_compute_units AS FLOAT) as ratio,
                s.already_computed_units as stack_computed_units,
                (s.is_confidential = true) as is_confidential,
                s.is_locked_for_claim as is_locked_for_claim",
        )
        .bind(stack_small_id)
        .bind(estimated_total_compute_units)
        .bind(total_compute_units)
        .bind(ratio_for_claim_stacks)
        .bind(concurrent_requests)
        .fetch_optional(&self.db)
        .await?;

        result.map_or_else(
            || Err(AtomaStateManagerError::StackNotFound),
            |row| {
                UpdateStackNumComputeUnitsAndClaimFunds::from_row(&row)
                    .map_err(AtomaStateManagerError::from)
            },
        )
    }

    /// Retrieves the stack settlement ticket for a given stack.
    ///
    /// This method fetches the settlement ticket details from the `stack_settlement_tickets` table
    /// based on the provided `stack_small_id`.
    ///
    /// # Arguments
    ///
    /// * `stack_small_id` - The unique small identifier of the stack whose settlement ticket is to be retrieved.
    ///
    /// # Returns
    ///
    /// - `Result<StackSettlementTicket>`: A result containing either:
    ///   - `Ok(StackSettlementTicket)`: A `StackSettlementTicket` object representing the stack settlement ticket.
    ///   - `Err(AtomaStateManagerError)`: An error if the database query fails or if there's an issue parsing the results.
    ///
    /// # Errors
    ///
    /// This function will return an error if:
    /// - The database query fails to execute.
    /// - There's an issue converting the database row into a `StackSettlementTicket` object.
    /// - No settlement ticket is found for the given `stack_small_id`.
    ///
    /// # Example
    ///
    /// ```rust,ignore
    /// use atoma_node::atoma_state::{AtomaStateManager, StackSettlementTicket};
    ///
    /// async fn get_settlement_ticket(state_manager: &AtomaStateManager, stack_small_id: i64) -> Result<StackSettlementTicket, AtomaStateManagerError> {
    ///     state_manager.get_stack_settlement_ticket(stack_small_id).await
    /// }
    /// ```
    #[tracing::instrument(
        level = "trace",
        skip_all,
        fields(stack_small_id = %stack_small_id)
    )]
    pub async fn get_stack_settlement_ticket(
        &self,
        stack_small_id: i64,
    ) -> Result<StackSettlementTicket> {
        let stack_settlement_ticket =
            sqlx::query("SELECT * FROM stack_settlement_tickets WHERE stack_small_id = $1")
                .bind(stack_small_id)
                .fetch_one(&self.db)
                .await?;
        Ok(StackSettlementTicket::from_row(&stack_settlement_ticket)?)
    }

    /// Retrieves multiple stack settlement tickets from the database.
    ///
    /// This method fetches multiple settlement tickets from the `stack_settlement_tickets` table
    /// based on the provided `stack_small_ids`.
    ///
    /// # Arguments
    ///
    /// * `stack_small_ids` - A slice of stack IDs whose settlement tickets should be retrieved.
    ///
    /// # Returns
    ///
    /// - `Result<Vec<StackSettlementTicket>>`: A result containing a vector of `StackSettlementTicket` objects.
    ///
    /// # Errors
    ///
    /// This function will return an error if:
    /// - The database query fails to execute.
    ///
    /// # Example
    ///
    /// ```rust,ignore
    /// use atoma_node::atoma_state::{AtomaStateManager, StackSettlementTicket};
    ///
    /// async fn get_settlement_tickets(state_manager: &AtomaStateManager, stack_small_ids: &[i64]) -> Result<Vec<StackSettlementTicket>, AtomaStateManagerError> {
    ///     state_manager.get_stack_settlement_tickets(stack_small_ids).await
    /// }
    /// ```
    #[tracing::instrument(
        level = "trace",
        skip_all,
        fields(stack_small_ids = ?stack_small_ids)
    )]
    pub async fn get_stack_settlement_tickets(
        &self,
        stack_small_ids: &[i64],
    ) -> Result<Vec<StackSettlementTicket>> {
        let mut query_builder = build_query_with_in(
            "SELECT * FROM stack_settlement_tickets",
            "stack_small_id",
            stack_small_ids,
            None,
        );

        let stack_settlement_tickets = query_builder.build().fetch_all(&self.db).await?;

        stack_settlement_tickets
            .into_iter()
            .map(|row| StackSettlementTicket::from_row(&row).map_err(AtomaStateManagerError::from))
            .collect()
    }

    /// Inserts a new stack settlement ticket into the database.
    ///
    /// This method inserts a new entry into the `stack_settlement_tickets` table with the provided stack settlement ticket details.
    ///
    /// # Arguments
    ///
    /// * `stack_settlement_ticket` - The `StackSettlementTicket` object to be inserted into the database.
    ///
    /// # Returns
    ///
    /// - `Result<()>`: A result indicating success (Ok(())) or failure (Err(AtomaStateManagerError)).
    ///
    /// # Errors
    ///
    /// This function will return an error if:
    /// - The database query fails to execute.
    /// - There's an issue converting the provided `StackSettlementTicket` object into a database row.
    ///
    /// # Example
    ///
    /// ```rust,ignore
    /// use atoma_node::atoma_state::{AtomaStateManager, StackSettlementTicket};
    ///
    /// async fn insert_settlement_ticket(state_manager: &AtomaStateManager, stack_settlement_ticket: StackSettlementTicket) -> Result<(), AtomaStateManagerError> {
    ///     state_manager.insert_new_stack_settlement_ticket(stack_settlement_ticket).await
    /// }
    /// ```
    #[tracing::instrument(
        level = "trace",
        skip_all,
        fields(stack_small_id = %stack_settlement_ticket.stack_small_id,
            selected_node_id = %stack_settlement_ticket.selected_node_id,
            num_claimed_compute_units = %stack_settlement_ticket.num_claimed_compute_units,
            requested_attestation_nodes = %stack_settlement_ticket.requested_attestation_nodes)
    )]
    pub async fn insert_new_stack_settlement_ticket(
        &self,
        stack_settlement_ticket: StackSettlementTicket,
    ) -> Result<()> {
        let mut tx = self.db.begin().await?;
        sqlx::query(
            "INSERT INTO stack_settlement_tickets
                (
                    stack_small_id,
                    selected_node_id,
                    num_claimed_compute_units,
                    requested_attestation_nodes,
                    committed_stack_proofs,
                    stack_merkle_leaves,
                    dispute_settled_at_epoch,
                    already_attested_nodes,
                    is_in_dispute,
                    user_refund_amount,
                    is_claimed)
                VALUES ($1, $2, $3, $4, $5, $6, $7, $8, $9, $10, $11)
                ON CONFLICT (stack_small_id, selected_node_id) DO NOTHING",
        )
        .bind(stack_settlement_ticket.stack_small_id)
        .bind(stack_settlement_ticket.selected_node_id)
        .bind(stack_settlement_ticket.num_claimed_compute_units)
        .bind(stack_settlement_ticket.requested_attestation_nodes)
        .bind(stack_settlement_ticket.committed_stack_proofs)
        .bind(stack_settlement_ticket.stack_merkle_leaves)
        .bind(stack_settlement_ticket.dispute_settled_at_epoch)
        .bind(stack_settlement_ticket.already_attested_nodes)
        .bind(stack_settlement_ticket.is_in_dispute)
        .bind(stack_settlement_ticket.user_refund_amount)
        .bind(stack_settlement_ticket.is_claimed)
        .execute(&mut *tx)
        .await?;

        // Also update the stack to set in_settle_period to true
        sqlx::query("UPDATE stacks SET in_settle_period = true WHERE stack_small_id = $1")
            .bind(stack_settlement_ticket.stack_small_id)
            .execute(&mut *tx)
            .await?;
        tx.commit().await?;
        Ok(())
    }

    /// Updates the total hash and increments the total number of messages for a stack.
    ///
    /// This method updates the `total_hash` field in the `stacks` table by appending a new hash
    /// to the existing hash and increments the `num_total_messages` field by 1 for the specified `stack_small_id`.
    ///
    /// # Arguments
    ///
    /// * `stack_small_id` - The unique small identifier of the stack to update.
    /// * `new_hash` - A 32-byte array representing the new hash to append to the existing total hash.
    ///
    /// # Returns
    ///
    /// - `Result<()>`: A result indicating success (Ok(())) or failure (Err(AtomaStateManagerError)).
    ///
    /// # Errors
    ///
    /// This function will return an error if:
    /// - The database transaction fails to begin, execute, or commit.
    /// - The specified stack is not found.
    ///
    /// # Example
    ///
    /// ```rust,ignore
    /// use atoma_node::atoma_state::AtomaStateManager;
    ///
    /// async fn update_hash(state_manager: &AtomaStateManager) -> Result<(), AtomaStateManagerError> {
    ///     let stack_small_id = 1;
    ///     let new_hash = [0u8; 32]; // Example hash
    ///
    ///     state_manager.update_stack_total_hash(stack_small_id, new_hash).await
    /// }
    /// ```
    #[tracing::instrument(
        level = "trace",
        skip_all,
        fields(stack_small_id = %stack_small_id, new_hash = ?new_hash)
    )]
    pub async fn update_stack_total_hash(
        &self,
        stack_small_id: i64,
        new_hash: [u8; 32],
    ) -> Result<()> {
        let rows_affected = sqlx::query(
            "UPDATE stacks
            SET total_hash = total_hash || $1,
                num_total_messages = num_total_messages + 1
            WHERE stack_small_id = $2",
        )
        .bind(&new_hash[..])
        .bind(stack_small_id)
        .execute(&self.db)
        .await?
        .rows_affected();

        if rows_affected == 0 {
            return Err(AtomaStateManagerError::StackNotFound);
        }

        Ok(())
    }

    /// Retrieves the total hash for a specific stack.
    ///
    /// This method fetches the `total_hash` field from the `stacks` table for the given `stack_small_id`.
    ///
    /// # Arguments
    ///
    /// * `stack_small_id` - The unique small identifier of the stack whose total hash is to be retrieved.
    ///
    /// # Returns
    ///
    /// - `Result<Vec<u8>>`: A result containing either:
    ///   - `Ok(Vec<u8>)`: A byte vector representing the total hash of the stack.
    ///   - `Err(AtomaStateManagerError)`: An error if the database query fails.
    ///
    /// # Errors
    ///
    /// This function will return an error if:
    /// - The database query fails to execute.
    ///
    /// # Example
    ///
    /// ```rust,ignore
    /// use atoma_node::atoma_state::AtomaStateManager;
    ///
    /// async fn get_total_hash(state_manager: &AtomaStateManager, stack_small_id: i64) -> Result<Vec<u8>, AtomaStateManagerError> {
    ///     state_manager.get_stack_total_hash(stack_small_id).await
    /// }
    /// ```
    #[tracing::instrument(
        level = "trace",
        skip_all,
        fields(stack_small_id = %stack_small_id)
    )]
    pub async fn get_stack_total_hash(&self, stack_small_id: i64) -> Result<Vec<u8>> {
        let total_hash = sqlx::query_scalar::<_, Vec<u8>>(
            "SELECT total_hash FROM stacks WHERE stack_small_id = $1",
        )
        .bind(stack_small_id)
        .fetch_one(&self.db)
        .await?;
        Ok(total_hash)
    }

    /// Retrieves the total hashes for multiple stacks in a single query.
    ///
    /// This method efficiently fetches the `total_hash` field from the `stacks` table for all
    /// provided stack IDs in a single database query.
    ///
    /// # Arguments
    ///
    /// * `stack_small_ids` - A slice of stack IDs whose total hashes should be retrieved.
    ///
    /// # Returns
    ///
    /// - `Result<Vec<Vec<u8>>>`: A result containing either:
    ///   - `Ok(Vec<Vec<u8>>)`: A vector of byte vectors, where each inner vector represents
    ///     the total hash of a stack. The order corresponds to the order of results returned
    ///     by the database query.
    ///   - `Err(AtomaStateManagerError)`: An error if the database query fails.
    ///
    /// # Errors
    ///
    /// This function will return an error if:
    /// - The database query fails to execute.
    /// - There's an issue retrieving the hash data from the result rows.
    ///
    /// # Example
    ///
    /// ```rust,ignore
    /// use atoma_node::atoma_state::AtomaStateManager;
    ///
    /// async fn get_hashes(state_manager: &AtomaStateManager) -> Result<Vec<Vec<u8>>, AtomaStateManagerError> {
    ///     let stack_ids = &[1, 2, 3]; // IDs of stacks to fetch hashes for
    ///     state_manager.get_all_total_hashes(stack_ids).await
    /// }
    /// ```
    #[tracing::instrument(
        level = "trace",
        skip_all,
        fields(stack_small_ids = ?stack_small_ids)
    )]
    pub async fn get_all_total_hashes(&self, stack_small_ids: &[i64]) -> Result<Vec<Vec<u8>>> {
        let mut query_builder = build_query_with_in(
            "SELECT total_hash FROM stacks",
            "stack_small_id",
            stack_small_ids,
            None,
        );

        Ok(query_builder
            .build()
            .fetch_all(&self.db)
            .await?
            .iter()
            .map(|row| row.get("total_hash"))
            .collect())
    }

    /// Updates a stack settlement ticket with attestation commitments.
    ///
    /// This method updates the `stack_settlement_tickets` table with new attestation information
    /// for a specific stack. It updates the committed stack proof, stack Merkle leaf, and adds
    /// a new attestation node to the list of already attested nodes.
    ///
    /// # Arguments
    ///
    /// * `stack_small_id` - The unique small identifier of the stack to update.
    /// * `committed_stack_proof` - The new committed stack proof as a byte vector.
    /// * `stack_merkle_leaf` - The new stack Merkle leaf as a byte vector.
    /// * `attestation_node_id` - The ID of the node providing the attestation.
    ///
    /// # Returns
    ///
    /// - `Result<()>`: A result indicating success (Ok(())) or failure (Err(AtomaStateManagerError)).
    ///
    /// # Errors
    ///
    /// This function will return an error if:
    /// - The database query fails to execute.
    /// - The specified stack settlement ticket doesn't exist.
    /// - The attestation node is not found in the list of requested attestation nodes.
    /// - The provided Merkle leaf has an invalid length.
    /// - There's an issue updating the JSON array of already attested nodes.
    ///
    /// # Example
    ///
    /// ```rust,ignore
    /// use atoma_node::atoma_state::AtomaStateManager;
    ///
    /// async fn update_settlement_ticket(state_manager: &AtomaStateManager) -> Result<(), AtomaStateManagerError> {
    ///     let stack_small_id = 1;
    ///     let committed_stack_proof = vec![1, 2, 3, 4];
    ///     let stack_merkle_leaf = vec![5, 6, 7, 8];
    ///     let attestation_node_id = 42;
    ///
    ///     state_manager.update_stack_settlement_ticket_with_attestation_commitments(
    ///         stack_small_id,
    ///         committed_stack_proof,
    ///         stack_merkle_leaf,
    ///         attestation_node_id
    ///     ).await
    /// }
    /// ```
    #[tracing::instrument(
        level = "trace",
        skip_all,
        fields(stack_small_id = %stack_small_id,
            attestation_node_id = %attestation_node_id)
    )]
    pub async fn update_stack_settlement_ticket_with_attestation_commitments(
        &self,
        stack_small_id: i64,
        committed_stack_proof: Vec<u8>,
        stack_merkle_leaf: Vec<u8>,
        attestation_node_id: i64,
    ) -> Result<()> {
        let mut tx = self.db.begin().await?;

        // First query remains the same - get existing data
        let row = sqlx::query(
            "SELECT committed_stack_proofs, stack_merkle_leaves, requested_attestation_nodes, already_attested_nodes
             FROM stack_settlement_tickets
             WHERE stack_small_id = $1",
        )
        .bind(stack_small_id)
        .fetch_one(&mut *tx)
        .await?;

        let mut committed_stack_proofs: Vec<u8> = row.get("committed_stack_proofs");
        let mut current_merkle_leaves: Vec<u8> = row.get("stack_merkle_leaves");
        let requested_nodes: String = row.get("requested_attestation_nodes");
        let requested_nodes: Vec<i64> = serde_json::from_str(&requested_nodes)?;

        // Get current attested nodes and handle null case
        let already_attested: Option<String> = row.get("already_attested_nodes");
        let mut attested_nodes: Vec<i64> = already_attested
            .map(|nodes| serde_json::from_str(&nodes).unwrap_or_default())
            .unwrap_or_default();

        // Find the index and update binary data as before
        let index = requested_nodes
            .iter()
            .position(|&id| id == attestation_node_id)
            .ok_or_else(|| AtomaStateManagerError::AttestationNodeNotFound(attestation_node_id))?;

        let start = (index + 1) * 32;
        let end = start + 32;
        if end > current_merkle_leaves.len() {
            return Err(AtomaStateManagerError::InvalidMerkleLeafLength);
        }
        if end > committed_stack_proofs.len() {
            return Err(AtomaStateManagerError::InvalidCommittedStackProofLength);
        }

        current_merkle_leaves[start..end].copy_from_slice(&stack_merkle_leaf[..32]);
        committed_stack_proofs[start..end].copy_from_slice(&committed_stack_proof[..32]);

        // Update attested nodes list
        attested_nodes.push(attestation_node_id);
        let attested_nodes_json = serde_json::to_string(&attested_nodes)?;

        // Simplified update query
        sqlx::query(
            "UPDATE stack_settlement_tickets
            SET committed_stack_proofs = $1,
                stack_merkle_leaves = $2,
                already_attested_nodes = $3
            WHERE stack_small_id = $4",
        )
        .bind(committed_stack_proofs)
        .bind(current_merkle_leaves)
        .bind(attested_nodes_json)
        .bind(stack_small_id)
        .execute(&mut *tx)
        .await?;

        tx.commit().await?;
        Ok(())
    }

    /// Settles a stack settlement ticket by updating the dispute settled at epoch.
    ///
    /// This method updates the `stack_settlement_tickets` table, setting the `dispute_settled_at_epoch` field.
    ///
    /// # Arguments
    ///
    /// * `stack_small_id` - The unique small identifier of the stack settlement ticket to update.
    /// * `dispute_settled_at_epoch` - The epoch at which the dispute was settled.
    ///
    /// # Returns
    ///
    /// - `Result<()>`: A result indicating success (Ok(())) or failure (Err(AtomaStateManagerError)).
    ///
    /// # Errors
    ///
    /// This function will return an error if:
    /// - The database query fails to execute.
    /// - The specified stack settlement ticket doesn't exist.
    ///
    /// # Example
    ///
    /// ```rust,ignore
    /// use atoma_node::atoma_state::AtomaStateManager;
    ///
    /// async fn settle_ticket(state_manager: &AtomaStateManager) -> Result<(), AtomaStateManagerError> {
    ///     let stack_small_id = 1;
    ///     let dispute_settled_at_epoch = 10;
    ///
    ///     state_manager.settle_stack_settlement_ticket(stack_small_id, dispute_settled_at_epoch).await
    /// }
    /// ```
    #[tracing::instrument(
        level = "trace",
        skip_all,
        fields(stack_small_id = %stack_small_id,
            dispute_settled_at_epoch = %dispute_settled_at_epoch)
    )]
    pub async fn settle_stack_settlement_ticket(
        &self,
        stack_small_id: i64,
        dispute_settled_at_epoch: i64,
    ) -> Result<()> {
        sqlx::query("UPDATE stack_settlement_tickets SET dispute_settled_at_epoch = $1 WHERE stack_small_id = $2")
            .bind(dispute_settled_at_epoch)
            .bind(stack_small_id)
            .execute(&self.db)
            .await?;
        Ok(())
    }

    /// Updates a stack settlement ticket to mark it as claimed and set the user refund amount.
    ///
    /// This method updates the `stack_settlement_tickets` table, setting the `is_claimed` flag to true
    /// and updating the `user_refund_amount` for a specific stack settlement ticket.
    ///
    /// # Arguments
    ///
    /// * `stack_small_id` - The unique small identifier of the stack settlement ticket to update.
    /// * `user_refund_amount` - The amount to be refunded to the user.
    ///
    /// # Returns
    ///
    /// - `Result<()>`: A result indicating success (Ok(())) or failure (Err(AtomaStateManagerError)).
    ///
    /// # Errors
    ///
    /// This function will return an error if:
    /// - The database query fails to execute.
    /// - The specified stack settlement ticket doesn't exist.
    ///
    /// # Example
    ///
    /// ```rust,ignore
    /// use atoma_node::atoma_state::AtomaStateManager;
    ///
    /// async fn claim_settlement_ticket(state_manager: &AtomaStateManager) -> Result<(), AtomaStateManagerError> {
    ///     let stack_small_id = 1;
    ///     let user_refund_amount = 1000;
    ///
    ///     state_manager.update_stack_settlement_ticket_with_claim(stack_small_id, user_refund_amount).await
    /// }
    /// ```
    #[tracing::instrument(
        level = "trace",
        skip_all,
        fields(stack_small_id = %stack_small_id,
            user_refund_amount = %user_refund_amount)
    )]
    pub async fn update_stack_settlement_ticket_with_claim(
        &self,
        stack_small_id: i64,
        user_refund_amount: i64,
    ) -> Result<()> {
        sqlx::query(
            "UPDATE stack_settlement_tickets
                SET user_refund_amount = $1,
                    is_claimed = true
                WHERE stack_small_id = $2",
        )
        .bind(user_refund_amount)
        .bind(stack_small_id)
        .execute(&self.db)
        .await?;

        Ok(())
    }

    /// Updates a stack's claim status to mark it as claimed.
    ///
    /// This method updates the `is_claimed` field to `TRUE` for a stack with the specified
    /// `stack_small_id` in the `stacks` table.
    ///
    /// # Arguments
    ///
    /// * `stack_small_id` - The unique identifier of the stack to be marked as claimed.
    ///
    /// # Returns
    ///
    /// * `Result<()>` - Returns `Ok(())` if the update was successful, or an error if the database
    ///   operation fails.
    ///
    /// # Errors
    ///
    /// Returns `AtomaStateManagerError::DatabaseConnectionError` if there's an issue executing
    /// the database query.
    #[tracing::instrument(
        level = "trace",
        skip_all,
        fields(stack_small_id = %stack_small_id)
    )]
    pub async fn update_stack_is_claimed(
        &self,
        stack_small_id: i64,
        user_refund_amount: i64,
    ) -> Result<()> {
        sqlx::query("UPDATE stacks SET is_claimed = TRUE, user_refund_amount = $1 WHERE stack_small_id = $2")
            .bind(user_refund_amount)
            .bind(stack_small_id)
            .execute(&self.db)
            .await?;
        Ok(())
    }

    /// Retrieves all stacks that have been claimed for the specified node IDs.
    ///
    /// This method fetches all stack records from the `stacks` table where the `selected_node_id`
    /// matches any of the provided node IDs and the stack is marked as claimed (`is_claimed = true`).
    ///
    /// # Arguments
    ///
    /// * `node_small_ids` - A slice of node IDs to fetch claimed stacks for.
    ///
    /// # Returns
    ///
    /// - `Result<Vec<Stack>>`: A result containing either:
    ///   - `Ok(Vec<Stack>)`: A vector of `Stack` objects representing all claimed stacks found.
    ///   - `Err(AtomaStateManagerError)`: An error if the database query fails or if there's an issue parsing the results.
    ///
    /// # Errors
    ///
    /// This function will return an error if:
    /// - The database query fails to execute.
    /// - There's an issue converting the database rows into `Stack` objects.
    ///
    /// # Example
    ///
    /// ```rust,ignore
    /// use atoma_node::atoma_state::{AtomaStateManager, Stack};
    ///
    /// async fn get_claimed_stacks(state_manager: &AtomaStateManager) -> Result<Vec<Stack>, AtomaStateManagerError> {
    ///     let node_ids = &[1, 2, 3]; // IDs of nodes to fetch claimed stacks for
    ///     state_manager.get_claimed_stacks(node_ids).await
    /// }
    /// ```
    #[tracing::instrument(
        level = "trace",
        skip_all,
        fields(node_small_ids = ?node_small_ids)
    )]
    pub async fn get_claimed_stacks(
        &self,
        node_small_ids: &[i64],
    ) -> Result<Vec<StackSettlementTicket>> {
        let mut query_builder = build_query_with_in(
            "SELECT * FROM stack_settlement_tickets",
            "selected_node_id",
            node_small_ids,
            Some("is_claimed = true"),
        );

        let stacks = query_builder.build().fetch_all(&self.db).await?;

        stacks
            .into_iter()
            .map(|row| StackSettlementTicket::from_row(&row).map_err(AtomaStateManagerError::from))
            .collect()
    }

    /// Retrieves all stack attestation disputes for a given stack and attestation node.
    ///
    /// This method fetches all disputes from the `stack_attestation_disputes` table
    /// that match the provided `stack_small_id` and `attestation_node_id`.
    ///
    /// # Arguments
    ///
    /// * `stack_small_id` - The unique small identifier of the stack.
    /// * `attestation_node_id` - The ID of the attestation node.
    ///
    /// # Returns
    ///
    /// - `Result<Vec<StackAttestationDispute>>`: A result containing either:
    ///   - `Ok(Vec<StackAttestationDispute>)`: A vector of `StackAttestationDispute` objects representing all disputes found.
    ///   - `Err(AtomaStateManagerError)`: An error if the database query fails or if there's an issue parsing the results.
    ///
    /// # Errors
    ///
    /// This function will return an error if:
    /// - The database query fails to execute.
    /// - There's an issue converting the database rows into `StackAttestationDispute` objects.
    ///
    /// # Example
    ///
    /// ```rust,ignore
    /// use atoma_node::atoma_state::{AtomaStateManager, StackAttestationDispute};
    ///
    /// async fn get_disputes(state_manager: &AtomaStateManager) -> Result<Vec<StackAttestationDispute>, AtomaStateManagerError> {
    ///     let stack_small_id = 1;
    ///     let attestation_node_id = 42;
    ///     state_manager.get_stack_attestation_disputes(stack_small_id, attestation_node_id).await
    /// }
    /// ```
    #[tracing::instrument(
        level = "trace",
        skip_all,
        fields(stack_small_id = %stack_small_id,
            attestation_node_id = %attestation_node_id)
    )]
    pub async fn get_stack_attestation_disputes(
        &self,
        stack_small_id: i64,
        attestation_node_id: i64,
    ) -> Result<Vec<StackAttestationDispute>> {
        let disputes = sqlx::query(
            "SELECT * FROM stack_attestation_disputes
                WHERE stack_small_id = $1 AND attestation_node_id = $2",
        )
        .bind(stack_small_id)
        .bind(attestation_node_id)
        .fetch_all(&self.db)
        .await?;

        disputes
            .into_iter()
            .map(|row| {
                StackAttestationDispute::from_row(&row).map_err(AtomaStateManagerError::from)
            })
            .collect()
    }

    /// Retrieves all attestation disputes filed against the specified nodes.
    ///
    /// This method fetches all disputes from the `stack_attestation_disputes` table where the
    /// specified nodes are the original nodes being disputed against (i.e., where they are
    /// listed as `original_node_id`).
    ///
    /// # Arguments
    ///
    /// * `node_small_ids` - A slice of node IDs to check for disputes against.
    ///
    /// # Returns
    ///
    /// - `Result<Vec<StackAttestationDispute>>`: A result containing either:
    ///   - `Ok(Vec<StackAttestationDispute>)`: A vector of all disputes found against the specified nodes.
    ///   - `Err(AtomaStateManagerError)`: An error if the database query fails or if there's an issue parsing the results.
    ///
    /// # Errors
    ///
    /// This function will return an error if:
    /// - The database query fails to execute.
    /// - There's an issue converting the database rows into `StackAttestationDispute` objects.
    ///
    /// # Example
    ///
    /// ```rust,ignore
    /// use atoma_node::atoma_state::{AtomaStateManager, StackAttestationDispute};
    ///
    /// async fn get_disputes(state_manager: &AtomaStateManager) -> Result<Vec<StackAttestationDispute>, AtomaStateManagerError> {
    ///     let node_ids = &[1, 2, 3]; // IDs of nodes to check for disputes against
    ///     state_manager.get_against_attestation_disputes(node_ids).await
    /// }
    /// ```
    #[tracing::instrument(
        level = "trace",
        skip_all,
        fields(node_small_ids = ?node_small_ids)
    )]
    pub async fn get_against_attestation_disputes(
        &self,
        node_small_ids: &[i64],
    ) -> Result<Vec<StackAttestationDispute>> {
        let mut query_builder = build_query_with_in(
            "SELECT * FROM stack_attestation_disputes",
            "original_node_id",
            node_small_ids,
            None,
        );

        let disputes = query_builder.build().fetch_all(&self.db).await?;

        disputes
            .into_iter()
            .map(|row| {
                StackAttestationDispute::from_row(&row).map_err(AtomaStateManagerError::from)
            })
            .collect()
    }

    /// Retrieves all attestation disputes where the specified nodes are the attestation providers.
    ///
    /// This method fetches all disputes from the `stack_attestation_disputes` table where the
    /// specified nodes are the attestation providers (i.e., where they are listed as `attestation_node_id`).
    ///
    /// # Arguments
    ///
    /// * `node_small_ids` - A slice of node IDs to check for disputes where they are attestation providers.
    ///
    /// # Returns
    ///
    /// - `Result<Vec<StackAttestationDispute>>`: A result containing either:
    ///   - `Ok(Vec<StackAttestationDispute>)`: A vector of all disputes where the specified nodes are attestation providers.
    ///   - `Err(AtomaStateManagerError)`: An error if the database query fails or if there's an issue parsing the results.
    ///
    /// # Errors
    ///
    /// This function will return an error if:
    /// - The database query fails to execute.
    /// - There's an issue converting the database rows into `StackAttestationDispute` objects.
    ///
    /// # Example
    ///
    /// ```rust,ignore
    /// use atoma_node::atoma_state::{AtomaStateManager, StackAttestationDispute};
    ///
    /// async fn get_disputes(state_manager: &AtomaStateManager) -> Result<Vec<StackAttestationDispute>, AtomaStateManagerError> {
    ///     let node_ids = &[1, 2, 3]; // IDs of nodes to check for disputes as attestation providers
    ///     state_manager.get_own_attestation_disputes(node_ids).await
    /// }
    /// ```
    #[tracing::instrument(
        level = "trace",
        skip_all,
        fields(node_small_ids = ?node_small_ids)
    )]
    pub async fn get_own_attestation_disputes(
        &self,
        node_small_ids: &[i64],
    ) -> Result<Vec<StackAttestationDispute>> {
        let mut query_builder = build_query_with_in(
            "SELECT * FROM stack_attestation_disputes",
            "attestation_node_id",
            node_small_ids,
            None,
        );

        let disputes = query_builder.build().fetch_all(&self.db).await?;

        disputes
            .into_iter()
            .map(|row| {
                StackAttestationDispute::from_row(&row).map_err(AtomaStateManagerError::from)
            })
            .collect()
    }

    /// Inserts a new stack attestation dispute into the database.
    ///
    /// This method adds a new entry to the `stack_attestation_disputes` table with the provided dispute information.
    ///
    /// # Arguments
    ///
    /// * `stack_attestation_dispute` - A `StackAttestationDispute` struct containing all the information about the dispute to be inserted.
    ///
    /// # Returns
    ///
    /// - `Result<()>`: A result indicating success (Ok(())) or failure (Err(AtomaStateManagerError)).
    ///
    /// # Errors
    ///
    /// This function will return an error if:
    /// - The database query fails to execute.
    /// - There's a constraint violation (e.g., duplicate primary key).
    ///
    /// # Example
    ///
    /// ```rust,ignore
    /// use atoma_node::atoma_state::{AtomaStateManager, StackAttestationDispute};
    ///
    /// async fn add_dispute(state_manager: &AtomaStateManager, dispute: StackAttestationDispute) -> Result<(), AtomaStateManagerError> {
    ///     state_manager.insert_stack_attestation_dispute(dispute).await
    /// }
    /// ```
    #[tracing::instrument(
        level = "trace",
        skip_all,
        fields(stack_small_id = %stack_attestation_dispute.stack_small_id,
            attestation_node_id = %stack_attestation_dispute.attestation_node_id,
            original_node_id = %stack_attestation_dispute.original_node_id)
    )]
    pub async fn insert_stack_attestation_dispute(
        &self,
        stack_attestation_dispute: StackAttestationDispute,
    ) -> Result<()> {
        sqlx::query(
            "INSERT INTO stack_attestation_disputes
                (stack_small_id, attestation_commitment, attestation_node_id, original_node_id, original_commitment)
                VALUES ($1, $2, $3, $4, $5)
                ON CONFLICT (stack_small_id, attestation_node_id) DO NOTHING",
        )
            .bind(stack_attestation_dispute.stack_small_id)
            .bind(stack_attestation_dispute.attestation_commitment)
            .bind(stack_attestation_dispute.attestation_node_id)
            .bind(stack_attestation_dispute.original_node_id)
            .bind(stack_attestation_dispute.original_commitment)
            .execute(&self.db)
            .await?;

        Ok(())
    }
}

#[derive(Error, Debug)]
pub enum AtomaStateManagerError {
    #[error("Failed to connect to the database: {0}")]
    DatabaseConnectionError(#[from] sqlx::Error),
    #[error("Stack not found")]
    StackNotFound,
    #[error("Attestation node not found: {0}")]
    AttestationNodeNotFound(i64),
    #[error("Invalid Merkle leaf length")]
    InvalidMerkleLeafLength,
    #[error("Invalid committed stack proof length")]
    InvalidCommittedStackProofLength,
    #[error("Failed to parse JSON: {0}")]
    JsonParseError(#[from] serde_json::Error),
    #[error("Failed to retrieve existing total hash for stack: `{0}`")]
    FailedToRetrieveExistingTotalHash(i64),
    #[error("Failed to send result to channel")]
    ChannelSendError,
    #[error("Failed to create database directory")]
    FailedToCreateDatabaseDirectory(#[from] std::io::Error),
    #[error("Failed to migrate database")]
    FailedToMigrateDatabase(#[from] sqlx::migrate::MigrateError),
    #[error("Node small ID ownership verification failed")]
    NodeSmallIdOwnershipVerificationFailed,
    #[error("Sui client error: {0}")]
    SuiClientError(#[from] atoma_sui::client::AtomaSuiClientError),
    #[error("Invalid SQL query: {0}")]
    InvalidSqlQuery(String),
}

#[cfg(test)]
mod tests {
    use super::*;
    use atoma_utils::test::POSTGRES_TEST_DB_URL;

    async fn setup_test_db() -> AtomaState {
        AtomaState::new_from_url(POSTGRES_TEST_DB_URL)
            .await
            .unwrap()
    }

    async fn truncate_tables(db: &sqlx::PgPool) {
        // List all your tables here
        sqlx::query(
            "TRUNCATE TABLE
                tasks,
                node_subscriptions,
                stacks,
                stack_settlement_tickets,
                stack_attestation_disputes,
                node_public_key_rotations
            CASCADE",
        )
        .execute(db)
        .await
        .expect("Failed to truncate tables");
    }

    #[tokio::test]
    #[serial_test::serial]
    async fn test_insert_and_get_task() {
        let state_manager = setup_test_db().await;

        let task = Task {
            task_small_id: 1,
            task_id: "task1".to_string(),
            role: 1,
            model_name: Some("model1".to_string()),
            is_deprecated: false,
            valid_until_epoch: Some(100),
            deprecated_at_epoch: None,
            security_level: 1,
            minimum_reputation_score: Some(50),
        };

        state_manager.insert_new_task(task.clone()).await.unwrap();
        let retrieved_task = state_manager.get_task_by_small_id(1).await.unwrap();
        assert_eq!(task, retrieved_task);

        truncate_tables(&state_manager.db).await;
    }

    #[tokio::test]
    #[serial_test::serial]
    async fn test_deprecate_task() {
        let state_manager = setup_test_db().await;

        let task = Task {
            task_small_id: 1,
            task_id: "task1".to_string(),
            role: 1,
            model_name: Some("model1".to_string()),
            is_deprecated: false,
            valid_until_epoch: Some(100),
            deprecated_at_epoch: None,
            security_level: 1,
            minimum_reputation_score: Some(50),
        };

        state_manager.insert_new_task(task).await.unwrap();
        state_manager.deprecate_task(1, 100).await.unwrap();

        let deprecated_task = state_manager.get_task_by_small_id(1).await.unwrap();
        assert!(deprecated_task.is_deprecated);

        truncate_tables(&state_manager.db).await;
    }

    #[tokio::test]
    #[serial_test::serial]
    async fn test_get_subscribed_tasks() {
        let state_manager = setup_test_db().await;

        // Insert two tasks
        let task1 = Task {
            task_small_id: 1,
            task_id: "task1".to_string(),
            role: 1,
            model_name: Some("model1".to_string()),
            is_deprecated: false,
            valid_until_epoch: Some(100),
            deprecated_at_epoch: None,
            security_level: 1,
            minimum_reputation_score: Some(50),
        };
        let task2 = Task {
            task_small_id: 2,
            task_id: "task2".to_string(),
            role: 1,
            model_name: Some("model2".to_string()),
            is_deprecated: false,
            valid_until_epoch: Some(100),
            deprecated_at_epoch: None,
            security_level: 1,
            minimum_reputation_score: Some(50),
        };
        state_manager.insert_new_task(task1.clone()).await.unwrap();
        state_manager.insert_new_task(task2).await.unwrap();

        // Subscribe a node to task1
        state_manager
            .subscribe_node_to_task(1, 1, 100, 1000)
            .await
            .unwrap();

        let subscribed_tasks = state_manager.get_subscribed_tasks(1).await.unwrap();
        assert_eq!(subscribed_tasks.len(), 1);
        assert_eq!(subscribed_tasks[0], task1);

        truncate_tables(&state_manager.db).await;
    }

    #[tokio::test]
    #[serial_test::serial]
    async fn test_insert_node_registration_event() {
        let state_manager = setup_test_db().await;

        // Test data
        let node_small_id = 42;
        let node_id = "test_node_123".to_string();
        let node_sui_address = "0xabc...def".to_string();

        // Test successful insertion
        let result = state_manager
            .insert_node_registration_event(
                node_small_id,
                node_id.clone(),
                node_sui_address.clone(),
            )
            .await;
        assert!(result.is_ok(), "Failed to insert node registration event");

        let node = state_manager
            .get_node_by_small_id(node_small_id)
            .await
            .unwrap();
        assert_eq!(node.node_small_id, node_small_id);
        assert_eq!(node.node_id, node_id);
        assert_eq!(node.node_sui_address, node_sui_address);

        truncate_tables(&state_manager.db).await;
    }

    #[tokio::test]
    #[serial_test::serial]
    async fn test_verify_node_small_id_ownership() {
        let state_manager = setup_test_db().await;

        // Setup: Create nodes with different addresses
        let nodes = vec![
            (1, "0x123abc".to_string()),
            (2, "0x456def".to_string()),
            (3, "0x789ghi".to_string()),
        ];

        for (node_small_id, node_sui_address) in nodes.clone() {
            sqlx::query(
                "INSERT INTO nodes (node_small_id, node_id, node_sui_address) VALUES ($1, $2, $3)",
            )
            .bind(node_small_id)
            .bind(format!("node{node_small_id}"))
            .bind(node_sui_address.clone())
            .execute(&state_manager.db)
            .await
            .unwrap();
        }

        // Test 1: Verify correct ownership
        let result = state_manager
            .verify_node_small_id_ownership(1, "0x123abc".to_string())
            .await;
        assert!(
            result.is_ok(),
            "Valid ownership verification should succeed"
        );

        // Test 2: Verify incorrect address for existing node
        let result = state_manager
            .verify_node_small_id_ownership(1, "0x456def".to_string())
            .await;
        assert!(
            result.is_err(),
            "Verification with wrong address should fail"
        );
        assert!(
            matches!(
                result.unwrap_err(),
                AtomaStateManagerError::NodeSmallIdOwnershipVerificationFailed
            ),
            "Should return NodeSmallIdOwnershipVerificationFailed error"
        );

        // Test 3: Verify non-existent node
        let result = state_manager
            .verify_node_small_id_ownership(999, "0x999xyz".to_string())
            .await;
        assert!(
            result.is_err(),
            "Verification of non-existent node should fail"
        );
        assert!(
            matches!(
                result.unwrap_err(),
                AtomaStateManagerError::NodeSmallIdOwnershipVerificationFailed
            ),
            "Should return NodeSmallIdOwnershipVerificationFailed error"
        );

        // Test 4: Verify with empty address
        let result = state_manager
            .verify_node_small_id_ownership(1, String::new())
            .await;
        assert!(
            result.is_err(),
            "Verification with empty address should fail"
        );
        assert!(
            matches!(
                result.unwrap_err(),
                AtomaStateManagerError::NodeSmallIdOwnershipVerificationFailed
            ),
            "Should return NodeSmallIdOwnershipVerificationFailed error"
        );

        // Test 5: Verify case sensitivity
        let result = state_manager
            .verify_node_small_id_ownership(1, "0x123ABC".to_string())
            .await;
        assert!(result.is_err(), "Verification should be case sensitive");
        assert!(
            matches!(
                result.unwrap_err(),
                AtomaStateManagerError::NodeSmallIdOwnershipVerificationFailed
            ),
            "Should return NodeSmallIdOwnershipVerificationFailed error"
        );

        // Test 6: Verify with leading/trailing whitespace
        let result = state_manager
            .verify_node_small_id_ownership(1, " 0x123abc ".to_string())
            .await;
        assert!(result.is_err(), "Verification with whitespace should fail");
        assert!(
            matches!(
                result.unwrap_err(),
                AtomaStateManagerError::NodeSmallIdOwnershipVerificationFailed
            ),
            "Should return NodeSmallIdOwnershipVerificationFailed error"
        );

        // Test 7: Verify multiple nodes in sequence
        for (node_small_id, node_address) in nodes {
            let result = state_manager
                .verify_node_small_id_ownership(u64::try_from(node_small_id).unwrap(), node_address)
                .await;
            assert!(
                result.is_ok(),
                "Valid ownership verification should succeed for all valid nodes"
            );
        }

        // Test 8: Verify with maximum u64 value
        let result = state_manager
            .verify_node_small_id_ownership(u64::MAX, "0xffffff".to_string())
            .await;
        assert!(
            result.is_err(),
            "Verification with maximum u64 value should fail"
        );
        assert!(
            matches!(
                result.unwrap_err(),
                AtomaStateManagerError::NodeSmallIdOwnershipVerificationFailed
            ),
            "Should return NodeSmallIdOwnershipVerificationFailed error"
        );

        // Test 9: Verify node zero
        let result = state_manager
            .verify_node_small_id_ownership(0, "0x000000".to_string())
            .await;
        assert!(
            result.is_err(),
            "Verification with node_small_id 0 should fail"
        );
        assert!(
            matches!(
                result.unwrap_err(),
                AtomaStateManagerError::NodeSmallIdOwnershipVerificationFailed
            ),
            "Should return NodeSmallIdOwnershipVerificationFailed error"
        );

        truncate_tables(&state_manager.db).await;
    }

    #[tokio::test]
    #[serial_test::serial]
    async fn test_update_node_subscription() {
        let state_manager = setup_test_db().await;

        // Insert a task
        let task = Task {
            task_small_id: 1,
            task_id: "task1".to_string(),
            role: 1,
            model_name: Some("model1".to_string()),
            is_deprecated: false,
            valid_until_epoch: Some(100),
            deprecated_at_epoch: None,
            security_level: 1,
            minimum_reputation_score: Some(50),
        };
        state_manager.insert_new_task(task).await.unwrap();

        // Subscribe a node to the task
        state_manager
            .subscribe_node_to_task(1, 1, 100, 1000)
            .await
            .unwrap();

        let subscription = state_manager
            .get_node_subscription_by_task_small_id(1)
            .await
            .unwrap();
        assert_eq!(subscription.price_per_one_million_compute_units, 100);
        assert_eq!(subscription.max_num_compute_units, 1000);

        // Update the subscription
        state_manager
            .update_node_subscription(1, 1, 200, 2000)
            .await
            .unwrap();

        // Verify the update
        // You'll need to implement a method to get subscription details)
        let subscription = state_manager
            .get_node_subscription_by_task_small_id(1)
            .await
            .unwrap();
        assert_eq!(subscription.price_per_one_million_compute_units, 200);
        assert_eq!(subscription.max_num_compute_units, 2000);

        truncate_tables(&state_manager.db).await;
    }

    #[tokio::test]
    #[serial_test::serial]
    async fn test_insert_and_get_stack() {
        let state_manager = setup_test_db().await;

        // Insert a task and subscribe a node
        let task = Task {
            task_small_id: 1,
            task_id: "task1".to_string(),
            role: 1,
            model_name: Some("model1".to_string()),
            is_deprecated: false,
            valid_until_epoch: Some(100),
            deprecated_at_epoch: None,
            security_level: 1,
            minimum_reputation_score: Some(50),
        };
        state_manager.insert_new_task(task).await.unwrap();
        state_manager
            .subscribe_node_to_task(1, 1, 100, 1000)
            .await
            .unwrap();

        // Insert a stack
        let stack = Stack {
            owner_address: "0x123".to_string(),
            stack_small_id: 1,
            stack_id: "stack1".to_string(),
            task_small_id: 1,
            selected_node_id: 1,
            num_compute_units: 10,
            price_per_one_million_compute_units: 1000,
            already_computed_units: 0,
            in_settle_period: false,
            total_hash: vec![],
            num_total_messages: 0,
            is_claimed: false,
            is_locked_for_claim: false,
        };
        state_manager.insert_new_stack(stack.clone()).await.unwrap();

        // Get the stack and verify
        let retrieved_stack = state_manager.get_stack(1).await.unwrap();
        assert_eq!(stack, retrieved_stack);

        truncate_tables(&state_manager.db).await;
    }

    #[tokio::test]
    #[serial_test::serial]
    async fn test_insert_new_stack_compute_units() {
        let state_manager = setup_test_db().await;

        // Setup: Create a task and subscribe a node
        let task = Task {
            task_small_id: 1,
            task_id: "task1".to_string(),
            role: 1,
            model_name: Some("model1".to_string()),
            is_deprecated: false,
            valid_until_epoch: Some(100),
            deprecated_at_epoch: None,
            security_level: 1,
            minimum_reputation_score: Some(50),
        };
        state_manager.insert_new_task(task).await.unwrap();
        state_manager
            .subscribe_node_to_task(1, 1, 100, 1000)
            .await
            .unwrap();

        // Test case 1: Initial insert
        let initial_stack = Stack {
            owner_address: "owner1".to_string(),
            stack_small_id: 1,
            stack_id: "stack1".to_string(),
            task_small_id: 1,
            selected_node_id: 1,
            num_compute_units: 100,
            price_per_one_million_compute_units: 1000,
            already_computed_units: 30,
            in_settle_period: false,
            total_hash: vec![0; 32],
            num_total_messages: 0,
            is_claimed: false,
            is_locked_for_claim: false,
        };
        state_manager.insert_new_stack(initial_stack).await.unwrap();

        // Verify initial insert
        let stack = state_manager.get_stack(1).await.unwrap();
        assert_eq!(stack.already_computed_units, 30);

        // Test case 2: Valid update (within limits)
        let update_stack = Stack {
            already_computed_units: 40,
            ..stack
        };
        state_manager.insert_new_stack(update_stack).await.unwrap();

        // Verify successful update
        let updated_stack = state_manager.get_stack(1).await.unwrap();
        assert_eq!(updated_stack.already_computed_units, 70); // 30 + 40

        // Test case 3: Invalid update (exceeds limit)
        let invalid_stack = Stack {
            already_computed_units: 50, // Would exceed 100 (70 + 50 > 100)
            ..updated_stack
        };
        let result = state_manager.insert_new_stack(invalid_stack).await;

        // Verify error is returned
        assert!(result.is_err());

        // Verify original value remains unchanged
        let final_stack = state_manager.get_stack(1).await.unwrap();
        assert_eq!(final_stack.already_computed_units, 70);

        // Test case 4: Exact limit update
        let exact_limit_stack = Stack {
            already_computed_units: 30, // Exactly reaches limit (70 + 30 = 100)
            ..final_stack
        };
        state_manager
            .insert_new_stack(exact_limit_stack)
            .await
            .unwrap();

        // Verify successful update to exact limit
        let limit_stack = state_manager.get_stack(1).await.unwrap();
        assert_eq!(limit_stack.already_computed_units, 100);

        truncate_tables(&state_manager.db).await;
    }

    #[tokio::test]
    #[serial_test::serial]
    async fn test_insert_new_stack_idempotent() {
        let state_manager = setup_test_db().await;

        // Setup: Create a task and subscribe a node
        let task = Task {
            task_small_id: 1,
            task_id: "task1".to_string(),
            role: 1,
            model_name: Some("model1".to_string()),
            is_deprecated: false,
            valid_until_epoch: Some(100),
            deprecated_at_epoch: None,
            security_level: 1,
            minimum_reputation_score: Some(50),
        };
        state_manager.insert_new_task(task).await.unwrap();
        state_manager
            .subscribe_node_to_task(1, 1, 100, 1000)
            .await
            .unwrap();

        // Create a test stack
        let stack = Stack {
            owner_address: "0x123".to_string(),
            stack_small_id: 1,
            stack_id: "stack1".to_string(),
            task_small_id: 1,
            selected_node_id: 1,
            num_compute_units: 10,
            price_per_one_million_compute_units: 1000,
            already_computed_units: 0,
            in_settle_period: false,
            total_hash: vec![],
            num_total_messages: 0,
            is_claimed: false,
            is_locked_for_claim: false,
        };

        // Test case 1: First insertion should succeed
        state_manager.insert_new_stack(stack.clone()).await.unwrap();
        let retrieved_stack = state_manager.get_stack(1).await.unwrap();
        assert_eq!(stack, retrieved_stack);

        // Test case 2: Second insertion of the same stack should not modify anything
        state_manager.insert_new_stack(stack.clone()).await.unwrap();
        let retrieved_stack_after_second_insert = state_manager.get_stack(1).await.unwrap();
        assert_eq!(stack, retrieved_stack_after_second_insert);

        // Test case 3: Verify no duplicate entries were created
        let all_stacks = state_manager.get_stack_by_id(1).await.unwrap();
        assert_eq!(all_stacks.len(), 1);
        assert_eq!(all_stacks[0], stack);

        truncate_tables(&state_manager.db).await;
    }

    #[tokio::test]
    #[serial_test::serial]
    async fn test_update_computed_units() {
        let state_manager = setup_test_db().await;

        // Insert a task, subscribe a node, and create a stack
        let task = Task {
            task_small_id: 1,
            task_id: "task1".to_string(),
            role: 1,
            model_name: Some("model1".to_string()),
            is_deprecated: false,
            valid_until_epoch: Some(100),
            deprecated_at_epoch: None,
            security_level: 1,
            minimum_reputation_score: Some(50),
        };
        state_manager.insert_new_task(task).await.unwrap();
        state_manager
            .subscribe_node_to_task(1, 1, 100, 1000)
            .await
            .unwrap();
        let stack = Stack {
            owner_address: "0x123".to_string(),
            stack_small_id: 1,
            stack_id: "stack1".to_string(),
            task_small_id: 1,
            selected_node_id: 1,
            num_compute_units: 15,
            price_per_one_million_compute_units: 1000,
            already_computed_units: 0,
            in_settle_period: false,
            total_hash: vec![],
            num_total_messages: 0,
            is_claimed: false,
            is_locked_for_claim: false,
        };
        state_manager.insert_new_stack(stack).await.unwrap();

        // Update computed units

        state_manager
            .update_computed_units_for_stack(1, 15)
            .await
            .unwrap();

        // Verify the update
        let updated_stack = state_manager.get_stack(1).await.unwrap();
        assert_eq!(updated_stack.already_computed_units, 15);

        truncate_tables(&state_manager.db).await;
    }

    #[tokio::test]
    #[serial_test::serial]
    async fn test_insert_and_get_stack_settlement_ticket() {
        let state_manager = setup_test_db().await;

        // Insert a task, subscribe a node, and create a stack
        let task = Task {
            task_small_id: 1,
            task_id: "task1".to_string(),
            role: 1,
            model_name: Some("model1".to_string()),
            is_deprecated: false,
            valid_until_epoch: Some(100),
            deprecated_at_epoch: None,
            security_level: 1,
            minimum_reputation_score: Some(50),
        };
        state_manager.insert_new_task(task).await.unwrap();
        state_manager
            .subscribe_node_to_task(1, 1, 100, 1000)
            .await
            .unwrap();
        let stack = Stack {
            owner_address: "0x123".to_string(),
            stack_small_id: 1,
            stack_id: "stack1".to_string(),
            task_small_id: 1,
            selected_node_id: 1,
            num_compute_units: 10,
            price_per_one_million_compute_units: 1000,
            already_computed_units: 0,
            in_settle_period: false,
            total_hash: vec![],
            num_total_messages: 0,
            is_claimed: false,
            is_locked_for_claim: false,
        };
        state_manager.insert_new_stack(stack).await.unwrap();

        // Insert a stack settlement ticket
        let ticket = StackSettlementTicket {
            stack_small_id: 1,
            selected_node_id: 1,
            num_claimed_compute_units: 10,
            requested_attestation_nodes: "node1,node2".to_string(),
            committed_stack_proofs: vec![1, 2, 3],
            stack_merkle_leaves: vec![4, 5, 6],
            dispute_settled_at_epoch: None,
            already_attested_nodes: "[]".to_string(),
            is_in_dispute: false,
            user_refund_amount: 0,
            is_claimed: false,
        };
        state_manager
            .insert_new_stack_settlement_ticket(ticket.clone())
            .await
            .unwrap();

        // Verify the insertion (you'll need to implement a method to get a settlement ticket)
        let retrieved_ticket = state_manager.get_stack_settlement_ticket(1).await.unwrap();
        assert_eq!(ticket, retrieved_ticket);

        truncate_tables(&state_manager.db).await;
    }

    #[tokio::test]
    #[serial_test::serial]
    async fn test_update_stack_settlement_ticket() {
        let state_manager = setup_test_db().await;

        // Setup: Insert task, subscription, stack, and initial settlement ticket
        let task = Task {
            task_small_id: 1,
            task_id: "task1".to_string(),
            role: 1,
            model_name: Some("model1".to_string()),
            is_deprecated: false,
            valid_until_epoch: Some(100),
            deprecated_at_epoch: None,
            security_level: 1,
            minimum_reputation_score: Some(50),
        };
        state_manager.insert_new_task(task).await.unwrap();
        state_manager
            .subscribe_node_to_task(1, 1, 100, 1000)
            .await
            .unwrap();
        let stack = Stack {
            owner_address: "0x123".to_string(),
            stack_small_id: 1,
            stack_id: "stack1".to_string(),
            task_small_id: 1,
            selected_node_id: 1,
            num_compute_units: 10,
            price_per_one_million_compute_units: 1000,
            already_computed_units: 0,
            in_settle_period: false,
            total_hash: vec![],
            num_total_messages: 0,
            is_claimed: false,
            is_locked_for_claim: false,
        };
        state_manager.insert_new_stack(stack).await.unwrap();
        let initial_ticket = StackSettlementTicket {
            stack_small_id: 1,
            selected_node_id: 1,
            num_claimed_compute_units: 5,
            requested_attestation_nodes: "[1,2]".to_string(),
            committed_stack_proofs: vec![0; 96],
            stack_merkle_leaves: vec![0; 96],
            dispute_settled_at_epoch: None,
            already_attested_nodes: "[]".to_string(),
            is_in_dispute: false,
            user_refund_amount: 0,
            is_claimed: false,
        };
        state_manager
            .insert_new_stack_settlement_ticket(initial_ticket)
            .await
            .unwrap();

        // Update the settlement ticket with attestation commitments
        let committed_stack_proof = vec![2; 32];
        let stack_merkle_leaf = vec![2; 32];
        let attestation_node_id = 2;
        state_manager
            .update_stack_settlement_ticket_with_attestation_commitments(
                1,
                committed_stack_proof.clone(),
                stack_merkle_leaf.clone(),
                attestation_node_id,
            )
            .await
            .unwrap();

        // Verify the update
        let updated_ticket = state_manager.get_stack_settlement_ticket(1).await.unwrap();
        assert_eq!(
            updated_ticket.committed_stack_proofs[64..96],
            committed_stack_proof[0..32]
        );
        assert_eq!(
            updated_ticket.stack_merkle_leaves[64..96],
            stack_merkle_leaf[0..32]
        );
        assert_eq!(updated_ticket.committed_stack_proofs[0..64], vec![0; 64]);
        assert_eq!(updated_ticket.stack_merkle_leaves[0..64], vec![0; 64]);
        assert_eq!(updated_ticket.already_attested_nodes, "[2]");

        // Update the settlement ticket with a claim
        let user_refund_amount = 500;
        state_manager
            .update_stack_settlement_ticket_with_claim(1, user_refund_amount)
            .await
            .unwrap();

        // Verify the claim update
        let claimed_ticket = state_manager.get_stack_settlement_ticket(1).await.unwrap();
        assert_eq!(claimed_ticket.user_refund_amount, user_refund_amount);
        assert!(claimed_ticket.is_claimed);

        truncate_tables(&state_manager.db).await;
    }

    #[tokio::test]
    #[serial_test::serial]
    async fn test_stack_attestation_disputes() {
        let state_manager = setup_test_db().await;

        // Setup: Insert task, subscription, stack, and settlement ticket
        let task = Task {
            task_small_id: 1,
            task_id: "task1".to_string(),
            role: 1,
            model_name: Some("model1".to_string()),
            is_deprecated: false,
            valid_until_epoch: Some(100),
            deprecated_at_epoch: None,
            security_level: 1,
            minimum_reputation_score: Some(50),
        };
        state_manager.insert_new_task(task).await.unwrap();
        state_manager
            .subscribe_node_to_task(1, 1, 100, 1000)
            .await
            .unwrap();
        let stack = Stack {
            owner_address: "0x123".to_string(),
            stack_small_id: 1,
            stack_id: "stack1".to_string(),
            task_small_id: 1,
            selected_node_id: 1,
            num_compute_units: 10,
            price_per_one_million_compute_units: 1000,
            already_computed_units: 0,
            in_settle_period: false,
            total_hash: vec![],
            num_total_messages: 0,
            is_claimed: false,
            is_locked_for_claim: false,
        };
        state_manager.insert_new_stack(stack).await.unwrap();
        let ticket = StackSettlementTicket {
            stack_small_id: 1,
            selected_node_id: 1,
            num_claimed_compute_units: 10,
            requested_attestation_nodes: "2,3".to_string(),
            committed_stack_proofs: vec![1, 2, 3],
            stack_merkle_leaves: vec![4, 5, 6],
            dispute_settled_at_epoch: None,
            already_attested_nodes: "2".to_string(),
            is_in_dispute: false,
            user_refund_amount: 0,
            is_claimed: false,
        };
        state_manager
            .insert_new_stack_settlement_ticket(ticket)
            .await
            .unwrap();

        // Insert an attestation dispute
        let dispute = StackAttestationDispute {
            stack_small_id: 1,
            attestation_commitment: vec![7, 8, 9],
            attestation_node_id: 3,
            original_node_id: 1,
            original_commitment: vec![1, 2, 3],
        };
        state_manager
            .insert_stack_attestation_dispute(dispute.clone())
            .await
            .unwrap();

        // Verify the dispute was inserted
        let retrieved_disputes = state_manager
            .get_stack_attestation_disputes(1, 3)
            .await
            .unwrap();
        assert_eq!(retrieved_disputes.len(), 1);
        assert_eq!(retrieved_disputes[0], dispute);

        // Inserting a duplicate dispute should be idempotent
        let result = state_manager
            .insert_stack_attestation_dispute(dispute.clone())
            .await;
        assert!(result.is_ok());
        let retrieved_disputes = state_manager
            .get_stack_attestation_disputes(1, 3)
            .await
            .unwrap();
        assert_eq!(retrieved_disputes.len(), 1);
        assert_eq!(retrieved_disputes[0], dispute);

        // Insert another dispute for the same stack but different attestation node
        let another_dispute = StackAttestationDispute {
            stack_small_id: 1,
            attestation_commitment: vec![10, 11, 12],
            attestation_node_id: 2,
            original_node_id: 1,
            original_commitment: vec![1, 2, 3],
        };
        state_manager
            .insert_stack_attestation_dispute(another_dispute)
            .await
            .unwrap();

        // Verify both disputes are present
        let disputes = state_manager
            .get_stack_attestation_disputes(1, 2)
            .await
            .unwrap();
        assert_eq!(disputes.len(), 1);
        let disputes = state_manager
            .get_stack_attestation_disputes(1, 2)
            .await
            .unwrap();
        assert_eq!(disputes.len(), 1);

        truncate_tables(&state_manager.db).await;
    }

    #[tokio::test]
    #[serial_test::serial]
    async fn test_get_available_stack_with_compute_units() {
        let state_manager = setup_test_db().await;
        truncate_tables(&state_manager.db).await;

        // Setup: Insert a task and subscribe a node
        let task = Task {
            task_small_id: 1,
            task_id: "task1".to_string(),
            role: 1,
            model_name: Some("model1".to_string()),
            is_deprecated: false,
            valid_until_epoch: Some(100),
            deprecated_at_epoch: None,
            security_level: 1,
            minimum_reputation_score: Some(50),
        };
        state_manager.insert_new_task(task).await.unwrap();
        state_manager
            .subscribe_node_to_task(1, 1, 100, 1000)
            .await
            .unwrap();

        // Test case 1: Stack with sufficient compute units
        let stack1 = Stack {
            owner_address: "0x123".to_string(),
            stack_small_id: 1,
            stack_id: "stack1".to_string(),
            task_small_id: 1,
            selected_node_id: 1,
            num_compute_units: 100,
            price_per_one_million_compute_units: 1000,
            already_computed_units: 0,
            in_settle_period: false,
            total_hash: vec![],
            num_total_messages: 0,
            is_claimed: false,
            is_locked_for_claim: false,
        };
        state_manager
            .insert_new_stack(stack1.clone())
            .await
            .unwrap();

        let result = state_manager
            .get_available_stack_with_compute_units(1, "0x123", 50)
            .await
            .unwrap();
        assert!(matches!(result, StackAvailability::Available));
        let updated_stack = state_manager.get_stack(1).await.unwrap();
        assert_eq!(updated_stack.already_computed_units, 50);

        // Test case 2: Stack with insufficient compute units
        let result = state_manager
            .get_available_stack_with_compute_units(1, "0x123", 60)
            .await
            .unwrap();
        assert!(matches!(result, StackAvailability::Unavailable));
        let updated_stack = state_manager.get_stack(1).await.unwrap();
        assert_eq!(updated_stack.already_computed_units, 50);

        // Test case 3: Stack in settle period
        let mut stack2 = stack1.clone();
        stack2.stack_small_id = 2;
        stack2.stack_id = "stack2".to_string();
        stack2.in_settle_period = true;
        state_manager.insert_new_stack(stack2).await.unwrap();

        let result = state_manager
            .get_available_stack_with_compute_units(2, "0x123", 50)
            .await
            .unwrap();
        assert!(matches!(result, StackAvailability::Locked));
        let updated_stack = state_manager.get_stack(2).await.unwrap();
        assert_eq!(updated_stack.already_computed_units, 0);

        // Test case 4: Stack with different owner
        let mut stack3 = stack1.clone();
        stack3.stack_small_id = 3;
        stack3.stack_id = "stack3".to_string();
        stack3.owner_address = "0x456".to_string();
        state_manager.insert_new_stack(stack3).await.unwrap();

        let result = state_manager
            .get_available_stack_with_compute_units(3, "0x123", 50)
            .await
            .unwrap();
        assert!(matches!(result, StackAvailability::DoesNotExist));
        let updated_stack = state_manager.get_stack(3).await.unwrap();
        assert_eq!(updated_stack.already_computed_units, 0);

        // Test case 5: Non-existent stack
        let result = state_manager
            .get_available_stack_with_compute_units(999, "0x123", 50)
            .await
            .unwrap();
        assert!(matches!(result, StackAvailability::DoesNotExist));

        // Test case 6: Exact number of compute units available
        let mut stack4 = stack1.clone();
        stack4.stack_small_id = 4;
        stack4.stack_id = "stack4".to_string();
        stack4.num_compute_units = 100;
        stack4.already_computed_units = 50;
        state_manager.insert_new_stack(stack4).await.unwrap();

        let result = state_manager
            .get_available_stack_with_compute_units(4, "0x123", 50)
            .await
            .unwrap();
        assert!(matches!(result, StackAvailability::Available));
        let updated_stack = state_manager.get_stack(4).await.unwrap();
        assert_eq!(updated_stack.already_computed_units, 100);

        // Test case 7: Attempt to use more compute units than available
        let result = state_manager
            .get_available_stack_with_compute_units(4, "0x123", 1)
            .await
            .unwrap();
        assert!(matches!(result, StackAvailability::Unavailable));
        let updated_stack = state_manager.get_stack(4).await.unwrap();
        assert_eq!(updated_stack.already_computed_units, 100);

        // Test case 8: Stack is claimed, but different owner -> DoesNotExist
        let mut stack5 = stack1.clone();
        stack5.stack_small_id = 5;
        stack5.stack_id = "stack5".to_string();
        stack5.is_claimed = true;
        stack5.already_computed_units = 0;
        state_manager.insert_new_stack(stack5).await.unwrap();
        let result = state_manager
            .get_available_stack_with_compute_units(5, "owner1", 50)
            .await
            .unwrap();
        assert!(matches!(result, StackAvailability::DoesNotExist));
        let updated_stack = state_manager.get_stack(5).await.unwrap();
        assert_eq!(updated_stack.already_computed_units, 0);

        // Test case 9: Stack is claimed, but different owner -> DoesNotExist
        let mut stack6 = stack1.clone();
        stack6.stack_small_id = 6;
        stack6.stack_id = "stack6".to_string();
        stack6.is_claimed = true;
        stack6.already_computed_units = 0;
        state_manager.insert_new_stack(stack6).await.unwrap();
        let result = state_manager
            .get_available_stack_with_compute_units(6, "owner1", 50)
            .await
            .unwrap();
        assert!(matches!(result, StackAvailability::DoesNotExist));
        let updated_stack = state_manager.get_stack(6).await.unwrap();
        assert_eq!(updated_stack.already_computed_units, 0);

        // Test case 10: Stack is locked for claim -> Locked
        let mut stack7 = stack1.clone();
        stack7.stack_small_id = 7;
        stack7.stack_id = "stack7".to_string();
        stack7.is_locked_for_claim = true;
        stack7.already_computed_units = 0;
        state_manager.insert_new_stack(stack7).await.unwrap();
        let result = state_manager
            .get_available_stack_with_compute_units(7, "0x123", 50)
            .await
            .unwrap();
        assert!(matches!(result, StackAvailability::Locked));
        let updated_stack = state_manager.get_stack(7).await.unwrap();
        assert_eq!(updated_stack.already_computed_units, 0);

        // Test case 11: Multiple locks active (e.g., claimed AND wrong owner) -> DoesNotExist
        let mut stack8 = stack1.clone();
        stack8.stack_small_id = 8;
        stack8.stack_id = "stack8".to_string();
        stack8.is_claimed = true;
        stack8.owner_address = "owner2".to_string();
        stack8.already_computed_units = 0;
        state_manager
            .insert_new_stack(stack8.clone())
            .await
            .unwrap();
        let result = state_manager
            .get_available_stack_with_compute_units(8, "owner1", 50)
            .await
            .unwrap(); // Requesting with owner1
        assert!(matches!(result, StackAvailability::DoesNotExist));
        let updated_stack = state_manager.get_stack(8).await.unwrap();
        assert_eq!(updated_stack.already_computed_units, 0); // Unchanged

        // Test case 12: Zero requested compute units -> Available (if stack is otherwise available)
        // Re-use stack1 state before it was filled
        let mut stack9 = stack1.clone();
        stack9.stack_small_id = 9;
        stack9.stack_id = "stack9".to_string();
        stack9.already_computed_units = 10; // Some units already used
        state_manager.insert_new_stack(stack9).await.unwrap();
        let result = state_manager
            .get_available_stack_with_compute_units(9, "0x123", 0)
            .await
            .unwrap();
        assert!(matches!(result, StackAvailability::Available));
        let updated_stack = state_manager.get_stack(9).await.unwrap();
        assert_eq!(updated_stack.already_computed_units, 10); // Updated by 0

        // Test case 13: Zero requested compute units on a full stack -> Available (requesting 0 is always possible if not locked)
        // Use stack4 which is full
        let result = state_manager
            .get_available_stack_with_compute_units(4, "0x123", 0)
            .await
            .unwrap();
        assert!(matches!(result, StackAvailability::Available));
        let updated_stack = state_manager.get_stack(4).await.unwrap();
        assert_eq!(updated_stack.already_computed_units, 100); // Unchanged (still full)

        // Test case 14: Zero requested compute units on a locked stack -> Locked
        // Use stack 7 (claimed and wrong owner)
        let result = state_manager
            .get_available_stack_with_compute_units(7, "owner1", 0)
            .await
            .unwrap();
        assert!(matches!(result, StackAvailability::DoesNotExist));
        let updated_stack = state_manager.get_stack(7).await.unwrap();
        assert_eq!(updated_stack.already_computed_units, 0); // Unchanged

        truncate_tables(&state_manager.db).await;
    }

    #[tokio::test]
    #[serial_test::serial]
    async fn test_update_stack_total_hash() {
        let state_manager = setup_test_db().await;

        // Setup: Insert necessary task and subscription
        let task = Task {
            task_small_id: 1,
            task_id: "task1".to_string(),
            role: 1,
            model_name: Some("model1".to_string()),
            is_deprecated: false,
            valid_until_epoch: Some(100),
            deprecated_at_epoch: None,
            security_level: 1,
            minimum_reputation_score: Some(50),
        };
        state_manager.insert_new_task(task).await.unwrap();
        state_manager
            .subscribe_node_to_task(1, 1, 100, 1000)
            .await
            .unwrap();

        // Insert a stack
        let stack = Stack {
            owner_address: "0x123".to_string(),
            stack_small_id: 1,
            stack_id: "stack1".to_string(),
            task_small_id: 1,
            selected_node_id: 1,
            num_compute_units: 10,
            price_per_one_million_compute_units: 1000,
            already_computed_units: 0,
            in_settle_period: false,
            total_hash: vec![],
            num_total_messages: 0,
            is_claimed: false,
            is_locked_for_claim: false,
        };
        state_manager.insert_new_stack(stack).await.unwrap();

        // Update the total hash
        let new_hash = [42u8; 32];
        state_manager
            .update_stack_total_hash(1, new_hash)
            .await
            .unwrap();

        // Verify the update
        let updated_stack = state_manager.get_stack(1).await.unwrap();
        assert_eq!(updated_stack.total_hash.len(), 32);
        assert_eq!(updated_stack.total_hash, new_hash);
        assert_eq!(updated_stack.num_total_messages, 1);

        // Update the total hash again
        let new_hash = [84; 32];
        state_manager
            .update_stack_total_hash(1, new_hash)
            .await
            .unwrap();

        // Verify the update
        let updated_stack = state_manager.get_stack(1).await.unwrap();
        assert_eq!(updated_stack.total_hash.len(), 64);
        assert_eq!(updated_stack.total_hash[0..32], [42u8; 32]);
        assert_eq!(updated_stack.total_hash[32..64], [84u8; 32]);
        assert_eq!(updated_stack.num_total_messages, 2);

        // Test updating non-existent stack
        let result = state_manager.update_stack_total_hash(999, new_hash).await;
        assert!(matches!(result, Err(AtomaStateManagerError::StackNotFound)));

        truncate_tables(&state_manager.db).await;
    }

    #[tokio::test]
    #[serial_test::serial]
    async fn test_get_all_node_subscriptions() {
        let state_manager = setup_test_db().await;

        // Insert a task first (required for foreign key constraint)
        let task = Task {
            task_small_id: 1,
            task_id: "task1".to_string(),
            role: 1,
            model_name: Some("model1".to_string()),
            is_deprecated: false,
            valid_until_epoch: Some(100),
            deprecated_at_epoch: None,
            security_level: 1,
            minimum_reputation_score: Some(50),
        };
        state_manager.insert_new_task(task).await.unwrap();

        // Create multiple node subscriptions
        let subscriptions = vec![
            (1, 100, 1000), // node_id: 1, price: 100, max_units: 1000
            (2, 200, 2000), // node_id: 2, price: 200, max_units: 2000
            (3, 300, 3000), // node_id: 3, price: 300, max_units: 3000
        ];

        // Insert the subscriptions
        for (node_id, price, max_units) in subscriptions {
            state_manager
                .subscribe_node_to_task(node_id, 1, price, max_units)
                .await
                .unwrap();
        }

        // Test 1: Get subscriptions for all nodes
        let all_node_ids = vec![1, 2, 3];
        let result = state_manager
            .get_all_node_subscriptions(&all_node_ids)
            .await
            .unwrap();
        assert_eq!(result.len(), 3);
        assert!(result
            .iter()
            .any(|s| s.node_small_id == 1 && s.price_per_one_million_compute_units == 100));
        assert!(result
            .iter()
            .any(|s| s.node_small_id == 2 && s.price_per_one_million_compute_units == 200));
        assert!(result
            .iter()
            .any(|s| s.node_small_id == 3 && s.price_per_one_million_compute_units == 300));

        // Test 2: Get subscriptions for subset of nodes
        let subset_node_ids = vec![1, 3];
        let result = state_manager
            .get_all_node_subscriptions(&subset_node_ids)
            .await
            .unwrap();
        assert_eq!(result.len(), 2);
        assert!(result
            .iter()
            .any(|s| s.node_small_id == 1 && s.price_per_one_million_compute_units == 100));
        assert!(result
            .iter()
            .any(|s| s.node_small_id == 3 && s.price_per_one_million_compute_units == 300));
        assert!(!result.iter().any(|s| s.node_small_id == 2));

        // Test 3: Get subscriptions for non-existent nodes
        let non_existent_ids = vec![99, 100];
        let result = state_manager
            .get_all_node_subscriptions(&non_existent_ids)
            .await
            .unwrap();
        assert_eq!(result.len(), 0);

        // Test 4: Get subscriptions with empty input
        let empty_ids: Vec<i64> = vec![];
        let result = state_manager
            .get_all_node_subscriptions(&empty_ids)
            .await
            .unwrap();
        assert_eq!(result.len(), 0);

        // Test 5: Verify subscription details
        let single_node_id = vec![1];
        let result = state_manager
            .get_all_node_subscriptions(&single_node_id)
            .await
            .unwrap();
        assert_eq!(result.len(), 1);
        let subscription = &result[0];
        assert_eq!(subscription.node_small_id, 1);
        assert_eq!(subscription.task_small_id, 1);
        assert_eq!(subscription.price_per_one_million_compute_units, 100);
        assert_eq!(subscription.max_num_compute_units, 1000);
        assert!(subscription.valid);

        truncate_tables(&state_manager.db).await;
    }

    #[tokio::test]
    #[serial_test::serial]
    async fn test_get_stacks_by_node_small_ids_comprehensive() {
        let state_manager = setup_test_db().await;

        // Setup: Insert a task first (required for foreign key constraint)
        let task = Task {
            task_small_id: 1,
            task_id: "task1".to_string(),
            role: 1,
            model_name: Some("model1".to_string()),
            is_deprecated: false,
            valid_until_epoch: Some(100),
            deprecated_at_epoch: None,
            security_level: 1,
            minimum_reputation_score: Some(50),
        };
        state_manager.insert_new_task(task).await.unwrap();

        // Setup: Subscribe nodes to the task
        for node_id in 1..=3 {
            state_manager
                .subscribe_node_to_task(node_id, 1, 100, 1000)
                .await
                .unwrap();
        }

        // Test 1: Empty database - no stacks
        let result = state_manager
            .get_stacks_by_node_small_ids(&[1, 2])
            .await
            .unwrap();
        assert!(result.is_empty(), "Expected empty result for no stacks");

        // Setup: Create multiple stacks for different nodes
        let stacks = vec![
            Stack {
                owner_address: "owner1".to_string(),
                stack_small_id: 1,
                stack_id: "stack1".to_string(),
                task_small_id: 1,
                selected_node_id: 1,
                num_compute_units: 100,
                price_per_one_million_compute_units: 1000,
                already_computed_units: 0,
                in_settle_period: false,
                total_hash: vec![1, 2, 3],
                num_total_messages: 1,
                is_claimed: false,
                is_locked_for_claim: false,
            },
            Stack {
                owner_address: "owner2".to_string(),
                stack_small_id: 2,
                stack_id: "stack2".to_string(),
                task_small_id: 1,
                selected_node_id: 1,
                num_compute_units: 200,
                price_per_one_million_compute_units: 2000,
                already_computed_units: 50,
                in_settle_period: true,
                total_hash: vec![4, 5, 6],
                num_total_messages: 2,
                is_claimed: false,
                is_locked_for_claim: false,
            },
            Stack {
                owner_address: "owner3".to_string(),
                stack_small_id: 3,
                stack_id: "stack3".to_string(),
                task_small_id: 1,
                selected_node_id: 2,
                num_compute_units: 300,
                price_per_one_million_compute_units: 3000,
                already_computed_units: 100,
                in_settle_period: false,
                total_hash: vec![7, 8, 9],
                num_total_messages: 3,
                is_claimed: false,
                is_locked_for_claim: false,
            },
        ];

        // Insert all stacks
        for stack in stacks {
            state_manager.insert_new_stack(stack).await.unwrap();
        }

        // Test 2: Get stacks for single node with multiple stacks
        let result = state_manager
            .get_stacks_by_node_small_ids(&[1])
            .await
            .unwrap();
        assert_eq!(result.len(), 2, "Node 1 should have 2 stacks");
        assert!(
            result.iter().all(|s| s.selected_node_id == 1),
            "All stacks should belong to node 1"
        );
        assert!(
            result
                .iter()
                .any(|s| s.stack_small_id == 1 && s.price_per_one_million_compute_units == 1000),
            "Should find stack 1"
        );
        assert!(
            result
                .iter()
                .any(|s| s.stack_small_id == 2 && s.price_per_one_million_compute_units == 2000),
            "Should find stack 2"
        );

        // Test 3: Get stacks for multiple nodes
        let result = state_manager
            .get_stacks_by_node_small_ids(&[1, 2])
            .await
            .unwrap();
        assert_eq!(
            result.len(),
            3,
            "Should find 3 total stacks for nodes 1 and 2"
        );
        assert_eq!(
            result.iter().filter(|s| s.selected_node_id == 1).count(),
            2,
            "Node 1 should have 2 stacks"
        );
        assert_eq!(
            result.iter().filter(|s| s.selected_node_id == 2).count(),
            1,
            "Node 2 should have 1 stack"
        );

        // Test 4: Get stacks with mix of existing and non-existent nodes
        let result = state_manager
            .get_stacks_by_node_small_ids(&[1, 99])
            .await
            .unwrap();
        assert_eq!(
            result.len(),
            2,
            "Should only find stacks for existing node 1"
        );
        assert!(
            result.iter().all(|s| s.selected_node_id == 1),
            "All stacks should belong to node 1"
        );

        // Test 5: Get stacks with all non-existing nodes
        let result = state_manager
            .get_stacks_by_node_small_ids(&[98, 99])
            .await
            .unwrap();
        assert!(
            result.is_empty(),
            "Should find no stacks for non-existing nodes"
        );

        // Test 6: Get stacks with empty input
        let result = state_manager
            .get_stacks_by_node_small_ids(&[])
            .await
            .unwrap();
        assert!(
            result.is_empty(),
            "Should return empty result for empty input"
        );

        // Test 7: Verify stack details are correct
        let result = state_manager
            .get_stacks_by_node_small_ids(&[2])
            .await
            .unwrap();
        assert_eq!(result.len(), 1, "Node 2 should have 1 stack");
        let stack = &result[0];
        assert_eq!(stack.stack_small_id, 3);
        assert_eq!(stack.owner_address, "owner3");
        assert_eq!(stack.stack_id, "stack3");
        assert_eq!(stack.task_small_id, 1);
        assert_eq!(stack.selected_node_id, 2);
        assert_eq!(stack.num_compute_units, 300);
        assert_eq!(stack.price_per_one_million_compute_units, 3000);
        assert_eq!(stack.already_computed_units, 100);
        assert!(!stack.in_settle_period);
        assert_eq!(stack.total_hash, vec![7, 8, 9]);
        assert_eq!(stack.num_total_messages, 3);

        // Test 8: Verify stacks with different states (in_settle_period)
        let result = state_manager
            .get_stacks_by_node_small_ids(&[1])
            .await
            .unwrap();
        assert!(
            result.iter().any(|s| s.in_settle_period),
            "Should find stack in settle period"
        );
        assert!(
            result.iter().any(|s| !s.in_settle_period),
            "Should find stack not in settle period"
        );

        truncate_tables(&state_manager.db).await;
    }

    #[tokio::test]
    #[serial_test::serial]
    async fn test_get_stack_by_id() {
        let state_manager = setup_test_db().await;

        // First create a task and subscription since they're required foreign keys
        let task = Task {
            task_small_id: 1,
            task_id: "task1".to_string(),
            role: 1,
            model_name: Some("model1".to_string()),
            is_deprecated: false,
            valid_until_epoch: Some(100),
            deprecated_at_epoch: None,
            security_level: 1,
            minimum_reputation_score: Some(50),
        };
        state_manager.insert_new_task(task).await.unwrap();

        // Create node subscription
        state_manager
            .subscribe_node_to_task(1, 1, 100, 1000)
            .await
            .unwrap();

        // Create test stacks
        let stack1 = Stack {
            stack_small_id: 1,
            owner_address: "owner1".to_string(),
            stack_id: "stack1".to_string(),
            task_small_id: 1,
            selected_node_id: 1,
            num_compute_units: 100,
            price_per_one_million_compute_units: 1000,
            already_computed_units: 0,
            in_settle_period: false,
            total_hash: vec![0; 32],
            num_total_messages: 0,
            is_claimed: false,
            is_locked_for_claim: false,
        };

        let stack2 = Stack {
            stack_small_id: 2,
            owner_address: "owner2".to_string(),
            stack_id: "stack2".to_string(),
            task_small_id: 1,
            selected_node_id: 1,
            num_compute_units: 200,
            price_per_one_million_compute_units: 2000,
            already_computed_units: 0,
            in_settle_period: false,
            total_hash: vec![0; 32],
            num_total_messages: 0,
            is_claimed: false,
            is_locked_for_claim: false,
        };

        // Insert test stacks
        state_manager
            .insert_new_stack(stack1.clone())
            .await
            .unwrap();
        state_manager
            .insert_new_stack(stack2.clone())
            .await
            .unwrap();

        // Test retrieving stacks for node_id 1
        let retrieved_stacks = state_manager.get_stack_by_id(1).await.unwrap();
        assert_eq!(retrieved_stacks.len(), 2);
        assert_eq!(retrieved_stacks[0], stack1);
        assert_eq!(retrieved_stacks[1], stack2);

        // Test retrieving stacks for non-existent node_id
        let empty_stacks = state_manager.get_stack_by_id(999).await.unwrap();
        assert!(empty_stacks.is_empty());

        truncate_tables(&state_manager.db).await;
    }

    #[tokio::test]
    #[serial_test::serial]
    async fn test_get_stack_by_id_with_multiple_nodes() {
        let state_manager = setup_test_db().await;

        // Create task
        let task = Task {
            task_small_id: 1,
            task_id: "task1".to_string(),
            role: 1,
            model_name: Some("model1".to_string()),
            is_deprecated: false,
            valid_until_epoch: Some(100),
            deprecated_at_epoch: None,
            security_level: 1,
            minimum_reputation_score: Some(50),
        };
        state_manager.insert_new_task(task).await.unwrap();

        // Create node subscriptions for two different nodes
        state_manager
            .subscribe_node_to_task(1, 1, 100, 1000)
            .await
            .unwrap();
        state_manager
            .subscribe_node_to_task(2, 1, 100, 1000)
            .await
            .unwrap();

        // Create stacks for different nodes
        let stack1 = Stack {
            stack_small_id: 1,
            owner_address: "owner1".to_string(),
            stack_id: "stack1".to_string(),
            task_small_id: 1,
            selected_node_id: 1,
            num_compute_units: 100,
            price_per_one_million_compute_units: 1000,
            already_computed_units: 0,
            in_settle_period: false,
            total_hash: vec![0; 32],
            num_total_messages: 0,
            is_claimed: false,
            is_locked_for_claim: false,
        };

        let stack2 = Stack {
            stack_small_id: 2,
            owner_address: "owner2".to_string(),
            stack_id: "stack2".to_string(),
            task_small_id: 1,
            selected_node_id: 2,
            num_compute_units: 200,
            price_per_one_million_compute_units: 2000,
            already_computed_units: 0,
            in_settle_period: false,
            total_hash: vec![0; 32],
            num_total_messages: 0,
            is_claimed: false,
            is_locked_for_claim: false,
        };

        state_manager
            .insert_new_stack(stack1.clone())
            .await
            .unwrap();
        state_manager
            .insert_new_stack(stack2.clone())
            .await
            .unwrap();

        // Test retrieving stacks for each node
        let node1_stacks = state_manager.get_stack_by_id(1).await.unwrap();
        assert_eq!(node1_stacks.len(), 1);
        assert_eq!(node1_stacks[0], stack1);

        let node2_stacks = state_manager.get_stack_by_id(2).await.unwrap();
        assert_eq!(node2_stacks.len(), 1);
        assert_eq!(node2_stacks[0], stack2);

        truncate_tables(&state_manager.db).await;
    }

    #[tokio::test]
    #[serial_test::serial]
    async fn test_get_almost_filled_stacks() {
        let state_manager = setup_test_db().await;

        // Setup: Create a task and node subscription first
        let task = Task {
            task_small_id: 1,
            task_id: "task1".to_string(),
            role: 1,
            model_name: Some("model1".to_string()),
            is_deprecated: false,
            valid_until_epoch: Some(100),
            deprecated_at_epoch: None,
            security_level: 1,
            minimum_reputation_score: Some(50),
        };
        state_manager.insert_new_task(task).await.unwrap();

        // Subscribe nodes to the task
        state_manager
            .subscribe_node_to_task(1, 1, 100, 1000)
            .await
            .unwrap();
        state_manager
            .subscribe_node_to_task(2, 1, 100, 1000)
            .await
            .unwrap();
        state_manager
            .subscribe_node_to_task(3, 1, 100, 1000)
            .await
            .unwrap();

        // Insert test stacks with various fill levels
        let test_stacks = vec![
            // Stack 90% filled for node 1
            Stack {
                stack_small_id: 1,
                owner_address: "owner1".to_string(),
                stack_id: "stack1".to_string(),
                task_small_id: 1,
                selected_node_id: 1,
                num_compute_units: 100,
                already_computed_units: 90,
                price_per_one_million_compute_units: 1000,
                in_settle_period: false,
                total_hash: vec![0; 32],
                num_total_messages: 0,
                is_claimed: false,
                is_locked_for_claim: false,
            },
            // Stack 50% filled for node 1
            Stack {
                stack_small_id: 2,
                owner_address: "owner2".to_string(),
                stack_id: "stack2".to_string(),
                task_small_id: 1,
                selected_node_id: 1,
                num_compute_units: 100,
                already_computed_units: 50,
                price_per_one_million_compute_units: 1000,
                in_settle_period: false,
                total_hash: vec![0; 32],
                num_total_messages: 0,
                is_claimed: false,
                is_locked_for_claim: false,
            },
            // Stack 95% filled for node 2
            Stack {
                stack_small_id: 3,
                owner_address: "owner3".to_string(),
                stack_id: "stack3".to_string(),
                task_small_id: 1,
                selected_node_id: 2,
                num_compute_units: 100,
                already_computed_units: 95,
                price_per_one_million_compute_units: 1000,
                in_settle_period: false,
                total_hash: vec![0; 32],
                num_total_messages: 0,
                is_claimed: false,
                is_locked_for_claim: false,
            },
            // Stack 100% filled for node 3
            Stack {
                stack_small_id: 4,
                owner_address: "owner4".to_string(),
                stack_id: "stack4".to_string(),
                task_small_id: 1,
                selected_node_id: 3,
                num_compute_units: 100,
                already_computed_units: 100,
                price_per_one_million_compute_units: 1000,
                in_settle_period: false,
                total_hash: vec![0; 32],
                num_total_messages: 0,
                is_claimed: false,
                is_locked_for_claim: false,
            },
        ];

        for stack in test_stacks {
            state_manager.insert_new_stack(stack).await.unwrap();
        }

        // Test case 1: Get stacks that are more than 80% filled
        let filled_stacks = state_manager
            .get_almost_filled_stacks(&[1, 2, 3], 0.8)
            .await
            .unwrap();
        assert_eq!(filled_stacks.len(), 3);
        assert!(filled_stacks
            .iter()
            .all(|s| { (s.already_computed_units as f64 / s.num_compute_units as f64) > 0.8 }));
        assert!(filled_stacks
            .iter()
            .all(|s| { [1, 2, 3].contains(&s.selected_node_id) }));

        // Test case 2: Get stacks that are more than 90% filled
        let very_filled_stacks = state_manager
            .get_almost_filled_stacks(&[1, 2, 3], 0.9)
            .await
            .unwrap();
        assert_eq!(very_filled_stacks.len(), 2);
        assert!(very_filled_stacks
            .iter()
            .all(|s| { (s.already_computed_units as f64 / s.num_compute_units as f64) > 0.9 }));
        assert!(very_filled_stacks
            .iter()
            .all(|s| { [2, 3].contains(&s.selected_node_id) }));

        // Test case 3: Check specific node
        let node1_stacks = state_manager
            .get_almost_filled_stacks(&[1], 0.8)
            .await
            .unwrap();
        assert_eq!(node1_stacks.len(), 1);
        assert_eq!(node1_stacks[0].selected_node_id, 1);

        // Test case 4: Check with threshold that matches no stacks
        let no_stacks = state_manager
            .get_almost_filled_stacks(&[1, 2, 3], 1.1)
            .await
            .unwrap();
        assert_eq!(no_stacks.len(), 0);

        // Test case 5: Check with empty node list
        let empty_nodes = state_manager
            .get_almost_filled_stacks(&[], 0.8)
            .await
            .unwrap();
        assert_eq!(empty_nodes.len(), 0);

        // Test case 6: Check multiple specific nodes
        let specific_nodes_stacks = state_manager
            .get_almost_filled_stacks(&[1, 2], 0.8)
            .await
            .unwrap();
        assert_eq!(specific_nodes_stacks.len(), 2);
        assert!(specific_nodes_stacks
            .iter()
            .all(|s| [1, 2].contains(&s.selected_node_id)));
        assert!(specific_nodes_stacks
            .iter()
            .all(|s| { (s.already_computed_units as f64 / s.num_compute_units as f64) > 0.8 }));

        truncate_tables(&state_manager.db).await;
    }

    #[tokio::test]
    #[serial_test::serial]
    async fn test_get_almost_filled_stacks_edge_cases() {
        let state_manager = setup_test_db().await;

        // Setup: Create a task and node subscription
        let task = Task {
            task_small_id: 1,
            task_id: "task1".to_string(),
            role: 1,
            model_name: Some("model1".to_string()),
            is_deprecated: false,
            valid_until_epoch: Some(100),
            deprecated_at_epoch: None,
            security_level: 1,
            minimum_reputation_score: Some(50),
        };
        state_manager.insert_new_task(task).await.unwrap();
        state_manager
            .subscribe_node_to_task(1, 1, 100, 1000)
            .await
            .unwrap();

        // Test case 1: Stack with 0 compute units
        let zero_stack = Stack {
            stack_small_id: 1,
            owner_address: "owner1".to_string(),
            stack_id: "stack1".to_string(),
            task_small_id: 1,
            selected_node_id: 1,
            num_compute_units: 0,
            already_computed_units: 0,
            price_per_one_million_compute_units: 1000,
            in_settle_period: false,
            total_hash: vec![0; 32],
            num_total_messages: 0,
            is_claimed: false,
            is_locked_for_claim: false,
        };
        state_manager.insert_new_stack(zero_stack).await.unwrap();

        // Test case 2: Stack with very large numbers
        let large_stack = Stack {
            stack_small_id: 2,
            owner_address: "owner2".to_string(),
            stack_id: "stack2".to_string(),
            task_small_id: 1,
            selected_node_id: 1,
            num_compute_units: i64::MAX,
            already_computed_units: i64::MAX / 2 + i64::MAX / 4,
            price_per_one_million_compute_units: 1000,
            in_settle_period: false,
            total_hash: vec![0; 32],
            num_total_messages: 0,
            is_claimed: false,
            is_locked_for_claim: false,
        };
        state_manager.insert_new_stack(large_stack).await.unwrap();

        // Test with various thresholds
        let test_cases = vec![
            (0.0, 2),  // Should return both stacks
            (0.5, 2),  // Should return both stacks
            (0.74, 2), // Should return both stacks
            (0.75, 1), // Should return the empty stack
            (0.99, 1), // Should return the empty stack
        ];

        for (threshold, expected_count) in test_cases {
            let stacks = state_manager
                .get_almost_filled_stacks(&[1], threshold)
                .await
                .unwrap();
            assert_eq!(
                stacks.len(),
                expected_count,
                "Failed for threshold {}: expected {} stacks, got {}",
                threshold,
                expected_count,
                stacks.len()
            );
        }

        truncate_tables(&state_manager.db).await;
    }

    #[tokio::test]
    #[serial_test::serial]
    async fn test_get_against_attestation_disputes() {
        let state_manager = setup_test_db().await;

        // Setup: Insert task, subscription, stack, and disputes
        let task = Task {
            task_small_id: 1,
            task_id: "task1".to_string(),
            role: 1,
            model_name: Some("model1".to_string()),
            is_deprecated: false,
            valid_until_epoch: Some(100),
            deprecated_at_epoch: None,
            security_level: 1,
            minimum_reputation_score: Some(50),
        };
        state_manager.insert_new_task(task).await.unwrap();
        state_manager
            .subscribe_node_to_task(1, 1, 100, 1000)
            .await
            .unwrap();
        let stack = Stack {
            owner_address: "0x123".to_string(),
            stack_small_id: 1,
            stack_id: "stack1".to_string(),
            task_small_id: 1,
            selected_node_id: 1,
            num_compute_units: 10,
            price_per_one_million_compute_units: 1000,
            already_computed_units: 0,
            in_settle_period: false,
            total_hash: vec![],
            num_total_messages: 0,
            is_claimed: false,
            is_locked_for_claim: false,
        };
        state_manager.insert_new_stack(stack).await.unwrap();

        // Insert disputes
        let dispute1 = StackAttestationDispute {
            stack_small_id: 1,
            attestation_commitment: vec![1, 2, 3],
            attestation_node_id: 2,
            original_node_id: 1,
            original_commitment: vec![4, 5, 6],
        };
        let dispute2 = StackAttestationDispute {
            stack_small_id: 1,
            attestation_commitment: vec![7, 8, 9],
            attestation_node_id: 3,
            original_node_id: 1,
            original_commitment: vec![10, 11, 12],
        };
        state_manager
            .insert_stack_attestation_dispute(dispute1.clone())
            .await
            .unwrap();
        state_manager
            .insert_stack_attestation_dispute(dispute2.clone())
            .await
            .unwrap();

        // Test: Retrieve disputes against original_node_id = 1
        let node_ids = &[1];
        let disputes = state_manager
            .get_against_attestation_disputes(node_ids)
            .await
            .unwrap();
        assert_eq!(disputes.len(), 2);
        assert!(disputes.contains(&dispute1));
        assert!(disputes.contains(&dispute2));

        // Test: Retrieve disputes against a non-existent node
        let node_ids = &[999];
        let disputes = state_manager
            .get_against_attestation_disputes(node_ids)
            .await
            .unwrap();
        assert!(disputes.is_empty());

        truncate_tables(&state_manager.db).await;
    }

    #[tokio::test]
    #[serial_test::serial]
    async fn test_get_own_attestation_disputes() {
        let state_manager = setup_test_db().await;

        // Setup: Insert task, subscription, stack, and disputes
        let task = Task {
            task_small_id: 1,
            task_id: "task1".to_string(),
            role: 1,
            model_name: Some("model1".to_string()),
            is_deprecated: false,
            valid_until_epoch: Some(100),
            deprecated_at_epoch: None,
            security_level: 1,
            minimum_reputation_score: Some(50),
        };
        state_manager.insert_new_task(task).await.unwrap();
        state_manager
            .subscribe_node_to_task(1, 1, 100, 1000)
            .await
            .unwrap();
        let stack = Stack {
            owner_address: "0x123".to_string(),
            stack_small_id: 1,
            stack_id: "stack1".to_string(),
            task_small_id: 1,
            selected_node_id: 1,
            num_compute_units: 10,
            price_per_one_million_compute_units: 1000,
            already_computed_units: 0,
            in_settle_period: false,
            total_hash: vec![],
            num_total_messages: 0,
            is_claimed: false,
            is_locked_for_claim: false,
        };
        state_manager.insert_new_stack(stack).await.unwrap();

        // Insert disputes
        let dispute1 = StackAttestationDispute {
            stack_small_id: 1,
            attestation_commitment: vec![1, 2, 3],
            attestation_node_id: 2,
            original_node_id: 1,
            original_commitment: vec![4, 5, 6],
        };
        let dispute2 = StackAttestationDispute {
            stack_small_id: 1,
            attestation_commitment: vec![7, 8, 9],
            attestation_node_id: 3,
            original_node_id: 1,
            original_commitment: vec![10, 11, 12],
        };
        state_manager
            .insert_stack_attestation_dispute(dispute1.clone())
            .await
            .unwrap();
        state_manager
            .insert_stack_attestation_dispute(dispute2.clone())
            .await
            .unwrap();

        // Test: Retrieve disputes for attestation_node_id = 2
        let node_ids = &[2];
        let disputes = state_manager
            .get_own_attestation_disputes(node_ids)
            .await
            .unwrap();
        assert_eq!(disputes.len(), 1);
        assert_eq!(disputes[0], dispute1);

        // Test: Retrieve disputes for attestation_node_id = 3
        let node_ids = &[3];
        let disputes = state_manager
            .get_own_attestation_disputes(node_ids)
            .await
            .unwrap();
        assert_eq!(disputes.len(), 1);
        assert_eq!(disputes[0], dispute2);

        // Test: Retrieve disputes for multiple attestation_node_ids
        let node_ids = &[2, 3];
        let disputes = state_manager
            .get_own_attestation_disputes(node_ids)
            .await
            .unwrap();
        assert_eq!(disputes.len(), 2);
        assert!(disputes.contains(&dispute1));
        assert!(disputes.contains(&dispute2));

        // Test: Retrieve disputes for a non-existent attestation_node_id
        let node_ids = &[999];
        let disputes = state_manager
            .get_own_attestation_disputes(node_ids)
            .await
            .unwrap();
        assert!(disputes.is_empty());

        // Test: Retrieve disputes with an empty node list
        let node_ids: &[i64] = &[];
        let disputes = state_manager
            .get_own_attestation_disputes(node_ids)
            .await
            .unwrap();
        assert!(disputes.is_empty());

        truncate_tables(&state_manager.db).await;
    }

    #[tokio::test]
    #[serial_test::serial]
    async fn test_get_claimed_stacks() {
        let state_manager = setup_test_db().await;

        // Setup: Insert a task and subscribe nodes
        let task = Task {
            task_small_id: 1,
            task_id: "task1".to_string(),
            role: 1,
            model_name: Some("model1".to_string()),
            is_deprecated: false,
            valid_until_epoch: Some(100),
            deprecated_at_epoch: None,
            security_level: 1,
            minimum_reputation_score: Some(50),
        };
        state_manager.insert_new_task(task).await.unwrap();
        state_manager
            .subscribe_node_to_task(1, 1, 100, 1000)
            .await
            .unwrap();
        state_manager
            .subscribe_node_to_task(2, 1, 100, 1000)
            .await
            .unwrap();

        // Insert stacks with different claimed statuses
        let stacks = vec![
            Stack {
                owner_address: "owner1".to_string(),
                stack_small_id: 1,
                stack_id: "stack1".to_string(),
                task_small_id: 1,
                selected_node_id: 1,
                num_compute_units: 100,
                price_per_one_million_compute_units: 1000,
                already_computed_units: 0,
                in_settle_period: false,
                total_hash: vec![0; 32],
                num_total_messages: 0,
                is_claimed: false,
                is_locked_for_claim: false,
            },
            Stack {
                owner_address: "owner2".to_string(),
                stack_small_id: 2,
                stack_id: "stack2".to_string(),
                task_small_id: 1,
                selected_node_id: 1,
                num_compute_units: 200,
                price_per_one_million_compute_units: 2000,
                already_computed_units: 50,
                in_settle_period: true,
                total_hash: vec![0; 32],
                num_total_messages: 0,
                is_claimed: false,
                is_locked_for_claim: false,
            },
            Stack {
                owner_address: "owner3".to_string(),
                stack_small_id: 3,
                stack_id: "stack3".to_string(),
                task_small_id: 1,
                selected_node_id: 2,
                num_compute_units: 300,
                price_per_one_million_compute_units: 3000,
                already_computed_units: 100,
                in_settle_period: false,
                total_hash: vec![0; 32],
                num_total_messages: 0,
                is_claimed: false,
                is_locked_for_claim: false,
            },
        ];

        for stack in stacks {
            state_manager.insert_new_stack(stack).await.unwrap();
        }

        state_manager
            .insert_new_stack_settlement_ticket(StackSettlementTicket {
                stack_small_id: 1,
                selected_node_id: 1,
                num_claimed_compute_units: 100,
                requested_attestation_nodes: String::new(),
                committed_stack_proofs: vec![],
                stack_merkle_leaves: vec![],
                dispute_settled_at_epoch: None,
                already_attested_nodes: String::new(),
                is_in_dispute: false,
                user_refund_amount: 0,
                is_claimed: true,
            })
            .await
            .unwrap();

        state_manager
            .insert_new_stack_settlement_ticket(StackSettlementTicket {
                stack_small_id: 2,
                selected_node_id: 1,
                num_claimed_compute_units: 100,
                requested_attestation_nodes: String::new(),
                committed_stack_proofs: vec![],
                stack_merkle_leaves: vec![],
                dispute_settled_at_epoch: None,
                already_attested_nodes: String::new(),
                is_in_dispute: false,
                user_refund_amount: 0,
                is_claimed: false,
            })
            .await
            .unwrap();

        state_manager
            .insert_new_stack_settlement_ticket(StackSettlementTicket {
                stack_small_id: 3,
                selected_node_id: 2,
                num_claimed_compute_units: 200,
                requested_attestation_nodes: String::new(),
                committed_stack_proofs: vec![],
                stack_merkle_leaves: vec![],
                dispute_settled_at_epoch: None,
                already_attested_nodes: String::new(),
                is_in_dispute: false,
                user_refund_amount: 0,
                is_claimed: true,
            })
            .await
            .unwrap();

        // Test 1: Get claimed stack settlement tickets for node 1
        let claimed_stacks_node1 = state_manager.get_claimed_stacks(&[1]).await.unwrap();
        assert_eq!(claimed_stacks_node1.len(), 1);
        assert_eq!(claimed_stacks_node1[0].stack_small_id, 1);

        // Test 2: Get claimed stack settlement tickets for node 2
        let claimed_stacks_node2 = state_manager.get_claimed_stacks(&[2]).await.unwrap();
        assert_eq!(claimed_stacks_node2.len(), 1);
        assert_eq!(claimed_stacks_node2[0].stack_small_id, 3);

        // Test 3: Get claimed stack settlement tickets for both nodes
        let claimed_stacks_both = state_manager.get_claimed_stacks(&[1, 2]).await.unwrap();
        assert_eq!(claimed_stacks_both.len(), 2);
        assert!(claimed_stacks_both.iter().any(|s| s.stack_small_id == 1));
        assert!(claimed_stacks_both.iter().any(|s| s.stack_small_id == 3));

        // Test 4: Get claimed stacks for non-existent node
        let claimed_stacks_none = state_manager.get_claimed_stacks(&[99]).await.unwrap();
        assert!(claimed_stacks_none.is_empty());

        truncate_tables(&state_manager.db).await;
    }

    #[tokio::test]
    #[serial_test::serial]
    async fn test_get_all_total_hashes() {
        let state_manager = setup_test_db().await;
        truncate_tables(&state_manager.db).await;
        // Setup: Create a Task
        let task = Task {
            task_small_id: 1,
            task_id: "task1".to_string(),
            role: 1,
            model_name: Some("model1".to_string()),
            is_deprecated: false,
            valid_until_epoch: Some(100),
            deprecated_at_epoch: None,
            security_level: 1,
            minimum_reputation_score: Some(50),
        };
        state_manager.insert_new_task(task).await.unwrap();

        state_manager
            .subscribe_node_to_task(1, 1, 100, 1000)
            .await
            .unwrap();

        // Test case 1: Empty input
        let result = state_manager.get_all_total_hashes(&[]).await.unwrap();
        assert!(result.is_empty(), "Empty input should return empty result");

        // Test case 2: Single stack
        let hash1 = vec![1u8; 32];
        let stack1 = Stack {
            owner_address: "owner1".to_string(),
            stack_small_id: 1,
            stack_id: "stack1".to_string(),
            task_small_id: 1,
            selected_node_id: 1,
            num_compute_units: 100,
            price_per_one_million_compute_units: 1000,
            already_computed_units: 0,
            in_settle_period: false,
            is_claimed: false,
            is_locked_for_claim: false,
            total_hash: hash1.clone(),
            num_total_messages: 0,
        };
        state_manager.insert_new_stack(stack1).await.unwrap();

        let result = state_manager.get_all_total_hashes(&[1]).await.unwrap();
        assert_eq!(result.len(), 1, "Should return single hash");
        assert_eq!(result[0], hash1, "Hash should match inserted value");

        // Test case 3: Multiple stacks with different hash sizes
        let hash2 = vec![2u8; 64]; // Double size hash
        let hash3 = vec![3u8; 32]; // 32 bytes hash

        let stack2 = Stack {
            owner_address: "owner2".to_string(),
            stack_small_id: 2,
            stack_id: "stack2".to_string(),
            task_small_id: 1,
            selected_node_id: 1,
            num_compute_units: 200,
            price_per_one_million_compute_units: 2000,
            already_computed_units: 0,
            in_settle_period: false,
            is_claimed: false,
            is_locked_for_claim: false,
            total_hash: hash2.clone(),
            num_total_messages: 0,
        };

        let stack3 = Stack {
            owner_address: "owner3".to_string(),
            stack_small_id: 3,
            stack_id: "stack3".to_string(),
            task_small_id: 1,
            selected_node_id: 1,
            num_compute_units: 300,
            price_per_one_million_compute_units: 3000,
            already_computed_units: 0,
            in_settle_period: false,
            is_claimed: false,
            is_locked_for_claim: false,
            total_hash: hash3.clone(),
            num_total_messages: 0,
        };

        state_manager.insert_new_stack(stack2).await.unwrap();
        state_manager.insert_new_stack(stack3).await.unwrap();

        let result = state_manager
            .get_all_total_hashes(&[1, 2, 3])
            .await
            .unwrap();
        assert_eq!(result.len(), 3, "Should return three hashes");
        assert_eq!(result[0], hash1, "First hash should match");
        assert_eq!(result[1], hash2, "Second hash should match");
        assert_eq!(result[2], hash3, "Third hash should match");

        // Test case 4: Non-existent stacks
        let result = state_manager
            .get_all_total_hashes(&[999, 1000])
            .await
            .unwrap();
        assert!(
            result.is_empty(),
            "Non-existent stacks should return empty result"
        );

        // Test case 5: Mix of existing and non-existing stacks
        let result = state_manager
            .get_all_total_hashes(&[1, 999, 2])
            .await
            .unwrap();
        assert_eq!(
            result.len(),
            2,
            "Should return only existing stacks' hashes"
        );
        assert_eq!(result[0], hash1, "First hash should match");
        assert_eq!(result[1], hash2, "Second hash should match");

        // Test case 6: Duplicate stack IDs
        let result = state_manager
            .get_all_total_hashes(&[1, 1, 1])
            .await
            .unwrap();
        assert_eq!(result.len(), 1, "Duplicate IDs should return single result");
        assert_eq!(result[0], hash1, "Hash should match for duplicate IDs");

        truncate_tables(&state_manager.db).await;
    }

    #[tokio::test]
    #[serial_test::serial]
    async fn test_get_stack_settlement_tickets() {
        let state_manager = setup_test_db().await;

        // Setup: Create a task and subscribe nodes
        let task = Task {
            task_small_id: 1,
            task_id: "task1".to_string(),
            role: 1,
            model_name: Some("model1".to_string()),
            is_deprecated: false,
            valid_until_epoch: Some(100),
            deprecated_at_epoch: None,
            security_level: 1,
            minimum_reputation_score: Some(50),
        };
        state_manager.insert_new_task(task).await.unwrap();

        // Subscribe multiple nodes
        for node_id in 1..=3 {
            state_manager
                .subscribe_node_to_task(node_id, 1, 100, 1000)
                .await
                .unwrap();
        }

        // Create and insert multiple stacks
        let stacks = vec![
            Stack {
                owner_address: "owner1".to_string(),
                stack_small_id: 1,
                stack_id: "stack1".to_string(),
                task_small_id: 1,
                selected_node_id: 1,
                num_compute_units: 100,
                price_per_one_million_compute_units: 1000,
                already_computed_units: 50,
                in_settle_period: true,
                total_hash: vec![],
                num_total_messages: 0,
                is_claimed: false,
                is_locked_for_claim: false,
            },
            Stack {
                owner_address: "owner2".to_string(),
                stack_small_id: 2,
                stack_id: "stack2".to_string(),
                task_small_id: 1,
                selected_node_id: 2,
                num_compute_units: 200,
                price_per_one_million_compute_units: 2000,
                already_computed_units: 150,
                in_settle_period: true,
                total_hash: vec![],
                num_total_messages: 0,
                is_claimed: false,
                is_locked_for_claim: false,
            },
            Stack {
                owner_address: "owner3".to_string(),
                stack_small_id: 3,
                stack_id: "stack3".to_string(),
                task_small_id: 1,
                selected_node_id: 3,
                num_compute_units: 300,
                price_per_one_million_compute_units: 3000,
                already_computed_units: 250,
                in_settle_period: true,
                total_hash: vec![],
                num_total_messages: 0,
                is_claimed: false,
                is_locked_for_claim: false,
            },
        ];

        for stack in stacks {
            state_manager.insert_new_stack(stack).await.unwrap();
        }

        // Create settlement tickets with different characteristics
        let tickets = vec![
            StackSettlementTicket {
                stack_small_id: 1,
                selected_node_id: 1,
                num_claimed_compute_units: 50,
                requested_attestation_nodes: "[2,3]".to_string(),
                committed_stack_proofs: vec![1; 32],
                stack_merkle_leaves: vec![2; 32],
                dispute_settled_at_epoch: None,
                already_attested_nodes: "[2]".to_string(),
                is_in_dispute: false,
                user_refund_amount: 0,
                is_claimed: false,
            },
            StackSettlementTicket {
                stack_small_id: 2,
                selected_node_id: 2,
                num_claimed_compute_units: 150,
                requested_attestation_nodes: "[1,3]".to_string(),
                committed_stack_proofs: vec![3; 32],
                stack_merkle_leaves: vec![4; 32],
                dispute_settled_at_epoch: Some(100),
                already_attested_nodes: "[1,3]".to_string(),
                is_in_dispute: true,
                user_refund_amount: 1000,
                is_claimed: true,
            },
            StackSettlementTicket {
                stack_small_id: 3,
                selected_node_id: 3,
                num_claimed_compute_units: 250,
                requested_attestation_nodes: "[1,2]".to_string(),
                committed_stack_proofs: vec![5; 32],
                stack_merkle_leaves: vec![6; 32],
                dispute_settled_at_epoch: None,
                already_attested_nodes: "[]".to_string(),
                is_in_dispute: false,
                user_refund_amount: 0,
                is_claimed: false,
            },
        ];

        for ticket in tickets.clone() {
            state_manager
                .insert_new_stack_settlement_ticket(ticket)
                .await
                .unwrap();
        }

        // Test 1: Empty input
        let empty_result = state_manager
            .get_stack_settlement_tickets(&[])
            .await
            .unwrap();
        assert!(
            empty_result.is_empty(),
            "Empty input should return empty result"
        );

        // Test 2: Single ticket retrieval
        let single_result = state_manager
            .get_stack_settlement_tickets(&[1])
            .await
            .unwrap();
        assert_eq!(single_result.len(), 1, "Should return exactly one ticket");
        assert_eq!(
            single_result[0], tickets[0],
            "Retrieved ticket should match original"
        );

        // Test 3: Multiple tickets retrieval
        let multiple_result = state_manager
            .get_stack_settlement_tickets(&[1, 2])
            .await
            .unwrap();
        assert_eq!(
            multiple_result.len(),
            2,
            "Should return exactly two tickets"
        );
        assert!(
            multiple_result.contains(&tickets[0]) && multiple_result.contains(&tickets[1]),
            "Should contain both requested tickets"
        );

        // Test 4: Non-existent ticket IDs
        let non_existent = state_manager
            .get_stack_settlement_tickets(&[999])
            .await
            .unwrap();
        assert!(
            non_existent.is_empty(),
            "Non-existent ID should return empty result"
        );

        // Test 5: Mixed existing and non-existing IDs
        let mixed_result = state_manager
            .get_stack_settlement_tickets(&[1, 999, 2])
            .await
            .unwrap();
        assert_eq!(mixed_result.len(), 2, "Should return only existing tickets");
        assert!(
            mixed_result.contains(&tickets[0]) && mixed_result.contains(&tickets[1]),
            "Should contain only existing tickets"
        );

        // Test 6: Duplicate IDs in input
        let duplicate_result = state_manager
            .get_stack_settlement_tickets(&[1, 1, 1])
            .await
            .unwrap();
        assert_eq!(
            duplicate_result.len(),
            1,
            "Should return unique tickets only"
        );
        assert_eq!(
            duplicate_result[0], tickets[0],
            "Should return correct ticket"
        );

        // Test 7: All tickets retrieval
        let all_result = state_manager
            .get_stack_settlement_tickets(&[1, 2, 3])
            .await
            .unwrap();
        assert_eq!(all_result.len(), 3, "Should return all tickets");
        assert!(
            all_result.contains(&tickets[0])
                && all_result.contains(&tickets[1])
                && all_result.contains(&tickets[2]),
            "Should contain all tickets"
        );

        truncate_tables(&state_manager.db).await;
    }

    #[tokio::test]
    #[serial_test::serial]
    async fn test_insert_node_public_key_rotation() -> Result<()> {
        let state_manager = setup_test_db().await;

        // Test data
        let epoch = 123u64;
        let key_rotation_counter = 456u64;
        let node_small_id = 789u64;
        let public_key_bytes = vec![1, 2, 3, 4];
        let tee_remote_attestation_bytes = vec![5, 6, 7, 8];
        // Insert initial rotation
        state_manager
            .insert_node_public_key_rotation(
                epoch,
                key_rotation_counter,
                node_small_id,
                public_key_bytes.clone(),
                tee_remote_attestation_bytes.clone(),
                0,
            )
            .await?;

        // Verify the insertion
        let row = sqlx::query("SELECT * FROM node_public_key_rotations WHERE node_small_id = $1")
            .bind(node_small_id as i64)
            .fetch_one(&state_manager.db)
            .await?;

        assert_eq!(row.get::<i64, _>("epoch"), epoch as i64);
        assert_eq!(
            row.get::<i64, _>("key_rotation_counter"),
            key_rotation_counter as i64
        );
        assert_eq!(row.get::<i64, _>("node_small_id"), node_small_id as i64);
        assert_eq!(row.get::<Vec<u8>, _>("public_key_bytes"), public_key_bytes);
        assert_eq!(
            row.get::<Vec<u8>, _>("evidence_data_bytes"),
            tee_remote_attestation_bytes
        );
        assert_eq!(row.get::<i32, _>("device_type"), 0);

        // Test update with new values
        let new_epoch = 999u64;
        let new_key_rotation_counter = 888u64;
        let new_public_key_bytes = vec![9, 10, 11, 12];
        let new_tee_remote_attestation_bytes = vec![13, 14, 15, 16];
        state_manager
            .insert_node_public_key_rotation(
                new_epoch,
                new_key_rotation_counter,
                node_small_id,
                new_public_key_bytes.clone(),
                new_tee_remote_attestation_bytes.clone(),
                0,
            )
            .await?;

        // Verify the update
        let updated_row =
            sqlx::query("SELECT * FROM node_public_key_rotations WHERE node_small_id = $1")
                .bind(node_small_id as i64)
                .fetch_one(&state_manager.db)
                .await?;

        assert_eq!(updated_row.get::<i64, _>("epoch"), new_epoch as i64);
        assert_eq!(
            updated_row.get::<i64, _>("key_rotation_counter"),
            new_key_rotation_counter as i64
        );
        assert_eq!(
            updated_row.get::<i64, _>("node_small_id"),
            node_small_id as i64
        );
        assert_eq!(
            updated_row.get::<Vec<u8>, _>("public_key_bytes"),
            new_public_key_bytes
        );
        assert_eq!(
            updated_row.get::<Vec<u8>, _>("evidence_data_bytes"),
            new_tee_remote_attestation_bytes
        );

        // Verify only one row exists
        let count = sqlx::query(
            "SELECT COUNT(*) as count FROM node_public_key_rotations WHERE node_small_id = $1",
        )
        .bind(node_small_id as i64)
        .fetch_one(&state_manager.db)
        .await?;

        assert_eq!(count.get::<i64, _>("count"), 1);

        truncate_tables(&state_manager.db).await;
        Ok(())
    }

    #[tokio::test]
    #[serial_test::serial]
    async fn test_insert_node_public_key_rotation_multiple_nodes() -> Result<()> {
        let state_manager = setup_test_db().await;
        truncate_tables(&state_manager.db).await;

        // Test data for multiple nodes
        let nodes = [
            (1u64, vec![1, 2, 3], vec![4, 5, 6]),
            (2u64, vec![7, 8, 9], vec![10, 11, 12]),
            (3u64, vec![13, 14, 15], vec![16, 17, 18]),
        ];

        // Insert rotations for multiple nodes
        for (node_id, pub_key, tee_bytes) in &nodes {
            state_manager
                .insert_node_public_key_rotation(
                    100u64,
                    1u64,
                    *node_id,
                    pub_key.clone(),
                    tee_bytes.clone(),
                    u16::try_from(*node_id).unwrap(),
                )
                .await?;
        }

        // Verify all insertions
        for (node_id, pub_key, tee_bytes) in &nodes {
            let row =
                sqlx::query("SELECT * FROM node_public_key_rotations WHERE node_small_id = $1")
                    .bind(*node_id as i64)
                    .fetch_one(&state_manager.db)
                    .await?;

            assert_eq!(row.get::<i64, _>("node_small_id"), *node_id as i64);
            assert_eq!(row.get::<Vec<u8>, _>("public_key_bytes"), *pub_key);
            assert_eq!(row.get::<Vec<u8>, _>("evidence_data_bytes"), *tee_bytes);
            assert_eq!(
                row.get::<i32, _>("device_type"),
                i32::try_from(*node_id).unwrap()
            );
        }

        // Verify total count
        let count = sqlx::query("SELECT COUNT(*) as count FROM node_public_key_rotations")
            .fetch_one(&state_manager.db)
            .await?;

        assert_eq!(count.get::<i64, _>("count"), 3);

        truncate_tables(&state_manager.db).await;
        Ok(())
    }

    #[tokio::test]
    #[serial_test::serial]
    async fn test_insert_node_public_key_rotation_empty_bytes() -> Result<()> {
        let state_manager = setup_test_db().await;

        // Test with empty byte vectors
        let node_small_id = 1u64;
        let empty_bytes = vec![];

        state_manager
            .insert_node_public_key_rotation(
                100u64,
                1u64,
                node_small_id,
                empty_bytes.clone(),
                empty_bytes.clone(),
                0,
            )
            .await?;

        let row = sqlx::query("SELECT * FROM node_public_key_rotations WHERE node_small_id = $1")
            .bind(node_small_id as i64)
            .fetch_one(&state_manager.db)
            .await?;

        assert_eq!(row.get::<Vec<u8>, _>("public_key_bytes"), empty_bytes);
        assert_eq!(row.get::<Vec<u8>, _>("evidence_data_bytes"), empty_bytes);

        truncate_tables(&state_manager.db).await;
        Ok(())
    }

    #[tokio::test]
    #[serial_test::serial]
    #[allow(clippy::cast_possible_truncation)]
    async fn test_update_stack_num_compute_units() -> Result<()> {
        let state = setup_test_db().await;
        truncate_tables(&state.db).await;
        // Create a test task with known values
        state
            .insert_new_task(Task {
                task_small_id: 1,
                task_id: "0x1".to_string(),
                role: 1,
                model_name: None,
                is_deprecated: false,
                valid_until_epoch: None,
                deprecated_at_epoch: None,
                security_level: 1,
                minimum_reputation_score: None,
            })
            .await?;
        // Create a test stack with known values
        let stack = Stack {
            stack_small_id: 1,
            task_small_id: 1,
            num_compute_units: 1000,
            already_computed_units: 500,
            owner_address: "0x1".to_string(),
            stack_id: "0x1".to_string(),
            selected_node_id: 1,
            price_per_one_million_compute_units: 1000,
            in_settle_period: false,
            total_hash: vec![0; 32],
            num_total_messages: 0,
            is_claimed: false,
            is_locked_for_claim: false,
        };
        state.insert_new_stack(stack).await?;

        // Test case 1: Normal update - estimated is higher than actual
        let UpdateStackNumComputeUnitsAndClaimFunds {
            ratio,
            stack_computed_units,
            is_confidential,
            ..
        } = state
            .update_stack_num_compute_units(1, 200, 100, 0.95, 0)
            .await?;
        assert_eq!((ratio * 100.0) as i64, 40); // (500 - (200 - 100)) / 1000 = 400 / 1000 = 0.4
        assert_eq!(stack_computed_units, 400);
        assert!(is_confidential);

        // Test case 2: Normal update - estimated is lower than actual
        let UpdateStackNumComputeUnitsAndClaimFunds {
            ratio,
            stack_computed_units,
            is_confidential,
            ..
        } = state
            .update_stack_num_compute_units(1, 400, 200, 0.95, 0)
            .await?;
        assert_eq!((ratio * 100.0) as i64, 20); // (400 - (400 - 200)) / 1000 = 200 / 1000 = 0.2
        assert_eq!(stack_computed_units, 200);
        assert!(is_confidential);
        // Test case 3: Stack not found
        let err = state
            .update_stack_num_compute_units(999, 0, 0, 0.95, 0)
            .await;
        assert!(matches!(err, Err(AtomaStateManagerError::StackNotFound)));

        // Test case 4: Edge case - estimated equals num_compute_units
        let UpdateStackNumComputeUnitsAndClaimFunds {
            ratio,
            stack_computed_units,
            is_confidential,
            ..
        } = state
            .update_stack_num_compute_units(1, 200, 200, 0.95, 0)
            .await?;
        assert_eq!((ratio * 100.0) as i64, 20); // No change: 200 / 1000 = 0.2
        assert_eq!(stack_computed_units, 200);
        assert!(is_confidential);

        state
            .insert_new_stack(Stack {
                stack_small_id: 2,
                task_small_id: 1,
                num_compute_units: 1000,
                already_computed_units: 960,
                owner_address: "0x1".to_string(),
                stack_id: "0x2".to_string(),
                selected_node_id: 1,
                price_per_one_million_compute_units: 1000,
                in_settle_period: false,
                total_hash: vec![0; 32],
                num_total_messages: 0,
                is_claimed: false,
                is_locked_for_claim: false,
            })
            .await?;
        // Test case 6: Edge case - estimated equals num_compute_units, but with concurrent requests
        let UpdateStackNumComputeUnitsAndClaimFunds {
            ratio,
            stack_computed_units,
            is_confidential,
            ..
        } = state
            .update_stack_num_compute_units(2, 50, 50, 0.95, 1)
            .await?;
        assert_eq!((ratio * 100.0) as i64, 96); // No change: 960 / 1000 = 0.96
        assert_eq!(stack_computed_units, 960);
        assert!(is_confidential);
        let stack = state.get_stack(2).await?;
        assert!(!stack.is_locked_for_claim);

        // Test case 7: Edge case - estimated equals num_compute_units, but with no concurrent requests
        let UpdateStackNumComputeUnitsAndClaimFunds {
            ratio,
            stack_computed_units,
            is_confidential,
            ..
        } = state
            .update_stack_num_compute_units(2, 0, 0, 0.95, 0)
            .await?;
        assert_eq!((ratio * 100.0) as i64, 96); // No change: 960 / 1000 = 0.96
        assert_eq!(stack_computed_units, 960);
        assert!(is_confidential);
        let stack = state.get_stack(2).await?;
        assert!(stack.is_locked_for_claim);

        // Clean up
        truncate_tables(&state.db).await;
        Ok(())
    }

    #[tokio::test]
    #[serial_test::serial]
    #[allow(clippy::cast_possible_truncation)]
    async fn test_update_stack_num_compute_units_with_large_numbers() -> Result<()> {
        let state = setup_test_db().await;
        truncate_tables(&state.db).await;
        // Create a test task with known values
        state
            .insert_new_task(Task {
                task_small_id: 1,
                task_id: "0x1".to_string(),
                role: 1,
                model_name: None,
                is_deprecated: false,
                valid_until_epoch: None,
                deprecated_at_epoch: None,
                security_level: 1,
                minimum_reputation_score: None,
            })
            .await?;
        // Create a test stack with known values
        let stack = Stack {
            stack_small_id: 1,
            task_small_id: 1,
            num_compute_units: 1000,
            already_computed_units: 1000,
            owner_address: "0x1".to_string(),
            stack_id: "0x1".to_string(),
            selected_node_id: 1,
            price_per_one_million_compute_units: 1000,
            in_settle_period: false,
            total_hash: vec![0; 32],
            num_total_messages: 0,
            is_claimed: false,
            is_locked_for_claim: false,
        };
        state.insert_new_stack(stack).await?;

        // Test case 1: Starting from fully computed
        let UpdateStackNumComputeUnitsAndClaimFunds {
            ratio,
            stack_computed_units,
            is_confidential,
            ..
        } = state
            .update_stack_num_compute_units(1, 1200, 1000, 0.95, 0)
            .await?;
        assert_eq!((ratio * 100.0) as i64, 80); // (1000 - (1200 - 1000)) / 1000 = 800 / 1000 = 0.8
        assert_eq!(stack_computed_units, 800);
        assert!(is_confidential);

        // Test case 2: Large difference between estimated and actual
        let UpdateStackNumComputeUnitsAndClaimFunds {
            ratio,
            stack_computed_units,
            is_confidential,
            ..
        } = state
            .update_stack_num_compute_units(1, 1800, 1000, 0.95, 0)
            .await?;
        assert_eq!((ratio * 100.0) as i64, 0); // (800 - (1800 - 1000)) / 1000 = 0.0
        assert_eq!(stack_computed_units, 0);
        assert!(is_confidential);

        // Clean up
        truncate_tables(&state.db).await;
        Ok(())
    }

    #[tokio::test]
    #[serial_test::serial]
    #[allow(clippy::cast_possible_truncation)]
    async fn test_update_stack_num_compute_units_concurrent() -> Result<()> {
        let state = setup_test_db().await;
        truncate_tables(&state.db).await;
        state
            .insert_new_task(Task {
                task_small_id: 1,
                task_id: "0x1".to_string(),
                role: 1,
                model_name: None,
                is_deprecated: false,
                valid_until_epoch: None,
                deprecated_at_epoch: None,
                security_level: 1,
                minimum_reputation_score: None,
            })
            .await?;
        // Create a test stack with known values
        let stack = Stack {
            stack_small_id: 1,
            task_small_id: 1,
            num_compute_units: 1000,
            already_computed_units: 0,
            owner_address: "0x1".to_string(),
            stack_id: "0x1".to_string(),
            selected_node_id: 1,
            price_per_one_million_compute_units: 1000,
            in_settle_period: false,
            total_hash: vec![0; 32],
            num_total_messages: 0,
            is_claimed: false,
            is_locked_for_claim: false,
        };
        state.insert_new_stack(stack).await?;

        // Simulate concurrent updates
        let futures = vec![
            state.update_stack_num_compute_units(1, 200, 400, 0.95, 0),
            state.update_stack_num_compute_units(1, 200, 400, 0.95, 0),
            state.update_stack_num_compute_units(1, 200, 400, 0.95, 0),
        ];

        let results = futures::future::join_all(futures).await;

        // All operations should succeed
        assert!(results.iter().all(std::result::Result::is_ok));

        // Final ratio should be consistent
        let UpdateStackNumComputeUnitsAndClaimFunds {
            ratio: final_ratio,
            is_confidential,
            ..
        } = state
            .update_stack_num_compute_units(1, 200, 400, 0.95, 0)
            .await?;
        assert_eq!((final_ratio * 100.0) as i64, 80);
        assert!(is_confidential);

        // Clean up
        truncate_tables(&state.db).await;
        Ok(())
    }

    #[tokio::test]
    #[serial_test::serial]
    #[allow(clippy::cast_possible_truncation)]
    async fn test_update_stack_num_compute_units_without_confidential_task() -> Result<()> {
        let state = setup_test_db().await;
        truncate_tables(&state.db).await;
        // Create a non-confidential task
        state
            .insert_new_task(Task {
                task_small_id: 1,
                task_id: "0x1".to_string(),
                role: 1,
                model_name: None,
                is_deprecated: false,
                valid_until_epoch: None,
                deprecated_at_epoch: None,
                security_level: 0,
                minimum_reputation_score: None,
            })
            .await?;
        // Create a test stack with known values
        let stack = Stack {
            stack_small_id: 1,
            task_small_id: 1,
            num_compute_units: 1000,
            already_computed_units: 0,
            owner_address: "0x1".to_string(),
            stack_id: "0x1".to_string(),
            selected_node_id: 1,
            price_per_one_million_compute_units: 1000,
            in_settle_period: false,
            total_hash: vec![0; 32],
            num_total_messages: 0,
            is_claimed: false,
            is_locked_for_claim: false,
        };
        state.insert_new_stack(stack).await?;

        // Test case 1: Normal update - estimated is higher than actual
        let UpdateStackNumComputeUnitsAndClaimFunds {
            ratio,
            stack_computed_units,
            is_confidential,
            ..
        } = state
            .update_stack_num_compute_units(1, 200, 400, 0.95, 0)
            .await?;
        assert_eq!((ratio * 100.0) as i64, 20);
        assert!(!is_confidential);
        assert_eq!(stack_computed_units, 200);

        // Test case 2: Large difference between estimated and actual
        let UpdateStackNumComputeUnitsAndClaimFunds {
            ratio,
            stack_computed_units,
            is_confidential,
            ..
        } = state
            .update_stack_num_compute_units(1, 1200, 1000, 0.95, 0)
            .await?;
        assert_eq!((ratio * 100.0) as i64, 0);
        assert!(!is_confidential);
        assert_eq!(stack_computed_units, 0);

        // Clean up
        truncate_tables(&state.db).await;
        Ok(())
    }
}<|MERGE_RESOLUTION|>--- conflicted
+++ resolved
@@ -149,11 +149,7 @@
                     match state_manager_event {
                         Ok(state_manager_event) => {
                             match handle_state_manager_event(&self, state_manager_event).await {
-<<<<<<< HEAD
-                                Ok(()) => {}
-=======
                                 Ok(()) => (),
->>>>>>> d9876770
                                 Err(e) => {
                                     tracing::error!(
                                         target = "atoma-state-manager",
@@ -994,13 +990,13 @@
     ) -> Result<()> {
         sqlx::query(
             "INSERT INTO node_public_key_rotations (
-                epoch, 
-                key_rotation_counter, 
-                node_small_id, 
-                public_key_bytes, 
+                epoch,
+                key_rotation_counter,
+                node_small_id,
+                public_key_bytes,
                 evidence_data_bytes,
                 device_type
-            ) 
+            )
             VALUES ($1, $2, $3, $4, $5, $6)
             ON CONFLICT (node_small_id, device_type)
             DO UPDATE SET
@@ -1448,11 +1444,11 @@
     pub async fn insert_new_stack(&self, stack: Stack) -> Result<()> {
         sqlx::query(
             "INSERT INTO stacks
-                (owner_address, stack_small_id, stack_id, task_small_id, selected_node_id, 
-                num_compute_units, price_per_one_million_compute_units, already_computed_units, 
+                (owner_address, stack_small_id, stack_id, task_small_id, selected_node_id,
+                num_compute_units, price_per_one_million_compute_units, already_computed_units,
                 in_settle_period, total_hash, num_total_messages, is_confidential,
                 is_claimed, is_locked_for_claim)
-            SELECT 
+            SELECT
                 $1, $2, $3, $4, $5, $6, $7, $8, $9, $10, $11,
                 (SELECT security_level = 1 FROM tasks WHERE task_small_id = $4),
                 $12, $13
