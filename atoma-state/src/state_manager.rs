--- conflicted
+++ resolved
@@ -373,11 +373,7 @@
     /// # Example
     ///
     /// ```rust,no_run
-<<<<<<< HEAD
-    /// use your_crate::{StateManager, NodeSubscription};
-=======
     /// use atoma_node::atoma_state::{StateManager, NodeSubscription};
->>>>>>> b576cbae
     ///
     /// async fn get_subscription(state_manager: &StateManager, task_small_id: i64) -> Result<NodeSubscription, StateManagerError> {
     ///     state_manager.get_node_subscription_by_task_small_id(task_small_id).await
@@ -587,11 +583,7 @@
     /// # Example
     ///
     /// ```rust,no_run
-<<<<<<< HEAD
-    /// use your_crate::{StateManager, Stack};
-=======
     /// use atoma_node::atoma_state::{StateManager, Stack};
->>>>>>> b576cbae
     ///
     /// async fn reserve_compute_units(state_manager: &StateManager) -> Result<Option<Stack>, StateManagerError> {
     ///     let stack_small_id = 1;
@@ -789,11 +781,7 @@
     /// # Example
     ///
     /// ```rust,no_run
-<<<<<<< HEAD
-    /// use your_crate::StateManager;
-=======
     /// use atoma_node::atoma_state::StateManager;
->>>>>>> b576cbae
     ///
     /// async fn update_stack_num_tokens(state_manager: &StateManager, stack_small_id: i64, estimated_total_tokens: i64, total_tokens: i64) -> Result<(), StateManagerError> {
     ///     state_manager.update_stack_num_tokens(stack_small_id, estimated_total_tokens, total_tokens).await
@@ -853,11 +841,7 @@
     /// # Example
     ///
     /// ```rust,no_run
-<<<<<<< HEAD
-    /// use your_crate::{StateManager, StackSettlementTicket};
-=======
     /// use atoma_node::atoma_state::{StateManager, StackSettlementTicket};
->>>>>>> b576cbae
     ///
     /// async fn get_settlement_ticket(state_manager: &StateManager, stack_small_id: i64) -> Result<StackSettlementTicket, StateManagerError> {
     ///     state_manager.get_stack_settlement_ticket(stack_small_id).await
