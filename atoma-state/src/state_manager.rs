--- conflicted
+++ resolved
@@ -335,12 +335,13 @@
         max_num_compute_units: i64,
     ) -> Result<()> {
         sqlx::query(
-            "INSERT INTO node_subscriptions (node_small_id, task_small_id, price_per_compute_unit, max_num_compute_units) VALUES (?, ?, ?, ?)",
+            "INSERT INTO node_subscriptions (node_small_id, task_small_id, price_per_compute_unit, max_num_compute_units, valid) VALUES (?, ?, ?, ?, ?)",
         )
             .bind(node_small_id)
             .bind(task_small_id)
             .bind(price_per_compute_unit)
             .bind(max_num_compute_units)
+            .bind(true)
             .execute(&self.db)
             .await?;
         Ok(())
@@ -418,6 +419,49 @@
         Ok(())
     }
 
+    /// Unsubscribes a node from a task.
+    ///
+    /// This method updates the `valid` field of the `node_subscriptions` table to `FALSE` for the specified node and task combination.
+    ///
+    /// # Arguments
+    ///
+    /// * `node_small_id` - The unique identifier of the node to be unsubscribed.
+    /// * `task_small_id` - The unique identifier of the task from which the node is unsubscribed.
+    ///
+    /// # Returns
+    ///
+    /// - `Result<()>`: A result indicating success (Ok(())) or failure (Err(StateManagerError)).
+    /// # Errors
+    ///
+    /// This function will return an error if the database query fails to execute.
+    ///
+    /// # Example
+    ///
+    /// ```rust,no_run
+    /// use your_crate::StateManager;
+    ///
+    /// async fn unsubscribe_node(state_manager: &StateManager, node_small_id: i64, task_small_id: i64) -> Result<(), StateManagerError> {
+    ///     state_manager.unsubscribe_node_from_task(node_small_id, task_small_id).await
+    /// }
+    /// ```
+    #[tracing::instrument(
+        level = "trace",
+        skip_all,
+        fields(node_small_id = %node_small_id, task_small_id = %task_small_id)
+    )]
+    pub async fn unsubscribe_node_from_task(
+        &self,
+        node_small_id: i64,
+        task_small_id: i64,
+    ) -> Result<()> {
+        sqlx::query("UPDATE node_subscriptions SET valid = FALSE WHERE node_small_id = ? AND task_small_id = ?")
+            .bind(node_small_id)
+            .bind(task_small_id)
+            .execute(&self.db)
+            .await?;
+        Ok(())
+    }
+
     /// Retrieves the stack associated with a specific stack ID.
     ///
     /// This method fetches the stack details from the `stacks` table based on the provided `stack_id`.
@@ -652,11 +696,7 @@
                     selected_node_id, 
                     num_claimed_compute_units, 
                     requested_attestation_nodes, 
-<<<<<<< HEAD
-                    committed_stack_proof, 
-=======
                     committed_stack_proofs, 
->>>>>>> 6b5b4db4
                     stack_merkle_leaves, 
                     dispute_settled_at_epoch, 
                     already_attested_nodes, 
@@ -742,7 +782,7 @@
         let mut tx = self.db.begin().await?;
 
         let row = sqlx::query(
-            "SELECT stack_merkle_leaf, requested_attestation_nodes 
+            "SELECT committed_stack_proofs, stack_merkle_leaves, requested_attestation_nodes 
              FROM stack_settlement_tickets 
              WHERE stack_small_id = ?",
         )
@@ -750,7 +790,8 @@
         .fetch_one(&mut *tx)
         .await?;
 
-        let mut current_merkle_leaf: Vec<u8> = row.get("stack_merkle_leaf");
+        let mut committed_stack_proofs: Vec<u8> = row.get("committed_stack_proofs");
+        let mut current_merkle_leaves: Vec<u8> = row.get("stack_merkle_leaves");
         let requested_nodes: String = row.get("requested_attestation_nodes");
         let requested_nodes: Vec<i64> = serde_json::from_str(&requested_nodes)?;
 
@@ -760,30 +801,28 @@
             .position(|&id| id == attestation_node_id)
             .ok_or_else(|| StateManagerError::AttestationNodeNotFound(attestation_node_id))?;
 
-        // Update the corresponding 32-byte range in the stack_merkle_leaf
+        // Update the corresponding 32-byte range in the stack_merkle_leaves
         let start = index * 32;
         let end = start + 32;
-        if end > current_merkle_leaf.len() {
+        if end > current_merkle_leaves.len() {
             return Err(StateManagerError::InvalidMerkleLeafLength);
         }
-        current_merkle_leaf[start..end].copy_from_slice(&stack_merkle_leaf[..32]);
+        if end > committed_stack_proofs.len() {
+            return Err(StateManagerError::InvalidCommittedStackProofLength);
+        }
+
+        current_merkle_leaves[start..end].copy_from_slice(&stack_merkle_leaf[..32]);
+        committed_stack_proofs[start..end].copy_from_slice(&committed_stack_proof[..32]);
 
         sqlx::query(
             "UPDATE stack_settlement_tickets 
-<<<<<<< HEAD
              SET committed_stack_proofs = ?,
                  stack_merkle_leaves = ?, 
                  already_attested_nodes = json_insert(already_attested_nodes, '$[#]', ?)
              WHERE stack_small_id = ?",
-=======
-                SET committed_stack_proofs = ?,
-                    stack_merkle_leaves = ?, 
-                    already_attested_nodes = json_insert(already_attested_nodes, '$[#]', ?)
-                WHERE stack_small_id = ?",
->>>>>>> 6b5b4db4
         )
-        .bind(committed_stack_proof)
-        .bind(current_merkle_leaf)
+        .bind(committed_stack_proofs)
+        .bind(current_merkle_leaves)
         .bind(attestation_node_id)
         .bind(stack_small_id)
         .execute(&mut *tx)
@@ -1021,6 +1060,8 @@
     AttestationNodeNotFound(i64),
     #[error("Invalid Merkle leaf length")]
     InvalidMerkleLeafLength,
+    #[error("Invalid committed stack proof length")]
+    InvalidCommittedStackProofLength,
     #[error("Failed to parse JSON: {0}")]
     JsonParseError(#[from] serde_json::Error),
 }
@@ -1099,6 +1140,7 @@
             node_small_id INTEGER NOT NULL,
             price_per_compute_unit INTEGER NOT NULL,
             max_num_compute_units INTEGER NOT NULL,
+            valid BOOLEAN NOT NULL,
             PRIMARY KEY (task_small_id, node_small_id),
             FOREIGN KEY (task_small_id) REFERENCES tasks (task_small_id)
         )"
@@ -1140,37 +1182,6 @@
             )".to_string()
     }
 
-<<<<<<< HEAD
-    /// Generates the SQL query to create the `stack_try_settle` table.
-    ///
-    /// This table stores information about stack settlement attempts.
-    ///
-    /// # Table Structure
-    /// - `stack_small_id`: INTEGER PRIMARY KEY - The unique identifier for the stack.
-    /// - `selected_node_id`: INTEGER NOT NULL - The ID of the node selected for settlement.
-    /// - `requested_attestation_nodes`: TEXT NOT NULL - A list of nodes requested for attestation.
-    /// - `committed_stack_proof`: BLOB NOT NULL - The committed proof for the stack settlement.
-    /// - `stack_merkle_leaves`: BLOB NOT NULL - The Merkle leaf for the stack.
-    /// - `num_claimed_compute_units`: INTEGER NOT NULL - The number of compute units claimed.
-    ///
-    /// # Primary Key
-    /// The table uses `stack_small_id` as the primary key.
-    ///
-    /// # Foreign Key
-    /// - `stack_small_id` references the `stacks` table.
-    ///
-    /// # Returns
-    /// A `String` containing the SQL query to create the `stack_try_settle` table.
-    pub(crate) fn stack_try_settle() -> String {
-        "CREATE TABLE IF NOT EXISTS stack_try_settle (
-            stack_small_id INTEGER PRIMARY KEY,
-            selected_node_id INTEGER NOT NULL,
-            requested_attestation_nodes TEXT NOT NULL,
-            committed_stack_proof BLOB NOT NULL,
-            stack_merkle_leaves BLOB NOT NULL,
-            num_claimed_compute_units INTEGER NOT NULL,
-            FOREIGN KEY (stack_small_id) REFERENCES stacks (stack_small_id)
-=======
     pub(crate) fn stack_settlement_tickets() -> String {
         "CREATE TABLE IF NOT EXISTS stack_settlement_tickets (
             stack_small_id INTEGER PRIMARY KEY,
@@ -1184,7 +1195,6 @@
             is_in_dispute BOOLEAN NOT NULL,
             user_refund_amount INTEGER NOT NULL,
             is_claimed BOOLEAN NOT NULL
->>>>>>> 6b5b4db4
         )"
         .to_string()
     }
@@ -1227,10 +1237,6 @@
     /// - tasks
     /// - node_subscriptions
     /// - stacks
-<<<<<<< HEAD
-    /// - stack_try_settle
-=======
->>>>>>> 6b5b4db4
     /// - stack_settlement_tickets
     /// - stack_attestation_disputes
     ///
@@ -1267,12 +1273,7 @@
         sqlx::query(&create_tasks_table_query()).execute(db).await?;
         sqlx::query(&subscribed_tasks_query()).execute(db).await?;
         sqlx::query(&stacks()).execute(db).await?;
-<<<<<<< HEAD
-        sqlx::query(&stack_try_settle()).execute(db).await?;
-
-=======
         sqlx::query(&stack_settlement_tickets()).execute(db).await?;
->>>>>>> 6b5b4db4
         sqlx::query(&stack_attestation_disputes())
             .execute(db)
             .await?;
@@ -1292,7 +1293,7 @@
         std::fs::create_dir_all(temp_dir.path()).unwrap();
         std::fs::File::create(&db_path).unwrap();
         let database_url = format!("sqlite:{}", db_path.to_str().unwrap());
-        let state_manager = StateManager::start(database_url).await.unwrap();
+        let state_manager = StateManager::new_from_url(database_url).await.unwrap();
         (state_manager, temp_dir)
     }
 
@@ -1344,7 +1345,7 @@
         };
         state_manager.insert_new_task(task).await.unwrap();
 
-        state_manager.deprecate_task(1).await.unwrap();
+        state_manager.deprecate_task(1, 100).await.unwrap();
         let deprecated_task = state_manager.get_task_by_small_id(1).await.unwrap();
         assert!(deprecated_task.is_deprecated);
 
@@ -1537,7 +1538,10 @@
         state_manager.insert_new_stack(stack).await.unwrap();
 
         // Update computed units
-        state_manager.update_computed_units(1, 15).await.unwrap();
+        state_manager
+            .update_computed_units_for_stack(1, 15)
+            .await
+            .unwrap();
 
         // Verify the update
         let updated_stack = state_manager.get_stack(1).await.unwrap();
@@ -1648,8 +1652,8 @@
             selected_node_id: 1,
             num_claimed_compute_units: 5,
             requested_attestation_nodes: "[1,2]".to_string(),
-            committed_stack_proofs: vec![1, 2, 3],
-            stack_merkle_leaves: vec![4, 5, 6],
+            committed_stack_proofs: vec![0; 96],
+            stack_merkle_leaves: vec![0; 96],
             dispute_settled_at_epoch: None,
             already_attested_nodes: "[]".to_string(),
             is_in_dispute: false,
@@ -1662,8 +1666,8 @@
             .unwrap();
 
         // Update the settlement ticket with attestation commitments
-        let committed_stack_proof = vec![7, 8, 9];
-        let stack_merkle_leaf = vec![10, 11, 12];
+        let committed_stack_proof = vec![2; 32];
+        let stack_merkle_leaf = vec![2; 32];
         let attestation_node_id = 2;
         state_manager
             .update_stack_settlement_ticket_with_attestation_commitments(
@@ -1677,8 +1681,16 @@
 
         // Verify the update
         let updated_ticket = state_manager.get_stack_settlement_ticket(1).await.unwrap();
-        assert_eq!(updated_ticket.committed_stack_proofs, committed_stack_proof);
-        assert_eq!(updated_ticket.stack_merkle_leaves, stack_merkle_leaf);
+        assert_eq!(
+            updated_ticket.committed_stack_proofs[64..96],
+            committed_stack_proof[0..32]
+        );
+        assert_eq!(
+            updated_ticket.stack_merkle_leaves[64..96],
+            stack_merkle_leaf[0..32]
+        );
+        assert_eq!(updated_ticket.committed_stack_proofs[0..64], vec![0; 64]);
+        assert_eq!(updated_ticket.stack_merkle_leaves[0..64], vec![0; 64]);
         assert_eq!(updated_ticket.already_attested_nodes, "[2]");
 
         // Update the settlement ticket with a claim
