use serde::{Deserialize, Serialize};
use std::str::FromStr;
use sui_sdk::types::base_types::SuiAddress;
use thiserror::Error;

pub type Result<T> = std::result::Result<T, SuiEventParseError>;

/// Represents the various events that can be emitted by the Atoma contract on the Sui blockchain.
///
/// This enum encapsulates all possible events across different modules of the Atoma system,
/// including database operations, settlement processes, and specific AI task events.
#[derive(Clone, Debug, PartialEq, Eq, Deserialize, Serialize)]
pub enum AtomaEventIdentifier {
    /// Events related to the database (Db) module:
    ///
    /// Emitted when the Atoma contract is first published.
    PublishedEvent,
    /// Emitted when a new node is registered in the network.
    NodeRegisteredEvent,
    /// Emitted when a node subscribes to a specific AI model.
    NodeSubscribedToModelEvent,
    /// Emitted when a node subscribes to a specific task.
    NodeSubscribedToTaskEvent,
    /// Emitted when a node updates its subscription to a task.
    NodeSubscriptionUpdatedEvent,
    /// Emitted when a node unsubscribes from a task.
    NodeUnsubscribedFromTaskEvent,
    /// Emitted when a new task is registered in the network.
    TaskRegisteredEvent,
    /// Emitted when a task is marked as deprecated.
    TaskDeprecationEvent,
    /// Emitted when a task is permanently removed from the network.
    TaskRemovedEvent,
    /// Emitted when a new stack (collection of tasks) is created.
    StackCreatedEvent,
    /// Emitted when there's an attempt to settle a stack.
    StackTrySettleEvent,
    /// Emitted when a new attestation is made for a stack settlement.
    NewStackSettlementAttestationEvent,
    /// Emitted when a settlement ticket is issued for a stack.
    StackSettlementTicketEvent,
    /// Emitted when a stack settlement ticket is claimed.
    StackSettlementTicketClaimedEvent,
    /// Emitted when there's a dispute in the attestation process for a stack.
    StackAttestationDisputeEvent,

    /// Events related to the settlement module:
    ///
    /// Emitted when the first submission is made in a settlement process.
    FirstSubmissionEvent,
    /// Emitted when a dispute occurs during settlement.
    DisputeEvent,
    /// Emitted when new nodes are sampled for a process (e.g., for attestation).
    NewlySampledNodesEvent,
    /// Emitted when a settlement process is successfully completed.
    SettledEvent,
    /// Emitted when a settlement process needs to be retried.
    RetrySettlementEvent,

    /// Events related to the gate module (specific AI tasks):
    ///
    /// Emitted when a text-to-image prompt is processed.
    Text2ImagePromptEvent,
    /// Emitted when a text-to-text prompt is processed.
    Text2TextPromptEvent,

    /// Events related to node public key rotation with TEE:
    ///
    /// Emitted when a node's public key is rotated.
    NewKeyRotationEvent,
    /// Emitted when a node's key rotation remote attestation is verified.
    NodeKeyRotationEvent,
}

impl FromStr for AtomaEventIdentifier {
    type Err = SuiEventParseError;

    fn from_str(s: &str) -> std::result::Result<Self, Self::Err> {
        match s {
            "PublishedEvent" => Ok(Self::PublishedEvent),
            "NodeRegisteredEvent" => Ok(Self::NodeRegisteredEvent),
            "NodeSubscribedToModelEvent" => Ok(Self::NodeSubscribedToModelEvent),
            "NodeSubscribedToTaskEvent" => Ok(Self::NodeSubscribedToTaskEvent),
            "NodeUnsubscribedFromTaskEvent" => Ok(Self::NodeUnsubscribedFromTaskEvent),
            "TaskRegisteredEvent" => Ok(Self::TaskRegisteredEvent),
            "TaskDeprecationEvent" => Ok(Self::TaskDeprecationEvent),
            "TaskRemovedEvent" => Ok(Self::TaskRemovedEvent),
            "StackCreatedEvent" => Ok(Self::StackCreatedEvent),
            "StackTrySettleEvent" => Ok(Self::StackTrySettleEvent),
            "NewStackSettlementAttestationEvent" => Ok(Self::NewStackSettlementAttestationEvent),
            "StackSettlementTicketEvent" => Ok(Self::StackSettlementTicketEvent),
            "StackSettlementTicketClaimedEvent" => Ok(Self::StackSettlementTicketClaimedEvent),
            "StackAttestationDisputeEvent" => Ok(Self::StackAttestationDisputeEvent),
            "FirstSubmissionEvent" => Ok(Self::FirstSubmissionEvent),
            "DisputeEvent" => Ok(Self::DisputeEvent),
            "NewlySampledNodesEvent" => Ok(Self::NewlySampledNodesEvent),
            "SettledEvent" => Ok(Self::SettledEvent),
            "RetrySettlementEvent" => Ok(Self::RetrySettlementEvent),
            "Text2ImagePromptEvent" => Ok(Self::Text2ImagePromptEvent),
            "Text2TextPromptEvent" => Ok(Self::Text2TextPromptEvent),
            "NodeSubscriptionUpdatedEvent" => Ok(Self::NodeSubscriptionUpdatedEvent),
            "NewKeyRotationEvent" => Ok(Self::NewKeyRotationEvent),
            "NodeKeyRotationEvent" => Ok(Self::NodeKeyRotationEvent),
            _ => Err(SuiEventParseError::UnknownEvent(s.to_string())),
        }
    }
}

/// Represents the various events that can occur within the Atoma network.
///
/// This enum encapsulates all possible events emitted by the Atoma contract,
/// allowing for structured handling of different event types in the system.
#[derive(Clone, Debug, Deserialize, Serialize)]
pub enum AtomaEvent {
    /// An event emitted when the Atoma contract is first published.
    PublishedEvent(PublishedEvent),

    /// An event emitted when a new node is registered in the Atoma network.
    NodeRegisteredEvent((NodeRegisteredEvent, SuiAddress)),

    /// An event emitted when a node subscribes to a specific AI model.
    NodeSubscribedToModelEvent(NodeSubscribedToModelEvent),

    /// An event emitted when a node subscribes to a specific task.
    NodeSubscribedToTaskEvent(NodeSubscribedToTaskEvent),

    /// An event emitted when a node updates its subscription to a task.
    NodeSubscriptionUpdatedEvent(NodeSubscriptionUpdatedEvent),

    /// An event emitted when a node unsubscribes from a specific task.
    NodeUnsubscribedFromTaskEvent(NodeUnsubscribedFromTaskEvent),

    /// An event emitted when a new task is registered in the Atoma network.
    TaskRegisteredEvent(TaskRegisteredEvent),

    /// An event emitted when a task is marked as deprecated.
    TaskDeprecationEvent(TaskDeprecationEvent),

    /// An event emitted when a task is permanently removed from the Atoma network.
    TaskRemovedEvent(TaskRemovedEvent),

    /// An event emitted when a new stack (collection of tasks) is created.
    StackCreatedEvent(StackCreatedEvent),

    /// An event emitted when a stack is created and updated simultaneously with already computed compute units.
    StackCreateAndUpdateEvent(StackCreateAndUpdateEvent),

    /// An event emitted when there's an attempt to settle a stack.
    StackTrySettleEvent(StackTrySettleEvent),

    /// An event emitted when a new attestation is made for a stack settlement.
    NewStackSettlementAttestationEvent(NewStackSettlementAttestationEvent),

    /// An event emitted when a settlement ticket is issued for a stack.
    StackSettlementTicketEvent(StackSettlementTicketEvent),

    /// An event emitted when a stack settlement ticket is claimed.
    StackSettlementTicketClaimedEvent(StackSettlementTicketClaimedEvent),

    /// An event emitted when there's a dispute in the attestation process for a stack.
    StackAttestationDisputeEvent(StackAttestationDisputeEvent),

    /// An event emitted when the first submission is made in a settlement process.
    FirstSubmissionEvent(FirstSubmissionEvent),

    /// An event emitted when a dispute occurs during settlement.
    DisputeEvent(DisputeEvent),

    /// An event emitted when new nodes are sampled for a process (e.g., for attestation).
    NewlySampledNodesEvent(NewlySampledNodesEvent),

    /// An event emitted when a settlement process is successfully completed.
    SettledEvent(SettledEvent),

    /// An event emitted when a settlement process needs to be retried.
    RetrySettlementEvent(RetrySettlementEvent),

    /// An event emitted when a text-to-image prompt is processed.
    Text2ImagePromptEvent(Text2ImagePromptEvent),

    /// An event emitted when a text-to-text prompt is processed.
    Text2TextPromptEvent(Text2TextPromptEvent),

    /// An event emitted when Atoma's smart contract requests new node key rotation.
    NewKeyRotationEvent(NewKeyRotationEvent),

    /// An event emitted when a node's key rotation remote attestation is verified successfully.
    NodeKeyRotationEvent(NodeKeyRotationEvent),
}

fn deserialize_string_to_u64<'de, D, T>(deserializer: D) -> std::result::Result<T, D::Error>
where
    D: serde::de::Deserializer<'de>,
    T: FromStr,
    T::Err: std::fmt::Display,
{
    let s = String::deserialize(deserializer)?;
    s.parse::<T>().map_err(serde::de::Error::custom)
}

/// Represents an event that is emitted when the Atoma contract is first published.
///
/// This event contains information about the newly published AtomaDb object id and
/// the associated manager badge id.
#[derive(Clone, Debug, Deserialize, Serialize)]
pub struct PublishedEvent {
    /// The object id of the AtomaDb.
    pub db: String,

    /// The identifier of the manager badge associated with the Atoma contract.
    /// This badge grants certain administrative privileges for the owner.
    pub manager_badge: String,
}

/// Represents an event that is emitted when a new node is registered in the Atoma network.
///
/// This event contains information about the newly registered node, including its unique
/// badge identifier and small ID within the network.
#[derive(Clone, Debug, Deserialize, Serialize)]
pub struct NodeRegisteredEvent {
    /// The unique identifier of the badge associated with the registered node.
    /// This badge serves as a proof of registration and grants node privileges within the network.
    pub badge_id: String,

    /// The small ID assigned to the node within the Atoma network.
    /// This ID is used for efficient referencing of the node in various operations and events.
    pub node_small_id: NodeSmallId,
}

/// Represents an event that is emitted when a node subscribes to a specific model in the Atoma network.
///
/// This event contains information about the subscribing node, the model it's subscribing to,
/// and the echelon (performance tier) of the subscription.
#[derive(Clone, Debug, Deserialize, Serialize)]
pub struct NodeSubscribedToModelEvent {
    /// The small ID of the node that is subscribing to the model.
    /// This is a compact identifier for the node within the Atoma network.
    pub node_small_id: NodeSmallId,

    /// The name of the model that the node is subscribing to.
    /// This field represents the name of the AI models avaiable in the network
    /// (which is compatible with HuggingFace's model naming convention).
    pub model_name: String,

    /// The echelon ID representing the performance tier or capability level
    /// at which the node is subscribing to the model.
    /// Different echelons may have different computational requirements or privileges.
    pub echelon_id: EchelonId,
}

/// Represents an event that is emitted when a node subscribes to a specific task in the Atoma network.
///
/// This event contains information about the subscribing node, the task it's subscribing to,
/// and the price per compute unit that the node is offering for this task.
#[derive(Clone, Debug, Deserialize, Serialize)]
pub struct NodeSubscribedToTaskEvent {
    /// The small ID of the task that the node is subscribing to.
    /// This is a compact identifier for the task within the Atoma network.
    pub task_small_id: TaskSmallId,

    /// The small ID of the node that is subscribing to the task.
    /// This is a compact identifier for the node within the Atoma network.
    pub node_small_id: NodeSmallId,

    /// The price per compute unit that the node is offering for this task.
    /// This represents the cost in Atoma's native currency for each unit of computation
    /// that the node will perform for this task.
    #[serde(deserialize_with = "deserialize_string_to_u64")]
    pub price_per_compute_unit: u64,

    /// The maximum number of compute units that the node is willing to process for this task.
    /// This limits the amount of resources the node will commit to processing the task.
    #[serde(deserialize_with = "deserialize_string_to_u64")]
    pub max_num_compute_units: u64,
}

/// Represents an event that is emitted when a node updates its subscription to a task in the Atoma network.
///
/// This event contains information about the node, the task it's updating its subscription to,
/// and the new price per compute unit that the node is offering for this task.
#[derive(Clone, Debug, Deserialize, Serialize)]
pub struct NodeSubscriptionUpdatedEvent {
    /// The small ID of the task that the node is updating its subscription to.
    /// This is a compact identifier for the task within the Atoma network.
    pub task_small_id: TaskSmallId,

    /// The small ID of the node that is updating its subscription to the task.
    /// This is a compact identifier for the node within the Atoma network.
    pub node_small_id: NodeSmallId,

    /// The new price per compute unit that the node is offering for this task.
    /// This represents the cost in Atoma's native currency for each unit of computation
    /// that the node will perform for this task.
    #[serde(deserialize_with = "deserialize_string_to_u64")]
    pub price_per_compute_unit: u64,

    /// The maximum number of compute units that the node is willing to process for this task.
    /// This limits the amount of resources the node will commit to processing the task.
    #[serde(deserialize_with = "deserialize_string_to_u64")]
    pub max_num_compute_units: u64,
}

/// Represents an event that is emitted when a node unsubscribes from a specific task in the Atoma network.
///
/// This event contains information about the unsubscribing node and the task it's unsubscribing from.
#[derive(Clone, Debug, Deserialize, Serialize)]
pub struct NodeUnsubscribedFromTaskEvent {
    /// The small ID of the task that the node is unsubscribing from.
    /// This is a compact identifier for the task within the Atoma network.
    pub task_small_id: TaskSmallId,

    /// The small ID of the node that is unsubscribing from the task.
    /// This is a compact identifier for the node within the Atoma network.
    pub node_small_id: NodeSmallId,
}

/// Represents an event that is emitted when a new task is registered in the Atoma network.
///
/// This event contains comprehensive information about the newly registered task, including its
/// identifiers, role, associated model, security level and minimum reputation requirements.
#[derive(Clone, Debug, Deserialize, Serialize)]
pub struct TaskRegisteredEvent {
    /// The unique identifier of the task.
    /// This is typically a longer, more descriptive ID for the task.
    pub task_id: String,

    /// The small ID assigned to the task within the Atoma network.
    /// This ID is used for efficient referencing of the task in various operations and events.
    pub task_small_id: TaskSmallId,

    /// The role of the task in the Atoma network.
    /// This defines the task's function or purpose within the system.
    pub role: TaskRole,

    /// The name of the AI model associated with this task, if applicable.
    /// This field is optional as not all tasks may be tied to a specific model.
    pub model_name: Option<String>,

    /// The security level required for this task.
    /// Higher values typically indicate stricter security measures or clearance levels.
    pub security_level: SecurityLevel,

    /// The minimum reputation score required for a node to work on this task, if applicable.
    /// This helps ensure that only sufficiently trusted nodes can participate in certain tasks.
    pub minimum_reputation_score: Option<u8>,
}

/// Represents an event that is emitted when a task is deprecated in the Atoma network.
///
/// This event contains information about the deprecated task, including its identifiers
/// and the epoch at which it was deprecated.
#[derive(Clone, Debug, Deserialize, Serialize)]
pub struct TaskDeprecationEvent {
    /// The unique identifier of the deprecated task.
    /// This is typically a longer, more descriptive ID for the task.
    pub task_id: String,

    /// The small ID of the deprecated task within the Atoma network.
    /// This ID is used for efficient referencing of the task in various operations and events.
    pub task_small_id: TaskSmallId,

    /// The epoch at which the task was deprecated.
    /// An epoch represents a specific point in time or a block height in the network.
    #[serde(deserialize_with = "deserialize_string_to_u64")]
    pub epoch: u64,
}

/// Represents an event that is emitted when a task is permanently removed from the Atoma network.
///
/// This event contains information about the removed task, including its identifiers
/// and the epoch at which it was removed.
#[derive(Clone, Debug, Deserialize, Serialize)]
pub struct TaskRemovedEvent {
    /// The unique identifier of the removed task.
    /// This is typically a longer, more descriptive ID for the task.
    pub task_id: String,

    /// The small ID of the removed task within the Atoma network.
    /// This ID is used for efficient referencing of the task in various operations and events.
    pub task_small_id: TaskSmallId,

    /// The epoch at which the task was permanently removed from the network.
    /// An epoch represents a specific point in time or a block height in the network.
    #[serde(deserialize_with = "deserialize_string_to_u64")]
    pub removed_at_epoch: u64,
}

/// Represents an event that is emitted when a new stack is created in the Atoma network.
///
/// This event contains information about the newly created stack, including its identifiers,
/// the selected node, computational resources, and pricing details.
#[derive(Clone, Debug, Deserialize, Serialize)]
pub struct StackCreatedEvent {
    /// The address of the owner of the stack.
    pub owner: String,

    /// The unique identifier of the created stack.
    /// This is typically a longer, more descriptive ID for the stack.
    pub stack_id: String,

    /// The small ID assigned to the stack within the Atoma network.
    /// This ID is used for efficient referencing of the stack in various operations and events.
    pub stack_small_id: StackSmallId,

    /// The small ID of the task that the stack is associated with.
    /// This is a compact identifier for the task within the Atoma network.
    pub task_small_id: TaskSmallId,

    /// The small ID of the node selected to process this stack.
    /// This identifies which node in the network is responsible for executing the stack's tasks.
    pub selected_node_id: NodeSmallId,

    /// The number of compute units allocated for this stack.
    /// This represents the computational resources reserved for processing the stack's tasks.
    #[serde(deserialize_with = "deserialize_string_to_u64")]
    pub num_compute_units: u64,

    /// The price associated with this stack.
    /// This value represents the cost in the network's native currency for processing this stack.
    #[serde(deserialize_with = "deserialize_string_to_u64")]
    pub price: u64,
}

impl From<(StackCreatedEvent, i64)> for StackCreateAndUpdateEvent {
    fn from((event, already_computed_units): (StackCreatedEvent, i64)) -> Self {
        Self {
            stack_id: event.stack_id,
            stack_small_id: event.stack_small_id,
            owner: event.owner,
            task_small_id: event.task_small_id,
            selected_node_id: event.selected_node_id,
            num_compute_units: event.num_compute_units,
            price: event.price,
            already_computed_units,
        }
    }
}

/// An event emitted when a stack is created and updated simultaneously with already computed compute units.
#[derive(Clone, Debug, Deserialize, Serialize)]
pub struct StackCreateAndUpdateEvent {
    /// The address of the owner of the stack.
    pub owner: String,

    /// The unique identifier of the created stack.
    /// This is typically a longer, more descriptive ID for the stack.
    pub stack_id: String,

    /// The small ID assigned to the stack within the Atoma network.
    /// This ID is used for efficient referencing of the stack in various operations and events.
    pub stack_small_id: StackSmallId,

    /// The small ID of the task that the stack is associated with.
    /// This is a compact identifier for the task within the Atoma network.
    pub task_small_id: TaskSmallId,

    /// The small ID of the node selected to process this stack.
    /// This identifies which node in the network is responsible for executing the stack's tasks.
    pub selected_node_id: NodeSmallId,

    /// The number of compute units allocated for this stack.
    /// This represents the computational resources reserved for processing the stack's tasks.
    pub num_compute_units: u64,

    /// The price associated with this stack.
    /// This value represents the cost in the network's native currency for processing this stack.
    pub price: u64,

    /// The number of compute units already computed for this stack.
    pub already_computed_units: i64,
}

/// Represents an event that is emitted when an attempt is made to settle a stack in the Atoma network.
///
/// This event contains information about the settlement attempt, including the stack and node identifiers,
/// requested attestation nodes, proofs, and claimed compute units.
#[derive(Clone, Debug, Deserialize, Serialize)]
pub struct StackTrySettleEvent {
    /// The small ID of the stack being settled.
    /// This is used for efficient referencing of the stack within the Atoma network.
    pub stack_small_id: StackSmallId,

    /// The small ID of the node that was selected to process this stack.
    /// This identifies which node in the network is responsible for the stack's execution.
    pub selected_node_id: NodeSmallId,

    /// A list of small IDs of nodes requested to attest to the stack's execution.
    /// These nodes are responsible for verifying the correctness of the stack's execution.
    pub requested_attestation_nodes: Vec<NodeSmallId>,

    /// The committed proof of the stack's execution.
    /// This is typically a cryptographic proof that demonstrates the correctness of the execution.
    pub committed_stack_proof: Vec<u8>,

    /// The Merkle leaf representing the stack in the network's Merkle tree.
    /// This is used for efficient verification and auditing of the stack's state.
    pub stack_merkle_leaf: Vec<u8>,

    /// The number of compute units claimed by the selected node for processing this stack.
    /// This represents the computational resources used in executing the stack's tasks.
    #[serde(deserialize_with = "deserialize_string_to_u64")]
    pub num_claimed_compute_units: u64,
}

/// Represents an event that is emitted when a new attestation is made for a stack settlement in the Atoma network.
///
/// This event contains information about the stack being attested, the nodes involved in the attestation process,
/// and the computational resources claimed.
#[derive(Clone, Debug, Deserialize, Serialize)]
pub struct NewStackSettlementAttestationEvent {
    /// The small ID of the stack being attested.
    /// This is used for efficient referencing of the stack within the Atoma network.
    pub stack_small_id: StackSmallId,

    /// The small ID of the node that made the attestation.
    /// This identifies which node in the network made the attestation.
    pub attestation_node_id: NodeSmallId,

    /// The committed proof of the stack's execution.
    /// This is typically a cryptographic proof that demonstrates the correctness of the execution.
    pub committed_stack_proof: Vec<u8>,

    /// The Merkle leaf representing the stack in the network's Merkle tree.
    /// This is used for efficient verification and auditing of the stack's state.
    pub stack_merkle_leaf: Vec<u8>,
}

/// Represents an event that is emitted when a settlement ticket is issued for a stack in the Atoma network.
///
/// This event contains information about the settled stack, including identifiers, computational claims,
/// attestation nodes, dispute resolution details, and the committed proof.
#[derive(Clone, Debug, Deserialize, Serialize)]
pub struct StackSettlementTicketEvent {
    /// The small ID of the stack for which the settlement ticket is issued.
    /// This is used for efficient referencing of the stack within the Atoma network.
    pub stack_small_id: StackSmallId,

    /// The small ID of the node that was selected to process this stack.
    /// This identifies which node in the network was responsible for executing the stack's tasks.
    pub selected_node_id: NodeSmallId,

    /// The number of compute units claimed by the selected node for processing this stack.
    /// This represents the computational resources used in executing the stack's tasks.
    #[serde(deserialize_with = "deserialize_string_to_u64")]
    pub num_claimed_compute_units: u64,

    /// A list of small IDs of nodes that were requested to attest to the stack's execution.
    /// These nodes are responsible for verifying the correctness of the stack's execution.
    pub requested_attestation_nodes: Vec<NodeSmallId>,

    /// The epoch at which any disputes related to this stack settlement were resolved.
    /// An epoch represents a specific point in time or a block height in the network.
    #[serde(deserialize_with = "deserialize_string_to_u64")]
    pub dispute_settled_at_epoch: u64,

    /// The committed proof of the stack's execution.
    /// This is typically a cryptographic proof that demonstrates the correctness of the execution.
    pub committed_stack_proof: Vec<u8>,
}

/// Represents an event that is emitted when a stack settlement ticket is claimed in the Atoma network.
///
/// This event contains information about the claimed settlement, including stack and node identifiers,
/// attestation nodes, computational claims, and any refund amount for the user.
#[derive(Clone, Debug, Deserialize, Serialize)]
pub struct StackSettlementTicketClaimedEvent {
    /// The small ID of the stack for which the settlement ticket was claimed.
    /// This is used for efficient referencing of the stack within the Atoma network.
    pub stack_small_id: StackSmallId,

    /// The small ID of the node that was selected to process this stack.
    /// This identifies which node in the network was responsible for executing the stack's tasks.
    pub selected_node_id: NodeSmallId,

    /// A list of small IDs of nodes that attested to the stack's execution.
    /// These nodes were responsible for verifying the correctness of the stack's execution.
    pub attestation_nodes: Vec<NodeSmallId>,

    /// The number of compute units claimed by the selected node for processing this stack.
    /// This represents the computational resources used in executing the stack's tasks.
    #[serde(deserialize_with = "deserialize_string_to_u64")]
    pub num_claimed_compute_units: u64,

    /// The amount of refund, if any, issued to the user for this stack settlement.
    /// This is represented as a vector of bytes, likely to accommodate different currency representations.
    #[serde(deserialize_with = "deserialize_string_to_u64")]
    pub user_refund_amount: u64,
}

/// Represents an event that is emitted when there's a dispute in the attestation process for a stack in the Atoma network.
///
/// This event contains information about the disputed stack, the attestation commitment, and the original execution commitment.
/// It's used to track and resolve conflicts between the attesting node and the original executing node.
#[derive(Clone, Debug, Deserialize, Serialize)]
pub struct StackAttestationDisputeEvent {
    /// The small ID of the stack for which the attestation is disputed.
    /// This is used for efficient referencing of the stack within the Atoma network.
    pub stack_small_id: StackSmallId,

    /// The commitment provided by the attestation node.
    /// This is typically a cryptographic commitment that represents the attestation node's view of the stack execution.
    pub attestation_commitment: Vec<u8>,

    /// The small ID of the node that provided the disputed attestation.
    /// This identifies which node in the network is challenging the original execution.
    pub attestation_node_id: NodeSmallId,

    /// The small ID of the node that originally executed the stack.
    /// This identifies which node in the network was responsible for the initial execution of the stack's tasks.
    pub original_node_id: NodeSmallId,

    /// The original commitment provided by the executing node.
    /// This is typically a cryptographic commitment that represents the original node's claim about the stack execution.
    pub original_commitment: Vec<u8>,
}

/// Represents the parameters for a text-to-image prompt.
#[derive(Clone, Debug, Deserialize, Serialize)]
pub struct Text2ImagePromptParams {
    /// The guidance scale for the diffusion process, represented as a floating point number stored as little-endian bytes.
    /// This value controls how closely the image adheres to the prompt.
    pub guidance_scale: u32,

    /// The height of the generated image in pixels.
    #[serde(deserialize_with = "deserialize_string_to_u64")]
    pub height: u64,

    /// Optional input image for image-to-image generation, stored as bytes.
    /// If provided, the model will use this image as a starting point for the generation process.
    pub img2img: Option<Vec<u8>>,

    /// The strength of the image-to-image transformation, represented as a floating point number stored as little-endian bytes.
    /// This value determines how much the input image influences the final output.
    pub img2img_strength: u32,

    /// The name or identifier of the AI model to be used for image generation.
    pub model: String,

    /// The number of denoising steps to perform during the diffusion process.
    /// More steps generally result in higher quality images but take longer to generate.
    #[serde(deserialize_with = "deserialize_string_to_u64")]
    pub n_steps: u64,

    /// The number of images to generate.
    /// The user pays for each image generated.
    #[serde(deserialize_with = "deserialize_string_to_u64")]
    pub num_samples: u64,

    /// The destination where the generated image(s) will be stored, represented as a byte vector.
    pub output_destination: Vec<u8>,

    /// The text prompt describing the desired image, stored as a byte vector (typically UTF-8 encoded).
    pub prompt: Vec<u8>,

    /// A seed value for the random number generator used in image generation.
    /// Using the same seed with the same input will produce deterministic results.
    #[serde(deserialize_with = "deserialize_string_to_u64")]
    pub random_seed: u64,

    /// The unconditional prompt (negative prompt) used to guide what should not appear in the image, stored as a byte vector.
    pub uncond_prompt: Vec<u8>,

    /// The width of the generated image in pixels.
    #[serde(deserialize_with = "deserialize_string_to_u64")]
    pub width: u64,
}

/// Represents an event emitted when a text-to-image prompt is submitted.
#[derive(Clone, Debug, Deserialize, Serialize)]
pub struct Text2ImagePromptEvent {
    /// The ID of the settlement object.
    pub ticket_id: String,

    /// The parameters of the prompt that nodes must evaluate.
    pub params: Text2ImagePromptParams,

    /// Determines into how many chunks the nodes split the output when
    /// they generate proof hashes.
    #[serde(deserialize_with = "deserialize_string_to_u64")]
    pub chunks_count: u64,

    /// The list of nodes that may be used to evaluate the prompt.
    /// Note: This might not be the final list of nodes used.
    pub nodes: Vec<NodeSmallId>,

    /// The output destination where the output will be stored.
    /// The output is serialized with MessagePack.
    pub output_destination: Vec<u8>,
}

/// Represents an event emitted when the first submission is made in a settlement process.
#[derive(Clone, Debug, Deserialize, Serialize)]
pub struct FirstSubmissionEvent {
    /// The ID of the settlement object.
    pub ticket_id: String,

    /// The small ID of the node that made the first submission.
    pub node_id: NodeSmallId,
}

/// Represents an event emitted when a dispute occurs during settlement.
#[derive(Clone, Debug, Deserialize, Serialize)]
pub struct DisputeEvent {
    /// The ID of the settlement object.
    pub ticket_id: String,

    /// The small ID of the node that made the first submission.
    pub timeout: Option<TimeoutInfo>,
}

/// Represents an event emitted when a new set of nodes is sampled for a task.
#[derive(Clone, Debug, Deserialize, Serialize)]
pub struct NewlySampledNodesEvent {
    /// The ID of the settlement object.
    pub ticket_id: String,

    /// The list of newly sampled nodes for the task.
    pub new_nodes: Vec<MapNodeToChunk>,
}

/// Represents an event emitted when a ticket is settled.
#[derive(Clone, Debug, Deserialize, Serialize)]
pub struct SettledEvent {
    /// The ID of the settlement object.   
    pub ticket_id: String,

    /// The oracle node ID that settled the ticket.
    pub oracle_node_id: Option<NodeSmallId>,
}

/// Represents an event emitted when a retry settlement is requested.
#[derive(Clone, Debug, Deserialize, Serialize)]
pub struct RetrySettlementEvent {
    /// The ID of the settlement object.   
    pub ticket_id: String,

    /// The number of nodes in the echelon that should be used to retry the settlement.
    #[serde(deserialize_with = "deserialize_string_to_u64")]
    pub how_many_nodes_in_echelon: u64,
}
/// Represents the parameters for a text-to-text prompt in the Atoma network.
///
/// This struct encapsulates all the necessary configuration options for executing
/// a text-to-text AI task, such as language generation or text completion.
#[derive(Clone, Debug, Deserialize, Serialize)]
pub struct Text2TextPromptParams {
    /// The maximum number of tokens to generate in the output.
    #[serde(deserialize_with = "deserialize_string_to_u64")]
    pub max_tokens: u64,

    /// The name or identifier of the AI model to be used for text generation.
    pub model: String,

    /// A vector of token IDs to be prepended to the input prompt.
    /// These tokens can be used to provide context or control the model's behavior.
    pub pre_prompt_tokens: Vec<u32>,

    /// If true, the generated output will be prepended with the input prompt.
    /// This can be useful for maintaining context in the output.
    pub prepend_output_with_input: bool,

    /// The input prompt as a byte vector. This is typically UTF-8 encoded text.
    pub prompt: Vec<u8>,

    /// A seed value for the random number generator used in text generation.
    /// Using the same seed with the same input will produce deterministic results.
    #[serde(deserialize_with = "deserialize_string_to_u64")]
    pub random_seed: u64,

    /// The number of previous tokens to consider when applying the repeat penalty.
    /// This helps prevent the model from repeating the same phrases too frequently.
    #[serde(deserialize_with = "deserialize_string_to_u64")]
    pub repeat_last_n: u64,

    /// The penalty applied to repeated tokens, stored as a 32-bit float in little-endian byte order.
    /// Higher values make the model less likely to repeat itself.
    pub repeat_penalty: u32,

    /// If true, the output will be streamed token by token instead of returned all at once.
    /// This can be useful for real-time applications or long-form text generation.
    pub should_stream_output: bool,

    /// The temperature parameter for controlling randomness in token selection,
    /// stored as a 32-bit float in little-endian byte order.
    /// Higher values make the output more random, while lower values make it more deterministic.
    pub temperature: u32,

    /// The number of highest probability vocabulary tokens to keep for top-k filtering.
    /// This helps control the diversity of the generated text.
    #[serde(deserialize_with = "deserialize_string_to_u64")]
    pub top_k: u64,

    /// The cumulative probability threshold for top-p (nucleus) filtering,
    /// stored as a 32-bit float in little-endian byte order.
    /// Only the most probable tokens with cumulative probability less than this value are considered.
    pub top_p: u32,
}

/// Represents an event emitted when a text-to-text prompt is submitted.
#[derive(Clone, Debug, Deserialize, Serialize)]
pub struct Text2TextPromptEvent {
    /// The ID of the settlement object.
    pub ticket_id: String,

    /// The parameters of the prompt that nodes must evaluate.
    pub params: Text2TextPromptParams,

    /// Determines into how many chunks the nodes split the output when
    /// they generate proof hashes.
    #[serde(deserialize_with = "deserialize_string_to_u64")]
    pub chunks_count: u64,

    /// The list of nodes that may be used to evaluate the prompt.
    /// Note: This might not be the final list of nodes used.
    pub nodes: Vec<NodeSmallId>,

    /// The output destination where the output will be stored.
    /// The output is serialized with MessagePack.
    pub output_destination: Vec<u8>,
}

/// Represents an event emitted when a node's public key is rotated.
#[derive(Clone, Debug, Deserialize, Serialize)]
pub struct NodeKeyRotationEvent {
    /// The epoch number when the node key rotation was requested.
    #[serde(deserialize_with = "deserialize_string_to_u64")]
    pub epoch: u64,

    /// The small ID of the node that requested the key rotation.
    pub node_id: NodeSmallId,

    /// The node's unique identifier.
<<<<<<< HEAD
    pub node_unique_id: String,
=======
    pub node_badge_id: String,
>>>>>>> f25182c1

    /// The node's new registered public key.
    pub new_public_key: Vec<u8>,

    /// The TEE remote attestation report attesting for
    /// the public key's generation integrity, in byte format.
    pub tee_remote_attestation_bytes: Vec<u8>,
}

/// Represents an event emitted when Atoma's smart contract requests new node key rotation.
#[derive(Clone, Debug, Deserialize, Serialize)]
pub struct NewKeyRotationEvent {
    /// The epoch number when the node key rotation was requested.
    #[serde(deserialize_with = "deserialize_string_to_u64")]
    pub epoch: u64,
}

/// Represents an identifier for an echelon (performance tier) in the Atoma network.
///
/// Echelons are used to categorize nodes based on their performance capabilities
/// or the level of service they can provide.
#[derive(Clone, Debug, Deserialize, Serialize)]
pub struct EchelonId {
    /// The unique numerical identifier for the echelon.
    #[serde(deserialize_with = "deserialize_string_to_u64")]
    pub id: u64,
}

/// Represents a compact identifier for a node in the Atoma network.
///
/// This small ID is used for efficient referencing of nodes in various
/// operations and events within the network.
#[derive(Clone, Debug, Deserialize, Serialize)]
pub struct NodeSmallId {
    /// The unique numerical identifier for the node.
    #[serde(deserialize_with = "deserialize_string_to_u64")]
    pub inner: u64,
}

/// Represents a compact identifier for a stack in the Atoma network.
///
/// A stack typically refers to a collection of tasks or operations that
/// need to be processed together. This small ID allows for efficient
/// referencing of stacks in various operations and events.
#[derive(Clone, Debug, Deserialize, Serialize)]
pub struct StackSmallId {
    /// The unique numerical identifier for the stack.
    #[serde(deserialize_with = "deserialize_string_to_u64")]
    pub inner: u64,
}

/// Represents a compact identifier for a task in the Atoma network.
///
/// Tasks are units of work that need to be performed by nodes in the network.
/// This small ID allows for efficient referencing of tasks in various
/// operations and events.
#[derive(Clone, Debug, Deserialize, Serialize)]
pub struct TaskSmallId {
    /// The unique numerical identifier for the task.
    #[serde(deserialize_with = "deserialize_string_to_u64")]
    pub inner: u64,
}

/// Represents the role of a task in the Atoma network.
#[derive(Clone, Debug, Deserialize, Serialize)]
pub struct TaskRole {
    /// The unique numerical identifier for the task role.
    pub inner: u16,
}

/// Represents the security level of a task in the Atoma network.
#[derive(Clone, Debug, Deserialize, Serialize)]
pub struct SecurityLevel {
    /// The unique numerical identifier for the security level.
    /// Possible values are:
    /// - 0: No security
    /// - 1: Sampling Consensus
    /// - 2: Confidential compute (through trusted hardware)
    pub inner: u16,
}

/// Represents information about a timeout in the Atoma network.
///
/// This struct contains details about the timeout, such as the number of times
/// the timeout has occurred, the timeout duration in milliseconds, and the epoch
/// and timestamp when the timeout started.
#[derive(Clone, Debug, Deserialize, Serialize)]
pub struct TimeoutInfo {
    /// How many times has the settlement timed out.
    /// Once this reaches a threshold `MaxTicketTimeouts`, the ticket
    /// will be disputed.
    #[serde(deserialize_with = "deserialize_string_to_u64")]
    pub timed_out_count: u64,

    /// If the settlement takes more than this, the settlement can be cut
    /// short.
    /// See the `try_to_settle` endpoint.
    #[serde(deserialize_with = "deserialize_string_to_u64")]
    pub timeout_ms: u64,

    /// Will be relevant for timeouting.
    #[serde(deserialize_with = "deserialize_string_to_u64")]
    pub started_in_epoch: u64,

    /// Will be relevant for timeouting.
    #[serde(deserialize_with = "deserialize_string_to_u64")]
    pub started_at_epoch_timestamp_ms: u64,
}

/// Represents a mapping between a node and a chunk in the Atoma network.
///
/// This struct is used to associate a specific node that needs to attest the correctness of some submitted output,
/// typically in the context of settlement of responses. We need to make sure that the order of chunks is correct,
/// so we can reassemble the output in the correct order.
#[derive(Clone, Debug, Deserialize, Serialize)]
pub struct MapNodeToChunk {
    /// The small ID of the node assigned to process this chunk.
    /// This identifies which node in the network is responsible for this specific portion of work.
    pub node_id: NodeSmallId,

    /// The order or position of this chunk within the overall task or dataset.
    /// This helps maintain the correct sequence when processing or reassembling distributed work.
    #[serde(deserialize_with = "deserialize_string_to_u64")]
    pub order: u64,
}

#[derive(Debug, Error)]
pub enum SuiEventParseError {
    #[error("Unknown event error: {0}")]
    UnknownEvent(String),
}

#[cfg(test)]
mod tests {
    use super::*;
    use serde_json::json;

    #[test]
    fn test_published_event_deserialization() {
        let json = json!({
        "db": "0x123",
        "manager_badge": "0x456"
        });
        let event: PublishedEvent = serde_json::from_value(json).unwrap();
        assert_eq!(event.db, "0x123");
        assert_eq!(event.manager_badge, "0x456");
    }

    #[test]
    fn test_node_registered_event_deserialization() {
        let json = json!({
            "badge_id": "0x789",
            "node_small_id": {"inner": "42"}
        });
        let event: NodeRegisteredEvent = serde_json::from_value(json).unwrap();
        assert_eq!(event.badge_id, "0x789");
        assert_eq!(event.node_small_id.inner, 42);
    }

    #[test]
    fn test_node_subscribed_to_model_event_deserialization() {
        let json = json!({
            "node_small_id": {"inner": "1"},
            "model_name": "gpt-3",
            "echelon_id": {"id": "2"}
        });
        let event: NodeSubscribedToModelEvent = serde_json::from_value(json).unwrap();
        assert_eq!(event.node_small_id.inner, 1);
        assert_eq!(event.model_name, "gpt-3");
        assert_eq!(event.echelon_id.id, 2);
    }

    #[test]
    fn test_node_subscribed_to_task_event_deserialization() {
        let json = json!({
            "task_small_id": {"inner": "3"},
            "node_small_id": {"inner": "4"},
            "price_per_compute_unit": "100",
            "max_num_compute_units": "1000"
        });
        let event: NodeSubscribedToTaskEvent = serde_json::from_value(json).unwrap();
        assert_eq!(event.task_small_id.inner, 3);
        assert_eq!(event.node_small_id.inner, 4);
        assert_eq!(event.price_per_compute_unit, 100);
        assert_eq!(event.max_num_compute_units, 1000);
    }

    #[test]
    fn test_node_subscription_updated_event_deserialization() {
        let json = json!({
            "task_small_id": {"inner": "3"},
            "node_small_id": {"inner": "4"},
            "price_per_compute_unit": "150",
            "max_num_compute_units": "1500"
        });
        let event: NodeSubscriptionUpdatedEvent = serde_json::from_value(json).unwrap();
        assert_eq!(event.task_small_id.inner, 3);
        assert_eq!(event.node_small_id.inner, 4);
        assert_eq!(event.price_per_compute_unit, 150);
        assert_eq!(event.max_num_compute_units, 1500);
    }

    #[test]
    fn test_node_unsubscribed_from_task_event_deserialization() {
        let json = json!({
            "task_small_id": {"inner": "5"},
            "node_small_id": {"inner": "6"}
        });
        let event: NodeUnsubscribedFromTaskEvent = serde_json::from_value(json).unwrap();
        assert_eq!(event.task_small_id.inner, 5);
        assert_eq!(event.node_small_id.inner, 6);
    }

    #[test]
    fn test_task_registered_event_deserialization() {
        let json = json!({
            "task_id": "task-001",
            "task_small_id": {"inner": "7"},
            "role": {"inner": 1},
            "model_name": "gpt-3",
            "security_level": {"inner": 2},
            "minimum_reputation_score": 80
        });
        let event: TaskRegisteredEvent = serde_json::from_value(json).unwrap();
        assert_eq!(event.task_id, "task-001");
        assert_eq!(event.task_small_id.inner, 7);
        assert_eq!(event.role.inner, 1);
        assert_eq!(event.model_name, Some("gpt-3".to_string()));
        assert_eq!(event.security_level.inner, 2);
        assert_eq!(event.minimum_reputation_score, Some(80));
    }

    #[test]
    fn test_task_deprecation_event_deserialization() {
        let json = json!({
            "task_id": "task-002",
            "task_small_id": {"inner": "8"},
            "epoch": "1000"
        });
        let event: TaskDeprecationEvent = serde_json::from_value(json).unwrap();
        assert_eq!(event.task_id, "task-002");
        assert_eq!(event.task_small_id.inner, 8);
        assert_eq!(event.epoch, 1000);
    }

    #[test]
    fn test_task_removed_event_deserialization() {
        let json = json!({
            "task_id": "task-003",
            "task_small_id": {"inner": "9"},
            "removed_at_epoch": "2000"
        });
        let event: TaskRemovedEvent = serde_json::from_value(json).unwrap();
        assert_eq!(event.task_id, "task-003");
        assert_eq!(event.task_small_id.inner, 9);
        assert_eq!(event.removed_at_epoch, 2000);
    }

    #[test]
    fn test_stack_created_event_deserialization() {
        let json = json!({
            "owner": "0x123",
            "stack_id": "stack-001",
            "stack_small_id": {"inner": "10"},
            "task_small_id": {"inner": "3"},
            "selected_node_id": {"inner": "11"},
            "num_compute_units": "5",
            "price": "1000"
        });
        let event: StackCreatedEvent = serde_json::from_value(json).unwrap();
        assert_eq!(event.owner, "0x123");
        assert_eq!(event.stack_id, "stack-001");
        assert_eq!(event.stack_small_id.inner, 10);
        assert_eq!(event.task_small_id.inner, 3);
        assert_eq!(event.selected_node_id.inner, 11);
        assert_eq!(event.num_compute_units, 5);
        assert_eq!(event.price, 1000);
    }

    #[test]
    fn test_stack_try_settle_event_deserialization() {
        let json = json!({
            "stack_small_id": {"inner": "12"},
            "selected_node_id": {"inner": "13"},
            "requested_attestation_nodes": [{"inner": "14"}, {"inner": "15"}],
            "committed_stack_proof": [1, 2, 3],
            "stack_merkle_leaf": [4, 5, 6],
            "num_claimed_compute_units": "100"
        });
        let event: StackTrySettleEvent = serde_json::from_value(json).unwrap();
        assert_eq!(event.stack_small_id.inner, 12);
        assert_eq!(event.selected_node_id.inner, 13);
        assert_eq!(event.requested_attestation_nodes.len(), 2);
        assert_eq!(event.requested_attestation_nodes[0].inner, 14);
        assert_eq!(event.requested_attestation_nodes[1].inner, 15);
        assert_eq!(event.committed_stack_proof, vec![1, 2, 3]);
        assert_eq!(event.stack_merkle_leaf, vec![4, 5, 6]);
        assert_eq!(event.num_claimed_compute_units, 100);
    }

    #[test]
    fn test_new_stack_settlement_attestation_event_deserialization() {
        let json = json!({
            "stack_small_id": {"inner": "16"},
            "attestation_node_id": {"inner": "17"},
            "committed_stack_proof": [1, 2, 3],
            "stack_merkle_leaf": [4, 5, 6]
        });
        let event: NewStackSettlementAttestationEvent = serde_json::from_value(json).unwrap();
        assert_eq!(event.stack_small_id.inner, 16);
        assert_eq!(event.attestation_node_id.inner, 17);
        assert_eq!(event.committed_stack_proof, vec![1, 2, 3]);
        assert_eq!(event.stack_merkle_leaf, vec![4, 5, 6]);
    }

    #[test]
    fn test_stack_settlement_ticket_event_deserialization() {
        let json = json!({
            "stack_small_id": {"inner": "19"},
            "selected_node_id": {"inner": "20"},
            "num_claimed_compute_units": "300",
            "requested_attestation_nodes": [{"inner": "21"}, {"inner": "22"}],
            "dispute_settled_at_epoch": "3000",
            "committed_stack_proof": [7, 8, 9]
        });
        let event: StackSettlementTicketEvent = serde_json::from_value(json).unwrap();
        assert_eq!(event.stack_small_id.inner, 19);
        assert_eq!(event.selected_node_id.inner, 20);
        assert_eq!(event.num_claimed_compute_units, 300);
        assert_eq!(event.requested_attestation_nodes.len(), 2);
        assert_eq!(event.requested_attestation_nodes[0].inner, 21);
        assert_eq!(event.requested_attestation_nodes[1].inner, 22);
        assert_eq!(event.dispute_settled_at_epoch, 3000);
        assert_eq!(event.committed_stack_proof, vec![7, 8, 9]);
    }

    #[test]
    fn test_stack_settlement_ticket_claimed_event_deserialization() {
        let json = json!({
            "stack_small_id": {"inner": "23"},
            "selected_node_id": {"inner": "24"},
            "attestation_nodes": [{"inner": "25"}, {"inner": "26"}],
            "num_claimed_compute_units": "400",
            "user_refund_amount": "100"
        });
        let event: StackSettlementTicketClaimedEvent = serde_json::from_value(json).unwrap();
        assert_eq!(event.stack_small_id.inner, 23);
        assert_eq!(event.selected_node_id.inner, 24);
        assert_eq!(event.attestation_nodes.len(), 2);
        assert_eq!(event.attestation_nodes[0].inner, 25);
        assert_eq!(event.attestation_nodes[1].inner, 26);
        assert_eq!(event.num_claimed_compute_units, 400);
        assert_eq!(event.user_refund_amount, 100);
    }

    #[test]
    fn test_stack_attestation_dispute_event_deserialization() {
        let json = json!({
            "stack_small_id": {"inner": "27"},
            "attestation_commitment": [13, 14, 15],
            "attestation_node_id": {"inner": "28"},
            "original_node_id": {"inner": "29"},
            "original_commitment": [16, 17, 18]
        });
        let event: StackAttestationDisputeEvent = serde_json::from_value(json).unwrap();
        assert_eq!(event.stack_small_id.inner, 27);
        assert_eq!(event.attestation_commitment, vec![13, 14, 15]);
        assert_eq!(event.attestation_node_id.inner, 28);
        assert_eq!(event.original_node_id.inner, 29);
        assert_eq!(event.original_commitment, vec![16, 17, 18]);
    }

    #[test]
    fn test_first_submission_event_deserialization() {
        let json = json!({
            "ticket_id": "ticket-003",
            "node_id": {"inner": "30"}
        });
        let event: FirstSubmissionEvent = serde_json::from_value(json).unwrap();
        assert_eq!(event.ticket_id, "ticket-003");
        assert_eq!(event.node_id.inner, 30);
    }

    #[test]
    fn test_dispute_event_deserialization() {
        let json = json!({
            "ticket_id": "ticket-004",
            "timeout": {
                "timed_out_count": "2",
                "timeout_ms": "5000",
                "started_in_epoch": "4000",
                "started_at_epoch_timestamp_ms": "162000"
            }
        });
        let event: DisputeEvent = serde_json::from_value(json).unwrap();
        assert_eq!(event.ticket_id, "ticket-004");
        assert!(event.timeout.is_some());
        let timeout = event.timeout.unwrap();
        assert_eq!(timeout.timed_out_count, 2);
        assert_eq!(timeout.timeout_ms, 5000);
        assert_eq!(timeout.started_in_epoch, 4000);
        assert_eq!(timeout.started_at_epoch_timestamp_ms, 162000);
    }

    #[test]
    fn test_newly_sampled_nodes_event_deserialization() {
        let json = json!({
            "ticket_id": "ticket-005",
            "new_nodes": [
                {"node_id": {"inner": "31"}, "order": "0"},
                {"node_id": {"inner": "32"}, "order": "1"}
            ]
        });
        let event: NewlySampledNodesEvent = serde_json::from_value(json).unwrap();
        assert_eq!(event.ticket_id, "ticket-005");
        assert_eq!(event.new_nodes.len(), 2);
        assert_eq!(event.new_nodes[0].node_id.inner, 31);
        assert_eq!(event.new_nodes[0].order, 0);
        assert_eq!(event.new_nodes[1].node_id.inner, 32);
        assert_eq!(event.new_nodes[1].order, 1);
    }

    #[test]
    fn test_settled_event_deserialization() {
        let json = json!({
            "ticket_id": "ticket-006",
            "oracle_node_id": {"inner": "33"}
        });
        let event: SettledEvent = serde_json::from_value(json).unwrap();
        assert_eq!(event.ticket_id, "ticket-006");
        assert!(event.oracle_node_id.is_some());
        assert_eq!(event.oracle_node_id.unwrap().inner, 33);
    }

    #[test]
    fn test_retry_settlement_event_deserialization() {
        let json = json!({
            "ticket_id": "ticket-007",
            "how_many_nodes_in_echelon": "5"
        });
        let event: RetrySettlementEvent = serde_json::from_value(json).unwrap();
        assert_eq!(event.ticket_id, "ticket-007");
        assert_eq!(event.how_many_nodes_in_echelon, 5);
    }

    #[test]
    fn test_text2image_prompt_event_deserialization() {
        let json = json!({
            "ticket_id": "ticket-001",
            "params": {
                "guidance_scale": 7,
                "height": "512",
                "img2img": null,
                "img2img_strength": 0,
                "model": "stable-diffusion-v1-5",
                "n_steps": "50",
                "num_samples": "1",
                "output_destination": [1, 2, 3],
                "prompt": [65, 66, 67],
                "random_seed": "42",
                "uncond_prompt": [68, 69, 70],
                "width": "512"
            },
            "chunks_count": "4",
            "nodes": [{"inner": "1"}, {"inner": "2"}],
            "output_destination": [4, 5, 6]
        });
        let event: Text2ImagePromptEvent = serde_json::from_value(json).unwrap();
        assert_eq!(event.ticket_id, "ticket-001");
        assert_eq!(event.params.guidance_scale, 7);
        assert_eq!(event.params.height, 512);
        assert_eq!(event.params.model, "stable-diffusion-v1-5");
        assert_eq!(event.chunks_count, 4);
        assert_eq!(event.nodes.len(), 2);
        assert_eq!(event.nodes[0].inner, 1);
        assert_eq!(event.nodes[1].inner, 2);
        assert_eq!(event.output_destination, vec![4, 5, 6]);
    }

    #[test]
    fn test_text2text_prompt_event_deserialization() {
        let json = json!({
            "ticket_id": "ticket-002",
            "params": {
                "max_tokens": "100",
                "model": "gpt-3",
                "pre_prompt_tokens": [1, 2, 3],
                "prepend_output_with_input": true,
                "prompt": [65, 66, 67],
                "random_seed": "42",
                "repeat_last_n": "64",
                "repeat_penalty": 1065353216,  // 1.0 in IEEE 754 single-precision float
                "should_stream_output": false,
                "temperature": 1065353216,  // 1.0 in IEEE 754 single-precision float
                "top_k": "50",
                "top_p": 1065353216  // 1.0 in IEEE 754 single-precision float
            },
            "chunks_count": "2",
            "nodes": [{"inner": "3"}, {"inner": "4"}],
            "output_destination": [7, 8, 9]
        });
        let event: Text2TextPromptEvent = serde_json::from_value(json).unwrap();
        assert_eq!(event.ticket_id, "ticket-002");
        assert_eq!(event.params.max_tokens, 100);
        assert_eq!(event.params.model, "gpt-3");
        assert_eq!(event.params.pre_prompt_tokens, vec![1, 2, 3]);
        assert!(event.params.prepend_output_with_input);
        assert_eq!(event.params.prompt, vec![65, 66, 67]);
        assert_eq!(event.params.random_seed, 42);
        assert_eq!(event.params.repeat_last_n, 64);
        assert_eq!(event.params.repeat_penalty, 1065353216);
        assert!(!event.params.should_stream_output);
        assert_eq!(event.params.temperature, 1065353216);
        assert_eq!(event.params.top_k, 50);
        assert_eq!(event.params.top_p, 1065353216);
        assert_eq!(event.chunks_count, 2);
        assert_eq!(event.nodes.len(), 2);
        assert_eq!(event.nodes[0].inner, 3);
        assert_eq!(event.nodes[1].inner, 4);
        assert_eq!(event.output_destination, vec![7, 8, 9]);
    }
}<|MERGE_RESOLUTION|>--- conflicted
+++ resolved
@@ -830,11 +830,7 @@
     pub node_id: NodeSmallId,
 
     /// The node's unique identifier.
-<<<<<<< HEAD
-    pub node_unique_id: String,
-=======
     pub node_badge_id: String,
->>>>>>> f25182c1
 
     /// The node's new registered public key.
     pub new_public_key: Vec<u8>,
