use anyhow::{anyhow, Error, Result};
use serde::{Deserialize, Serialize};
use serde_json::Value;

pub const NON_SAMPLED_NODE_ERR: &str = "Node has not been selected";
pub type Digest = String;
pub type RequestId = Vec<u8>;
pub type SmallId = u64;

/// Represents a request object containing information about a request
/// Prompt event, emitted on a given blockchain, see https://github.com/atoma-network/atoma-contracts/blob/main/sui/packages/atoma/sources/gate.move#L45.
/// It includes information about a ticket ID, sampled nodes, and request parameters.
///
/// Fields:
///     `id`: RequestId - The ticket ID associated with the request (or event).
///     `sampled_node_index`: usize - Current node id in the list of sampled nodes.
///         This value should not be optional, as a request is only processed if a node has been selected, to begin with.
///     `num_sampled_nodes`: usize - The total number of sampled nodes to process this request.
///     `params`: ModelParams - Contains the relevant data to run the requested AI inference, including
///         which model to be used, the prompt input, temperature, etc.
///     `output_destination`: Vec<u8> - The output destination, serialized into a byte buffer.
#[derive(Clone, Debug, Deserialize)]
pub struct Request {
    /// The request id, which corresponds to the ticket id,
    /// emitted from the Atoma smart contract.
    id: RequestId,
    /// Current node index in the quorum of all sampled nodes, selected
    /// to process the current request.
    sampled_node_index: usize,
    /// Number of total sampled nodes that form the quorum to run
    /// the current inference request
    num_sampled_nodes: usize,
    /// Prompt parameters
    params: ModelParams,
    /// The output destination, in a byte representation. The node
    /// should be able to deserialize it into actual metadata
    /// specifying how to store the actual output
    output_destination: Vec<u8>,
}

impl Request {
    /// Constructor
    pub fn new(
        id: RequestId,
        sampled_node_index: usize,
        num_sampled_nodes: usize,
        params: ModelParams,
        output_destination: Vec<u8>,
    ) -> Self {
        Self {
            id,
            sampled_node_index,
            num_sampled_nodes,
            params,
            output_destination,
        }
    }

    /// Getter for `id`
    pub fn id(&self) -> RequestId {
        self.id.clone()
    }

    /// Getter for `model`
    pub fn model(&self) -> String {
        self.params.model()
    }

    /// Getter for `sampled_node_index`
    pub fn sampled_node_index(&self) -> usize {
        self.sampled_node_index
    }

    /// Getter for `num_sampled_nodes`
    pub fn num_sampled_nodes(&self) -> usize {
        self.num_sampled_nodes
    }

    /// Getter for `params`
    pub fn params(&self) -> ModelParams {
        self.params.clone()
    }

    /// Getter for `output_destination`
    pub fn output_destination(&self) -> Vec<u8> {
        self.output_destination.clone()
    }

    /// Once we get the prompt, we can set it as raw for the inference
    pub fn set_raw_prompt(&mut self, prompt: String) {
        self.params.set_raw_prompt(prompt);
    }

<<<<<<< HEAD
    /// Image to image request
    pub fn set_raw_image(&mut self, image_bytes: Vec<u8>) {
        self.params.set_raw_image(image_bytes);
=======
    /// Set preprompts for the request
    pub fn set_preprompt_tokens(&mut self, pre_prompt_tokens: Vec<u32>) {
        self.params.set_preprompt_tokens(pre_prompt_tokens);
>>>>>>> 29158f5b
    }
}

impl TryFrom<(u64, Value)> for Request {
    type Error = Error;

    fn try_from((node_id, value): (u64, Value)) -> Result<Self, Self::Error> {
        let id = hex::decode(
            value["ticket_id"]
                .as_str()
                .ok_or(anyhow!("Failed to decode hex string for request ticket_id"))?
                .replace("0x", ""),
        )?;
        let sampled_nodes = value["nodes"]
            .as_array()
            .ok_or(anyhow!("Request is malformed, missing `nodes` field"))?
            .iter()
            .map(|v| utils::parse_u64(&v["inner"]))
            .collect::<Result<Vec<_>>>()?;
        let sampled_node_index = sampled_nodes
            .iter()
            .position(|n| n == &node_id)
            .ok_or(anyhow!(NON_SAMPLED_NODE_ERR))?;
        let num_sampled_nodes = sampled_nodes.len();
        let params = ModelParams::try_from(value["params"].clone())?;
        let output_destination = value["output_destination"]
            .as_array()
            .ok_or(anyhow!(
                "Request malformed, missing `output_destination` field"
            ))?
            .iter()
            .map(|x| {
                x.as_u64()
                    .map(|b| b as u8)
                    .ok_or(anyhow!("Invalid byte value for output destination"))
            })
            .collect::<Result<Vec<_>, _>>()?;

        Ok(Request::new(
            id,
            sampled_node_index,
            num_sampled_nodes,
            params,
            output_destination,
        ))
    }
}

impl TryFrom<(&str, usize, Value)> for Request {
    type Error = Error;

    fn try_from(
        (ticket_id, sampled_node_index, value): (&str, usize, Value),
    ) -> Result<Self, Self::Error> {
        let id = hex::decode(ticket_id.replace("0x", ""))?;
        let num_sampled_nodes = value
            .get("sampled_nodes")
            .ok_or(anyhow!("missing `sampled_nodes` field",))?
            .as_array()
            .ok_or(anyhow!("invalid `sampled_nodes` field",))?
            .len();

        let prompt_params_value = value
            .get("params")
            .ok_or(anyhow!("invalid `params` field",))?;
        let prompt_params = ModelParams::try_from(prompt_params_value.clone())?;

        let output_destination = value["output_destination"]
            .as_array()
            .ok_or(anyhow!(
                "Request malformed, missing `output_destination` field"
            ))?
            .iter()
            .map(|x| {
                x.as_u64()
                    .map(|b| b as u8)
                    .ok_or(anyhow!("Invalid byte value for output destination"))
            })
            .collect::<Result<Vec<_>, _>>()?;

        Ok(Request::new(
            id,
            sampled_node_index,
            num_sampled_nodes,
            prompt_params,
            output_destination,
        ))
    }
}

/// Enum encapsulating possible modal prompt params. Including both
/// - Text to text prompt parameters;
/// - Text to image prompt parameters.
#[derive(Clone, Debug, Deserialize)]
pub enum ModelParams {
    Text2TextModelParams(Text2TextModelParams),
    Text2ImageModelParams(Text2ImageModelParams),
}

impl ModelParams {
    /// Gets the model associated to the current instance of `Self`
    pub fn model(&self) -> String {
        match self {
            Self::Text2ImageModelParams(p) => p.model(),
            Self::Text2TextModelParams(p) => p.model(),
        }
    }

    /// Extracts a `Text2TextModelParams` from a `ModelParams` enum, or None
    /// if `ModelParams` does not correspond to `ModelParams::Text2TextModelParams`
    pub fn into_text2text_prompt_params(self) -> Option<Text2TextModelParams> {
        match self {
            Self::Text2TextModelParams(p) => Some(p),
            Self::Text2ImageModelParams(_) => None,
        }
    }

    // Extracts a `Text2ImageModelParams` from a `ModelParams` enum, or None
    /// if `ModelParams` does not correspond to `ModelParams::Text2ImageModelParams`
    pub fn into_text2image_prompt_params(self) -> Option<Text2ImageModelParams> {
        match self {
            Self::Text2ImageModelParams(p) => Some(p),
            Self::Text2TextModelParams(_) => None,
        }
    }

    pub fn prompt(&self) -> InputSource {
        match self {
            Self::Text2TextModelParams(p) => p.prompt(),
            Self::Text2ImageModelParams(p) => p.prompt(),
        }
    }

    pub fn get_input_text(&self) -> String {
        match self.prompt() {
            InputSource::Firebase { .. } => {
                unreachable!("Firebase request id found when raw prompt was expected")
            }
            InputSource::Ipfs { .. } => {
                unreachable!("IPFS request id found when raw prompt was expected")
            }
            InputSource::Raw { prompt } => prompt,
        }
    }

    /// Once we get the prompt, we can set it as raw for the inference
    pub fn set_raw_prompt(&mut self, prompt: String) {
        match self {
            Self::Text2TextModelParams(p) => p.set_raw_prompt(prompt),
            Self::Text2ImageModelParams(p) => p.set_raw_prompt(prompt),
        }
    }

    /// Set the image to image value for `Text2ImageModelParams` variant
    pub fn set_raw_image(&mut self, image_bytes: Vec<u8>) {
        match self {
            Self::Text2ImageModelParams(p) => p.set_raw_image(image_bytes),
            Self::Text2TextModelParams(_) => {
                unreachable!("Setting raw image for Text2TextModelParams is not allowed")
            }
        }
    }

    pub fn set_preprompt_tokens(&mut self, pre_prompt_tokens: Vec<u32>) {
        match self {
            Self::Text2TextPromptParams(p) => p.set_preprompt_tokens(pre_prompt_tokens),
            Self::Text2ImagePromptParams(_) => unimplemented!("Preprompt tokens are not supported"),
        }
    }
}

impl TryFrom<Value> for ModelParams {
    type Error = Error;

    fn try_from(value: Value) -> Result<Self, Self::Error> {
        if value["temperature"].is_null() {
            Ok(Self::Text2ImageModelParams(
                Text2ImageModelParams::try_from(value)?,
            ))
        } else {
            Ok(Self::Text2TextModelParams(Text2TextModelParams::try_from(
                value,
            )?))
        }
    }
}

/// Text to text prompt parameters. It includes:
/// - prompt: Prompt to be passed to model as input;
/// - model: Name of the model;
/// - temperature: parameter to control creativity of model
/// - random_seed: seed parameter for sampling
/// - repeat penalty: parameter to penalize token repetition (it should be >= 1.0)
/// - repeat last n: parameter to penalize last `n` token repetition
/// - top_k: parameter controlling `k` top tokens for sampling
/// - top_p: parameter controlling probabilities for top tokens
/// - should_stream_output: boolean value used for streaming the response back to the User, on some UI
#[derive(Clone, Debug, Deserialize)]
pub struct Text2TextModelParams {
    prompt: InputSource,
    /// The specified model of the request
    model: String,
    /// The temperature
    temperature: f64,
    /// The random seed, used in sampling new tokens
    random_seed: u64,
    /// The repeat penalty
    repeat_penalty: f32,
    /// The repeat last n
    repeat_last_n: u64,
    /// Number of max tokens
    max_tokens: u64,
    /// Optional top k value
    top_k: Option<u64>,
    /// Optional top p value
    top_p: Option<f64>,
    /// Boolean that controls if the request is to be used in chat mode or not
    chat: bool,
    /// Pre prompt tokens, to be used solely in case `chat == true`
    pre_prompt_tokens: Vec<u32>,
    /// Should stream output, if true the node should stream the output
    /// back to the used (on the UI). Used only when `chat == true`
    should_stream_output: bool,
}

impl Text2TextModelParams {
    #[allow(clippy::too_many_arguments)]
    /// Constructor
    pub fn new(
        prompt: InputSource,
        model: String,
        temperature: f64,
        random_seed: u64,
        repeat_penalty: f32,
        repeat_last_n: u64,
        max_tokens: u64,
        top_k: Option<u64>,
        top_p: Option<f64>,
        chat: bool,
        pre_prompt_tokens: Vec<u32>,
        should_stream_output: bool,
    ) -> Self {
        Self {
            prompt,
            model,
            temperature,
            random_seed,
            repeat_penalty,
            repeat_last_n,
            max_tokens,
            top_k,
            top_p,
            chat,
            pre_prompt_tokens,
            should_stream_output,
        }
    }

    /// Getter for `prompt`
    pub fn prompt(&self) -> InputSource {
        self.prompt.clone()
    }

    /// Getter for `model`
    pub fn model(&self) -> String {
        self.model.clone()
    }

    /// Getter for `temperature`
    pub fn temperature(&self) -> f64 {
        self.temperature
    }

    /// Getter for `random_seed`
    pub fn random_seed(&self) -> u64 {
        self.random_seed
    }

    /// Getter for `repeat_penalty`
    pub fn repeat_penalty(&self) -> f32 {
        self.repeat_penalty
    }

    /// Getter for `repeat_last_n`
    pub fn repeat_last_n(&self) -> u64 {
        self.repeat_last_n
    }

    /// Getter for `max_tokens`
    pub fn max_tokens(&self) -> u64 {
        self.max_tokens
    }

    /// Getter for `top_k`
    pub fn top_k(&self) -> Option<u64> {
        self.top_k
    }

    /// Getter for `top_p`
    pub fn top_p(&self) -> Option<f64> {
        self.top_p
    }

    /// Getter for `should_stream_output`
    pub fn should_stream_output(&self) -> bool {
        self.should_stream_output
    }

    /// Getter for `chat`
    pub fn is_chat(&self) -> bool {
        self.chat
    }

    /// Getter for `pre_prompt_tokens`
    pub fn pre_prompt_tokens(&self) -> Vec<u32> {
        self.pre_prompt_tokens.clone()
    }

    pub fn set_raw_prompt(&mut self, prompt: String) {
        self.prompt = InputSource::Raw { prompt };
    }

    pub fn set_preprompt_tokens(&mut self, pre_prompt_tokens: Vec<u32>) {
        self.pre_prompt_tokens = pre_prompt_tokens;
    }

    pub fn get_input_text(&self) -> String {
        match &self.prompt {
            InputSource::Firebase { .. } => {
                unreachable!("Firebase request id found when raw prompt was expected")
            }
            InputSource::Ipfs { .. } => {
                unreachable!("IPFS request cid found when raw prompt was expected")
            }
            InputSource::Raw { prompt } => prompt.clone(),
        }
    }
}

impl TryFrom<Value> for Text2TextModelParams {
    type Error = Error;

    fn try_from(value: Value) -> Result<Self, Self::Error> {
        Ok(Self {
            prompt: Deserialize::deserialize(&mut rmp_serde::Deserializer::new(
                serde_json::from_value::<Vec<u8>>(value["prompt"].clone())?.as_slice(),
            ))?,
            model: utils::parse_str(&value["model"])?,
            temperature: utils::parse_f32_from_le_bytes(&value["temperature"])? as f64,
            random_seed: utils::parse_u64(&value["random_seed"])?,
            repeat_penalty: utils::parse_f32_from_le_bytes(&value["repeat_penalty"])?,
            repeat_last_n: utils::parse_u64(&value["repeat_last_n"])?,
            max_tokens: utils::parse_u64(&value["max_tokens"])?,
            top_k: Some(utils::parse_u64(&value["top_k"])?),
            top_p: Some(utils::parse_f32_from_le_bytes(&value["top_p"])? as f64),
            should_stream_output: utils::parse_bool(&value["should_stream_output"])?,
            chat: utils::parse_bool(&value["prepend_output_with_input"])?,
            pre_prompt_tokens: value["pre_prompt_tokens"]
                .as_array()
                .ok_or_else(|| anyhow!("Expected an array for pre_prompt_tokens"))?
                .iter()
                .map(|v| {
                    v.as_u64()
                        .ok_or_else(|| anyhow!("Expected a u64 for pre_prompt_tokens"))
                        .map(|v| v as u32)
                })
                .collect::<Result<Vec<_>>>()?,
        })
    }
}

/// Text to image prompt parameters. It includes:
/// - prompt: prompt to be passed to model as input;
/// - model: name of the model;
/// - uncond_prompt: unconditional prompt;
/// - height: output image height;
/// - width: output image width;
/// - n_steps: The number of steps to run the diffusion for;
/// - num_samples: number of samples to generate;
/// - guidance_scale:
/// - img2img: generate new AI images from an input image and text prompt.
///   The output image will follow the color and composition of the input image;
/// - img2img_strength: the strength, indicates how much to transform the initial image. The
///   value must be between 0 and 1, a value of 1 discards the initial image
///   information;
/// - random_seed: the seed to use when generating random samples.
#[derive(Clone, Debug, Deserialize)]
pub struct Text2ImageModelParams {
    /// Prompt, in String format
    prompt: InputSource,
    /// Model to run the inference
    model: String,
    /// Unconditional prompt, used in stable diffusion models
    uncond_prompt: Option<String>,
    /// Height of the final generated image
    height: Option<u64>,
    /// Width of the final generated image
    width: Option<u64>,
    /// Number of n steps (optional)
    n_steps: Option<u64>,
    /// Number of samples, in the image generation
    num_samples: u64,
    /// Guidance scale (optional)
    guidance_scale: Option<f64>,
    /// Image to image (optional)
    img2img: Option<Vec<u8>>,
    /// Image to image strength
    img2img_strength: f64,
    /// The random seed for inference sampling
    random_seed: Option<u32>,
    /// Only decode the image (applicable to Flux models)
    decode_only: Option<String>,
}

impl Text2ImageModelParams {
    #[allow(clippy::too_many_arguments)]
    /// Constructor
    pub fn new(
        prompt: InputSource,
        model: String,
        uncond_prompt: Option<String>,
        height: Option<u64>,
        width: Option<u64>,
        n_steps: Option<u64>,
        num_samples: u64,
        guidance_scale: Option<f64>,
        img2img: Option<Vec<u8>>,
        img2img_strength: f64,
        random_seed: Option<u32>,
        decode_only: Option<String>,
    ) -> Self {
        Self {
            prompt,
            model,
            uncond_prompt,
            height,
            width,
            n_steps,
            num_samples,
            guidance_scale,
            img2img,
            img2img_strength,
            random_seed,
            decode_only,
        }
    }

    /// Getter for `prompt`
    pub fn prompt(&self) -> InputSource {
        self.prompt.clone()
    }

    /// Getter for `model`
    pub fn model(&self) -> String {
        self.model.clone()
    }

    /// Getter for `uncond_prompt`
    pub fn uncond_prompt(&self) -> Option<String> {
        self.uncond_prompt.clone()
    }

    /// Getter for `height`
    pub fn height(&self) -> Option<u64> {
        self.height
    }

    /// Getter for `width`
    pub fn width(&self) -> Option<u64> {
        self.width
    }

    /// Getter for `n_steps`
    pub fn n_steps(&self) -> Option<u64> {
        self.n_steps
    }

    /// Getter for `num_samples`
    pub fn num_samples(&self) -> u64 {
        self.num_samples
    }

    /// Getter for `guidance_scale`
    pub fn guidance_scale(&self) -> Option<f64> {
        self.guidance_scale
    }

    /// Getter for `img2img`
    pub fn img2img(&self) -> Option<Vec<u8>> {
        self.img2img.clone()
    }

    /// Getter for `img2img_strength`
    pub fn img2img_strength(&self) -> f64 {
        self.img2img_strength
    }

    /// Getter for `random_seed`
    pub fn random_seed(&self) -> Option<u32> {
        self.random_seed
    }

    /// Once we get the prompt, we can set it as raw for the inference
    pub fn set_raw_prompt(&mut self, prompt: String) {
        self.prompt = InputSource::Raw { prompt };
    }

    /// Returns the input text for the prompt, if this prompt is a raw prompt
    pub fn get_input_text(&self) -> String {
        match &self.prompt {
            InputSource::Firebase { .. } => {
                unreachable!("Firebase request id found when raw prompt was expected")
            }
            InputSource::Ipfs { .. } => {
                unreachable!("IPFS request cid found when raw prompt was expected")
            }
            InputSource::Raw { prompt } => prompt.clone(),
        }
    }

    /// Getter for `decode_only`
    pub fn decode_only(&self) -> Option<String> {
        self.decode_only.clone()
    }

    /// Sets the image to image value for `Text2ImageModelParams` variant
    pub fn set_raw_image(&mut self, image_bytes: Vec<u8>) {
        self.img2img = Some(image_bytes);
    }
}

impl TryFrom<Value> for Text2ImageModelParams {
    type Error = Error;

    fn try_from(value: Value) -> Result<Self, Self::Error> {
        Ok(Self {
            prompt: Deserialize::deserialize(&mut rmp_serde::Deserializer::new(
                serde_json::from_value::<Vec<u8>>(value["prompt"].clone())?.as_slice(),
            ))?,
            model: utils::parse_str(&value["model"])?,
            uncond_prompt: utils::parse_optional_str(&value["uncond_prompt"]),
            random_seed: Some(utils::parse_u32(&value["random_seed"])?),
            height: Some(utils::parse_u64(&value["height"])?),
            width: Some(utils::parse_u64(&value["width"])?),
            n_steps: Some(utils::parse_u64(&value["n_steps"])?),
            num_samples: utils::parse_u64(&value["num_samples"])?,
            guidance_scale: Some(utils::parse_f32_from_le_bytes(&value["guidance_scale"])? as f64),
            img2img: utils::parse_optional_bytes(&value["img2img"]),
            img2img_strength: utils::parse_f32_from_le_bytes(&value["img2img_strength"])? as f64,
            decode_only: utils::parse_optional_str(&value["decode_only"]),
        })
    }
}

/// Represents a response object containing information about a response, including an ID, sampled nodes, and the response data.
///
/// Fields:
///     `id`: RequestId - The ticket id associated with the request, that lead to the generation of this response.
///     `sampled_node_index`: usize - The node's index position in the request's original vector of sampled nodes.
///         This value should not be optional, as a node only processes a request if it was sampled to begin with.
///     `num_sampled_nodes`: usize - The total number of sampled nodes, in the original request.
///     `response`: serde_json::Value - JSON value containing the response data.
///     `output_destination`: Vec<u8> - Output destination metadata, in byte format.
#[derive(Debug, Deserialize, Serialize)]
pub struct Response {
    /// The request id, which corresponds to the Atoma's smart contract
    /// emitted ticket id.
    id: RequestId,
    /// The current node index in the quorum of sampled nodes to run
    /// the request, to which this response was generated from.
    sampled_node_index: usize,
    /// Number of sampled nodes in the quorum of sampled nodes.
    num_sampled_nodes: usize,
    /// The actual response output, in JSON format.
    response: Value,
    /// The output destination metadata, serialized as a byte buffer
    output_destination: Vec<u8>,
    /// Output type, e.g. `Text`, `Image`, etc
    output_type: OutputType,
}

impl Response {
    /// Constructor
    pub fn new(
        id: RequestId,
        sampled_node_index: usize,
        num_sampled_nodes: usize,
        response: Value,
        output_destination: Vec<u8>,
        output_type: OutputType,
    ) -> Self {
        Self {
            id,
            sampled_node_index,
            num_sampled_nodes,
            response,
            output_destination,
            output_type,
        }
    }

    /// Getter for `id`
    pub fn id(&self) -> RequestId {
        self.id.clone()
    }

    /// Getter for `sampled_node_index`
    pub fn sampled_node_index(&self) -> usize {
        self.sampled_node_index
    }

    /// Getter for `num_sampled_nodes`
    pub fn num_sampled_nodes(&self) -> usize {
        self.num_sampled_nodes
    }

    /// Getter for `response`
    pub fn response(&self) -> Value {
        self.response.clone()
    }

    /// Getter for `output_destination`
    pub fn output_destination(&self) -> &[u8] {
        self.output_destination.as_slice()
    }

    /// Getter for `output_type`
    pub fn output_type(&self) -> OutputType {
        self.output_type
    }
}

impl Response {
    /// Extracts the number of `input_tokens` from the request's prompt
    pub fn input_tokens(&self) -> u64 {
        self.response["input_tokens"].as_u64().unwrap_or(0)
    }

    /// Extracts the number of `output_tokens` from the generated output
    pub fn tokens_count(&self) -> u64 {
        self.response["tokens_count"].as_u64().unwrap_or(0)
    }

    /// The duration, in seconds, taken to generate the current output
    pub fn time_to_generate(&self) -> f64 {
        self.response["time"].as_f64().unwrap_or(0.0)
    }

    /// Tokens generated
    pub fn tokens(&self) -> Vec<u32> {
        self.response["tokens"]
            .as_array()
            .map(|v| v.iter().map(|t| t.as_u64().unwrap_or(0) as u32).collect())
            .unwrap_or_default()
    }
}

#[derive(Clone, Debug, Deserialize, Serialize)]
pub enum InputFormat {
    Image,
    Text,
}

#[derive(Clone, Debug, Deserialize, Serialize)]
pub enum ModelInput {
    ImageBytes(Vec<u8>),
    ImageFile(String),
    Text(String),
}

/// `InputSource` - Enum describing available input sources
#[derive(Clone, Debug, Deserialize, Serialize)]
pub enum InputSource {
    Firebase { request_id: String },
    Ipfs { cid: String, format: InputFormat },
    Raw { prompt: String }, // This means that the prompt is stored in the request
}

/// `OutputDestination` - enum encapsulating the output's destination
#[derive(Clone, Debug, Deserialize, Serialize)]
pub enum OutputDestination {
    Firebase { request_id: String },
    Ipfs,
    Gateway { gateway_user_id: String },
}

impl OutputDestination {
    /// Getter for `user_id`
    pub fn request_id(&self) -> String {
        match self {
            Self::Firebase { request_id } => request_id.clone(),
            Self::Ipfs => unimplemented!("IPFS output destination not implemented"),
            Self::Gateway { .. } => unimplemented!("Gateway user id not implemented"),
        }
    }
}

/// `OutputType` - enum encapsulating the output type (e.g. `Text`, `Image`, etc)
#[derive(Clone, Copy, Debug, Deserialize, Serialize)]
pub enum OutputType {
    Text,
    Image,
}

/// `OutputType` - enum encapsulating the output type (e.g. `Text`, `Image`, etc)
#[derive(Clone, Copy, Debug, Deserialize, Serialize)]
pub enum InputType {
    Text,
}

impl std::fmt::Display for OutputType {
    fn fmt(&self, f: &mut std::fmt::Formatter<'_>) -> std::fmt::Result {
        match self {
            OutputType::Text => write!(f, "Text"),
            OutputType::Image => write!(f, "Image"),
        }
    }
}

/// `AtomaOutputMetadata` - metadata associated with the output generated by a node,
///     for a given request
#[derive(Debug, Deserialize, Serialize)]
pub struct AtomaOutputMetadata {
    /// Node's own public key address, in hex format
    pub node_public_key: String,
    /// The ticket id associated with the request, in hex format
    pub ticket_id: String,
    /// Number of prompt input tokens
    pub num_input_tokens: u64,
    /// Number of generated output tokens
    pub num_output_tokens: u64,
    /// Time taken to generate the output, in seconds
    pub time_to_generate: f64,
    /// Byte representation of the output commitment, submitted on-chain
    pub commitment_root_hash: Vec<u8>,
    /// Number of sampled nodes to process the request
    pub num_sampled_nodes: usize,
    /// The index of the current node in the sampled quorum to process the output,
    /// it should be comprised between `[0, num_sampled_nodes)`
    pub index_of_node: usize,
    /// The leaf hash, submitted by the current node
    /// while providing the root_hash commitment on-chain
    pub leaf_hash: Vec<u8>,
    /// The transaction in base58 format (used in the Sui blockchain)
    pub transaction_base_58: String,
    /// The output destination
    pub output_destination: OutputDestination,
    /// The output type (e.g. `Text`, `Image`)
    pub output_type: OutputType,
    /// Tokens generated
    pub tokens: Vec<u32>,
}

mod utils {
    use super::*;

    /// Parses an appropriate JSON value, from a number (represented as a `u32`) to a `f32` type, by
    /// representing the extracted u32 value into little endian byte representation, and then applying `f32::from_le_bytes`.  
    /// See https://github.com/atoma-network/atoma-contracts/blob/main/sui/packages/atoma/sources/gate.move#L26
    pub(crate) fn parse_f32_from_le_bytes(value: &Value) -> Result<f32> {
        let u32_value: u32 = value
            .as_u64()
            .ok_or_else(|| anyhow!("Expected a u64 for f32 conversion, found none"))?
            .try_into()?;
        let f32_le_bytes = u32_value.to_le_bytes();
        Ok(f32::from_le_bytes(f32_le_bytes))
    }

    /// Parses an appropriate JSON value, representing a `u32` number, from a Sui
    /// `Text2ImagePromptEvent` or `Text2TextPromptEvent` `u32` fields.
    pub(crate) fn parse_u32(value: &Value) -> Result<u32> {
        value
            .as_u64()
            .ok_or_else(|| anyhow!("Expected a u64 for u32 parsing, found none"))
            .and_then(|v| {
                v.try_into()
                    .map_err(|_| anyhow!("u64 to u32 conversion failed"))
            })
    }

    /// Parses an appropriate JSON value, representing a `u64` number, from a Sui
    /// `Text2ImagePromptEvent` or `Text2TextPromptEvent` `u64` fields.
    pub(crate) fn parse_u64(value: &Value) -> Result<u64> {
        value
            .as_str()
            .ok_or_else(|| anyhow!("Expected a string for u64 parsing, found none"))
            .and_then(|s| {
                s.parse::<u64>()
                    .map_err(|e| anyhow!("Failed to parse u64: {}", e))
            })
    }

    /// Parses an appropriate JSON value, representing a `String` value, from a Sui
    /// `Text2TextPromptEvent` `String` fields.
    pub(crate) fn parse_str(value: &Value) -> Result<String> {
        value
            .as_str()
            .ok_or_else(|| anyhow!("Expected a string, found none"))
            .map(|s| s.to_string())
    }

    /// Util method that parses a suitable JSON value, to extracts
    /// an underlying string
    pub(crate) fn parse_optional_str(value: &Value) -> Option<String> {
        value.as_str().map(|s| s.to_string())
    }

    /// Util method that extract a boolean value from a JSON
    /// representing a boolean.
    pub(crate) fn parse_bool(value: &Value) -> Result<bool> {
        value
            .as_bool()
            .ok_or_else(|| anyhow!("Expected a bool, found none"))
    }

    /// Util method that extract an (optional) slice of bytes
    /// from a JSON value.
    pub(crate) fn parse_optional_bytes(value: &Value) -> Option<Vec<u8>> {
        value.as_array().and_then(|arr| {
            arr.iter()
                .map(|v| v.as_u64().map(|n| n as u8))
                .collect::<Option<Vec<u8>>>()
        })
    }
}

pub struct AtomaStreamingData {
    output_source_id: String,
    data: String,
}

impl AtomaStreamingData {
    pub fn new(output_source_id: String, data: String) -> Self {
        Self {
            output_source_id,
            data,
        }
    }

    pub fn data(&self) -> &String {
        &self.data
    }

    pub fn output_source_id(&self) -> &String {
        &self.output_source_id
    }
}<|MERGE_RESOLUTION|>--- conflicted
+++ resolved
@@ -91,15 +91,19 @@
         self.params.set_raw_prompt(prompt);
     }
 
-<<<<<<< HEAD
+    /// Once we get an image,
+    pub fn set_image_path(&mut self, path: String) {
+        self.params.set_image_path(path);
+    }
+
+    /// Set preprompts for the request
+    pub fn set_preprompt_tokens(&mut self, pre_prompt_tokens: Vec<u32>) {
+        self.params.set_preprompt_tokens(pre_prompt_tokens);
+    }
+
     /// Image to image request
     pub fn set_raw_image(&mut self, image_bytes: Vec<u8>) {
         self.params.set_raw_image(image_bytes);
-=======
-    /// Set preprompts for the request
-    pub fn set_preprompt_tokens(&mut self, pre_prompt_tokens: Vec<u32>) {
-        self.params.set_preprompt_tokens(pre_prompt_tokens);
->>>>>>> 29158f5b
     }
 }
 
@@ -263,10 +267,20 @@
         }
     }
 
+    /// Sets the image path for `Text2ImageModelParams` variant
+    pub fn set_image_path(&mut self, path: String) {
+        match self {
+            Self::Text2ImageModelParams(p) => p.set_image_path(path),
+            Self::Text2TextModelParams(_) => {
+                unreachable!("Setting image path for Text2TextModelParams is not allowed")
+            }
+        }
+    }
+
     pub fn set_preprompt_tokens(&mut self, pre_prompt_tokens: Vec<u32>) {
         match self {
-            Self::Text2TextPromptParams(p) => p.set_preprompt_tokens(pre_prompt_tokens),
-            Self::Text2ImagePromptParams(_) => unimplemented!("Preprompt tokens are not supported"),
+            Self::Text2TextModelParams(p) => p.set_preprompt_tokens(pre_prompt_tokens),
+            Self::Text2ImageModelParams(_) => unimplemented!("Preprompt tokens are not supported"),
         }
     }
 }
@@ -506,6 +520,8 @@
     guidance_scale: Option<f64>,
     /// Image to image (optional)
     img2img: Option<Vec<u8>>,
+    /// Image path (optional)
+    img_path: Option<String>,
     /// Image to image strength
     img2img_strength: f64,
     /// The random seed for inference sampling
@@ -528,6 +544,7 @@
         guidance_scale: Option<f64>,
         img2img: Option<Vec<u8>>,
         img2img_strength: f64,
+        img_path: Option<String>,
         random_seed: Option<u32>,
         decode_only: Option<String>,
     ) -> Self {
@@ -542,6 +559,7 @@
             guidance_scale,
             img2img,
             img2img_strength,
+            img_path,
             random_seed,
             decode_only,
         }
@@ -623,6 +641,11 @@
     /// Getter for `decode_only`
     pub fn decode_only(&self) -> Option<String> {
         self.decode_only.clone()
+    }
+
+    /// Sets the image path for `Text2ImageModelParams` variant
+    pub fn set_image_path(&mut self, path: String) {
+        self.img_path = Some(path);
     }
 
     /// Sets the image to image value for `Text2ImageModelParams` variant
@@ -649,6 +672,7 @@
             guidance_scale: Some(utils::parse_f32_from_le_bytes(&value["guidance_scale"])? as f64),
             img2img: utils::parse_optional_bytes(&value["img2img"]),
             img2img_strength: utils::parse_f32_from_le_bytes(&value["img2img_strength"])? as f64,
+            img_path: utils::parse_optional_str(&value["img_path"]),
             decode_only: utils::parse_optional_str(&value["decode_only"]),
         })
     }
@@ -765,6 +789,7 @@
 
 #[derive(Clone, Debug, Deserialize, Serialize)]
 pub enum ModelInput {
+    Chat((String, Vec<u32>)),
     ImageBytes(Vec<u8>),
     ImageFile(String),
     Text(String),
