--- conflicted
+++ resolved
@@ -564,12 +564,12 @@
         self.random_seed
     }
 
-<<<<<<< HEAD
     /// Once we get the prompt, we can set it as raw for the inference
     pub fn set_raw_prompt(&mut self, prompt: String) {
         self.prompt = InputSource::Raw { prompt };
     }
 
+    /// Returns the input text for the prompt, if this prompt is a raw prompt
     pub fn get_input_text(&self) -> String {
         match &self.prompt {
             InputSource::Firebase { .. } => {
@@ -577,11 +577,11 @@
             }
             InputSource::Raw { prompt } => prompt.clone(),
         }
-=======
+    }
+
     /// Getter for `decode_only`
     pub fn decode_only(&self) -> Option<String> {
         self.decode_only.clone()
->>>>>>> 78555e6e
     }
 }
 
