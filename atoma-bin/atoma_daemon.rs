--- conflicted
+++ resolved
@@ -38,12 +38,7 @@
     setup_logging()?;
     let args = DaemonArgs::parse();
     let daemon_config = AtomaDaemonConfig::from_file_path(args.config_path.clone());
-<<<<<<< HEAD
-    let state_manager_config =
-        AtomaStateManagerConfig::from_file_path(args.config_path.clone());
-=======
     let state_manager_config = AtomaStateManagerConfig::from_file_path(args.config_path.clone());
->>>>>>> ec8bd367
     let client = Arc::new(RwLock::new(
         AtomaSuiClient::new_from_config(args.config_path).await?,
     ));
