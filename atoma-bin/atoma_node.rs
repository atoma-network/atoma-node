use std::{
    path::{Path, PathBuf},
    str::FromStr,
    sync::Arc,
};

use anyhow::{Context, Result};
<<<<<<< HEAD
use atoma_confidential::{
    service::AtomaConfidentialComputeProvider, AtomaConfidentialComputeService,
};
=======
use atoma_confidential::AtomaConfidentialCompute;
>>>>>>> 6777f7f1
use atoma_daemon::{AtomaDaemonConfig, DaemonState};
use atoma_service::{
    config::AtomaServiceConfig,
    proxy::{config::ProxyConfig, register_on_proxy},
    server::AppState,
};
use atoma_state::{config::AtomaStateManagerConfig, AtomaState, AtomaStateManager};
use atoma_sui::{client::Client, config::Config, subscriber::Subscriber};
use atoma_utils::spawn_with_shutdown;
use clap::Parser;
use futures::future::try_join_all;
use hf_hub::{api::sync::ApiBuilder, Repo, RepoType};
use sui_keys::keystore::FileBasedKeystore;
use sui_sdk::{types::base_types::ObjectID, wallet_context::WalletContext};
use tokenizers::Tokenizer;
use tokio::{
    net::TcpListener,
    sync::{watch, RwLock},
    try_join,
};
use tracing::{error, info, instrument, warn};
use tracing_appender::{
    non_blocking,
    non_blocking::WorkerGuard,
    rolling::{RollingFileAppender, Rotation},
};
use tracing_subscriber::{
    fmt::{self, format::FmtSpan, time::UtcTime},
    prelude::*,
    EnvFilter, Registry,
};
use validator::{Validate, ValidationErrors};

/// The name of the environment variable for the Hugging Face token
const HF_TOKEN: &str = "HF_TOKEN";
/// The directory where the logs are stored.
const LOGS: &str = "./logs";
/// The log file name for the node service.
const NODE_LOG_FILE: &str = "atoma-node.log";
/// The log file name for the daemon service.
const DAEMON_LOG_FILE: &str = "atoma-daemon.log";

/// Command line arguments for the Atoma node
#[derive(Parser)]
struct Args {
    /// Index of the address to use from the keystore
    #[arg(short, long)]
    address_index: Option<usize>,

    /// Path to the configuration file
    #[arg(short, long)]
    config_path: String,
}

/// Configuration for the Atoma node.
///
/// This struct holds the configuration settings for various components
/// of the Atoma node, including the Sui, service, and state manager configurations.
#[derive(Debug)]
struct NodeConfig {
    /// Configuration for the Sui component.
    sui: Config,

    /// Configuration for the service component.
    service: AtomaServiceConfig,

    /// Configuration for the state manager component.
    state: AtomaStateManagerConfig,

    /// Configuration for the daemon component.
    daemon: AtomaDaemonConfig,

    /// Configuration for the proxy component.
    proxy: ProxyConfig,
}

impl NodeConfig {
    fn load(path: &str) -> Result<Self, ValidationErrors> {
        let sui = Config::from_file_path(path);
        let service = AtomaServiceConfig::from_file_path(path);
        let state = AtomaStateManagerConfig::from_file_path(path);
        let daemon = AtomaDaemonConfig::from_file_path(path);
        let proxy = ProxyConfig::from_file_path(path);
        proxy.validate()?;
        Ok(Self {
            sui,
            service,
            state,
            daemon,
            proxy,
        })
    }
}

/// Initializes tokenizers for multiple models by fetching their configurations from HuggingFace.
///
/// This function concurrently fetches tokenizer configurations for multiple models from HuggingFace's
/// repository and initializes them. Each tokenizer is wrapped in an Arc for safe sharing across threads.
///
/// # Arguments
///
/// * `models` - A slice of model names/paths on HuggingFace (e.g., ["facebook/opt-125m"])
/// * `revisions` - A slice of revision/branch names corresponding to each model (e.g., ["main"])
///
/// # Returns
///
/// Returns a `Result` containing a vector of Arc-wrapped tokenizers on success, or an error if:
/// - Failed to fetch tokenizer configuration from HuggingFace
/// - Failed to parse the tokenizer JSON
/// - Any other network or parsing errors occur
///
/// # Examples
///
/// ```rust,ignore
/// use anyhow::Result;
///
/// #[tokio::main]
/// async fn example() -> Result<()> {
///     let models = vec!["facebook/opt-125m".to_string()];
///     let revisions = vec!["main".to_string()];
///
///     let tokenizers = initialize_tokenizers(&models, &revisions).await?;
///     Ok(())
/// }
/// ```
#[instrument(level = "info", skip(models, revisions))]
async fn initialize_tokenizers(
    models: &[String],
    revisions: &[String],
    hf_token: String,
) -> Result<Vec<Arc<Tokenizer>>> {
    let api = ApiBuilder::new()
        .with_progress(true)
        .with_token(Some(hf_token))
        .build()?;
    let fetch_futures: Vec<_> = models
        .iter()
        .zip(revisions.iter())
        .map(|(model, revision)| {
            let api = api.clone();
            async move {
                let repo = api.repo(Repo::with_revision(
                    model.clone(),
                    RepoType::Model,
                    revision.clone(),
                ));

                let tokenizer_filename = repo
                    .get("tokenizer.json")
                    .expect("Failed to get tokenizer.json");

                Tokenizer::from_file(tokenizer_filename)
                    .map_err(|e| {
                        anyhow::anyhow!(format!(
                            "Failed to parse tokenizer for model {}, with error: {}",
                            model, e
                        ))
                    })
                    .map(Arc::new)
            }
        })
        .collect();

    try_join_all(fetch_futures).await
}

#[tokio::main]
#[allow(clippy::too_many_lines)]
#[allow(clippy::redundant_pub_crate)]
async fn main() -> Result<()> {
    let _log_guards = setup_logging(LOGS).context("Failed to setup logging")?;

    dotenvy::dotenv().ok();

    let args = Args::parse();
    let config = NodeConfig::load(&args.config_path)?;

    info!("Starting Atoma node service");

    let (shutdown_sender, mut shutdown_receiver) = watch::channel(false);
    let (event_subscriber_sender, event_subscriber_receiver) = flume::unbounded();
    let (state_manager_sender, state_manager_receiver) = flume::unbounded();

    info!(
        target = "atoma-node-service",
        event = "keystore_path",
        keystore_path = config.sui.sui_keystore_path(),
        "Starting with Sui's keystore instance"
    );

    let keystore = FileBasedKeystore::new(&config.sui.sui_keystore_path().into())
        .context("Failed to initialize keystore")?;
    let mut wallet_ctx = WalletContext::new(
        &PathBuf::from(config.sui.sui_config_path()),
        config.sui.request_timeout(),
        config.sui.max_concurrent_requests(),
    )?;
    let address = wallet_ctx.active_address()?;
    let address_index = args.address_index.unwrap_or_else(|| {
        wallet_ctx
            .get_addresses()
            .iter()
            .position(|a| a == &address)
            .unwrap()
    });

    info!(
        target = "atoma-node-service",
        event = "state_manager_service_spawn",
        database_url = config.state.database_url,
        "Spawning state manager service"
    );
    let state_manager_shutdown_receiver = shutdown_receiver.clone();
    let database_url = config.state.database_url.clone();
    let state_manager_handle = spawn_with_shutdown(
        async move {
            let state_manager = AtomaStateManager::new_from_url(
                &database_url,
                event_subscriber_receiver,
                state_manager_receiver,
            )
            .await?;
            state_manager.run(state_manager_shutdown_receiver).await
        },
        shutdown_sender.clone(),
    );

    let (subscriber_confidential_compute_sender, subscriber_confidential_compute_receiver) =
        tokio::sync::mpsc::unbounded_channel();
    let (app_state_decryption_sender, app_state_decryption_receiver) =
        tokio::sync::mpsc::unbounded_channel();
    let (app_state_encryption_sender, app_state_encryption_receiver) =
        tokio::sync::mpsc::unbounded_channel();

    for (_, node_small_id) in &config.daemon.node_badges {
        if let Err(e) =
            register_on_proxy(&config.proxy, *node_small_id, &keystore, address_index).await
        {
            error!(
                target = "atoma-node-service",
                event = "register_on_proxy_error",
                error = ?e,
                "Failed to register on proxy server"
            );
        }
    }

    info!(
        target = "atoma-node-service",
        event = "confidential_compute_service_spawn",
        "Spawning confidential compute service"
    );

    let client = Arc::new(RwLock::new(
        Client::new_from_config(args.config_path).await?,
    ));

    let (compute_shared_secret_sender, compute_shared_secret_receiver) =
        tokio::sync::mpsc::unbounded_channel();

    let confidential_compute_provider = config
        .service
        .confidential_compute_provider
        .as_ref()
        .and_then(|provider| AtomaConfidentialComputeProvider::from_str(provider).ok());

    let confidential_compute_service_handle = spawn_with_shutdown(
        AtomaConfidentialCompute::start_confidential_compute_service(
            client.clone(),
<<<<<<< HEAD
            _subscriber_confidential_compute_receiver,
            _app_state_decryption_receiver,
            _app_state_encryption_receiver,
            _compute_shared_secret_receiver,
            confidential_compute_provider,
=======
            subscriber_confidential_compute_receiver,
            app_state_decryption_receiver,
            app_state_encryption_receiver,
            compute_shared_secret_receiver,
>>>>>>> 6777f7f1
            shutdown_receiver.clone(),
        ),
        shutdown_sender.clone(),
    );

    let (stack_retrieve_sender, stack_retrieve_receiver) = tokio::sync::mpsc::unbounded_channel();
    let package_id = config.sui.atoma_package_id();
    info!(
        target = "atoma-node-service",
        event = "subscriber_service_spawn",
        package_id = package_id.to_string(),
        "Spawning subscriber service"
    );

    let subscriber = Subscriber::new(
        config.sui,
        event_subscriber_sender,
        stack_retrieve_receiver,
        subscriber_confidential_compute_sender,
        shutdown_receiver.clone(),
    );

    info!(
        target = "atoma-node-service",
        event = "subscriber_service_spawn",
        package_id = package_id.to_string(),
        "Subscribing to Sui events"
    );
    let subscriber_handle = spawn_with_shutdown(
        async move {
            info!(
                target = "atoma-node-service",
                event = "subscriber_service_run",
                package_id = package_id.to_string(),
                "Running Sui event subscriber"
            );
            let result = subscriber.run().await;
            info!(
                target = "atoma-node-service",
                event = "subscriber_service_finished",
                package_id = package_id.to_string(),
                "Sui event subscriber finished"
            );
            result
        },
        shutdown_sender.clone(),
    );

    let hf_token =
        std::env::var(HF_TOKEN).context(format!("Variable {HF_TOKEN} not set in the .env file"))?;
    let tokenizers =
        initialize_tokenizers(&config.service.models, &config.service.revisions, hf_token).await?;

    let app_state = AppState {
        state_manager_sender,
        stack_retrieve_sender,
        decryption_sender: app_state_decryption_sender,
        encryption_sender: app_state_encryption_sender,
        compute_shared_secret_sender,
        tokenizers: Arc::new(tokenizers),
        models: Arc::new(config.service.models),
        chat_completions_service_urls: config.service.chat_completions_service_urls,
        embeddings_service_url: config
            .service
            .embeddings_service_url
            .context("Embeddings service URL not configured")?,
        image_generations_service_url: config
            .service
            .image_generations_service_url
            .context("Image generations service URL not configured")?,
        keystore: Arc::new(keystore),
        address_index,
    };

    let daemon_app_state = DaemonState {
        atoma_state: AtomaState::new_from_url(&config.state.database_url).await?,
        client,
        node_badges: config
            .daemon
            .node_badges
            .iter()
            .map(|(id, value)| (ObjectID::from_str(id).unwrap(), *value))
            .collect(),
    };

    let tcp_listener = TcpListener::bind(&config.service.service_bind_address)
        .await
        .context("Failed to bind TCP listener")?;
    let daemon_tcp_listener = TcpListener::bind(&config.daemon.service_bind_address)
        .await
        .context("Failed to bind daemon TCP listener")?;

    info!(
        target = "atoma-node-service",
        event = "atoma_node_service_spawn",
        bind_address = config.service.service_bind_address,
        "Starting Atoma node service"
    );

    let service_handle = spawn_with_shutdown(
        atoma_service::server::run_server(app_state, tcp_listener, shutdown_receiver.clone()),
        shutdown_sender.clone(),
    );

    info!(
        target = "atoma-daemon-service",
        event = "atoma_daemon_service_spawn",
        bind_address = config.daemon.service_bind_address,
        "Starting Atoma daemon service"
    );
    let daemon_handle = spawn_with_shutdown(
        atoma_daemon::server::run_server(
            daemon_app_state,
            daemon_tcp_listener,
            shutdown_receiver.clone(),
        ),
        shutdown_sender.clone(),
    );

    let ctrl_c = tokio::task::spawn(async move {
        tokio::select! {
            _ = tokio::signal::ctrl_c() => {
                info!(
                    target = "atoma-node-service",
                    event = "atoma-node-stop",
                    "ctrl-c received, sending shutdown signal"
                );
                shutdown_sender
                    .send(true)
                    .context("Failed to send shutdown signal")?;
                Ok::<(), anyhow::Error>(())
            }
            _ = shutdown_receiver.changed() => {
                Ok::<(), anyhow::Error>(())
            }
        }
    });

    // Wait for shutdown signal and handle cleanup
    let (
        subscriber_result,
        state_manager_result,
        server_result,
        daemon_result,
        confidential_compute_service_result,
        _,
    ) = try_join!(
        subscriber_handle,
        state_manager_handle,
        service_handle,
        daemon_handle,
        confidential_compute_service_handle,
        ctrl_c
    )?;
    handle_tasks_results(
        subscriber_result,
        state_manager_result,
        server_result,
        daemon_result,
        confidential_compute_service_result,
    )?;

    info!(
        target = "atoma-node-service",
        event = "atoma_node_service_shutdown",
        "Atoma node service shut down successfully"
    );
    Ok(())
}

/// Configure logging with JSON formatting, file output, and console output
fn setup_logging<P: AsRef<Path>>(log_dir: P) -> Result<(WorkerGuard, WorkerGuard)> {
    // Create logs directory if it doesn't exist
    std::fs::create_dir_all(&log_dir).context("Failed to create logs directory")?;

    // Set up file appenders with rotation for both services
    let node_appender = RollingFileAppender::new(Rotation::DAILY, log_dir.as_ref(), NODE_LOG_FILE);
    let daemon_appender =
        RollingFileAppender::new(Rotation::DAILY, log_dir.as_ref(), DAEMON_LOG_FILE);

    // Create non-blocking writers and keep the guards
    let (node_non_blocking, node_guard) = non_blocking(node_appender);
    let (daemon_non_blocking, daemon_guard) = non_blocking(daemon_appender);

    // Create JSON formatter for node service
    let node_layer = fmt::layer()
        .json()
        .with_timer(UtcTime::rfc_3339())
        .with_thread_ids(true)
        .with_thread_names(true)
        .with_target(true)
        .with_line_number(true)
        .with_file(true)
        .with_current_span(true)
        .with_span_list(true)
        .with_writer(node_non_blocking)
        .with_filter(EnvFilter::new("atoma_node=info"));

    // Create JSON formatter for daemon service
    let daemon_layer = fmt::layer()
        .json()
        .with_timer(UtcTime::rfc_3339())
        .with_thread_ids(true)
        .with_thread_names(true)
        .with_target(true)
        .with_line_number(true)
        .with_file(true)
        .with_current_span(true)
        .with_span_list(true)
        .with_writer(daemon_non_blocking)
        .with_filter(EnvFilter::new("atoma_daemon=info"));

    // Create console formatter for development
    let console_layer = fmt::layer()
        .pretty()
        .with_target(true)
        .with_thread_ids(true)
        .with_line_number(true)
        .with_file(true)
        .with_span_events(FmtSpan::ENTER);

    // Create filter from environment variable or default to info
    let env_filter = EnvFilter::try_from_default_env().unwrap_or_else(|_| EnvFilter::new("info"));

    // Combine layers with filter
    Registry::default()
        .with(env_filter)
        .with(console_layer)
        .with(node_layer)
        .with(daemon_layer)
        .init();

    // Return the guards so they can be stored in main
    Ok((node_guard, daemon_guard))
}

/// Handles the results of various tasks (subscriber, state manager, and server).
///
/// This function checks the results of the subscriber, state manager, and server tasks.
/// If any of the tasks return an error, it logs the error and returns it.
/// This is useful for ensuring that the application can gracefully handle failures
/// in any of its components and provide appropriate logging for debugging.
///
/// # Arguments
///
/// * `subscriber_result` - The result of the subscriber task, which may contain an error.
/// * `state_manager_result` - The result of the state manager task, which may contain an error.
/// * `server_result` - The result of the server task, which may contain an error.
///
/// # Returns
///
/// Returns a `Result<()>`, which is `Ok(())` if all tasks succeeded, or an error if any task failed.
#[instrument(
    level = "info",
    skip(subscriber_result, state_manager_result, server_result)
)]
fn handle_tasks_results(
    subscriber_result: Result<()>,
    state_manager_result: Result<()>,
    server_result: Result<()>,
    daemon_result: Result<()>,
    confidential_compute_service_result: Result<()>,
) -> Result<()> {
    let result_handler = |result: Result<()>, message: &str| {
        if let Err(e) = result {
            error!(
                target = "atoma-node-service",
                event = "atoma_node_service_shutdown",
                error = ?e,
                "{message}"
            );
            return Err(e);
        }
        Ok(())
    };
    result_handler(subscriber_result, "Subscriber terminated abruptly")?;
    result_handler(state_manager_result, "State manager terminated abruptly")?;
    result_handler(server_result, "Server terminated abruptly")?;
    result_handler(daemon_result, "Daemon terminated abruptly")?;
    result_handler(
        confidential_compute_service_result,
        "Confidential compute service terminated abruptly",
    )?;
    Ok(())
}<|MERGE_RESOLUTION|>--- conflicted
+++ resolved
@@ -5,13 +5,7 @@
 };
 
 use anyhow::{Context, Result};
-<<<<<<< HEAD
-use atoma_confidential::{
-    service::AtomaConfidentialComputeProvider, AtomaConfidentialComputeService,
-};
-=======
-use atoma_confidential::AtomaConfidentialCompute;
->>>>>>> 6777f7f1
+use atoma_confidential::{service::AtomaConfidentialComputeProvider, AtomaConfidentialCompute};
 use atoma_daemon::{AtomaDaemonConfig, DaemonState};
 use atoma_service::{
     config::AtomaServiceConfig,
@@ -281,18 +275,11 @@
     let confidential_compute_service_handle = spawn_with_shutdown(
         AtomaConfidentialCompute::start_confidential_compute_service(
             client.clone(),
-<<<<<<< HEAD
-            _subscriber_confidential_compute_receiver,
-            _app_state_decryption_receiver,
-            _app_state_encryption_receiver,
-            _compute_shared_secret_receiver,
-            confidential_compute_provider,
-=======
             subscriber_confidential_compute_receiver,
             app_state_decryption_receiver,
             app_state_encryption_receiver,
             compute_shared_secret_receiver,
->>>>>>> 6777f7f1
+            confidential_compute_provider,
             shutdown_receiver.clone(),
         ),
         shutdown_sender.clone(),
