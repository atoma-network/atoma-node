--- conflicted
+++ resolved
@@ -48,7 +48,6 @@
                 let mut height_bytes_buffer = [0; 4];
                 height_bytes_buffer.copy_from_slice(&output[output.len() - 4..output.len()]);
 
-<<<<<<< HEAD
                 let mut width_bytes_buffer = [0; 4];
                 width_bytes_buffer.copy_from_slice(&output[output.len() - 8..output.len() - 4]);
 
@@ -60,57 +59,6 @@
                 build_image_query(img_output, output_metadata)?
             }
         };
-=======
-        let gateway_user_id =
-            if let OutputDestination::Gateway { gateway_user_id } = output_destination {
-                gateway_user_id
-            } else {
-                return Err(AtomaOutputManagerError::InvalidOutputDestination(
-                    "Missing `gateway_user_id` from `OutputDestination".into(),
-                ));
-            };
-        let query = format!(
-            r#"mutation createPDA {{
-            createPDA(
-              input: {{
-                title: "Atoma's output for ticket id: {ticket_id}",
-                description: "Atoma Node output for ticket id {ticket_id}",
-                owner: {{ type: GATEWAY_ID, value: "{gateway_user_id}" }},
-                dataModelId: "{ATOMA_DATA_MODEL_ID}",
-                expirationDate: null,
-                organization: {{ type: GATEWAY_ID, value: "AtomaNetwork" }},
-                claim: {{
-                  nodePublicKey: "{node_public_key}",
-                  ticketId: "{ticket_id}",
-                  output: "{output}",
-                  inputTokens: {num_input_tokens},
-                  outputTokens: {num_output_tokens},
-                  timeToGenerate: {time_to_generate},
-                  commitmentRootHash: "{commitment_root_hash:?}",
-                  numSampledNodes: {num_sampled_nodes},
-                  indexSubmissionNode: {index_of_node},
-                  leafHash: "{leaf_hash:?}",
-                  transactionBase58: "{transaction_base_58}",
-                  outputType: "{output_type}"
-                }}
-              }}
-            ) {{
-              id
-              arweaveUrl
-              dataAsset {{
-                owner {{
-                  id
-                  gatewayId
-                }}
-                issuer {{
-                  id
-                  gatewayId
-                }}
-              }}
-            }}
-          }}"#
-        );
->>>>>>> 29158f5b
 
         self.client
             .query::<String>(&query)
@@ -146,7 +94,7 @@
         gateway_user_id
     } else {
         return Err(AtomaOutputManagerError::InvalidOutputDestination(
-            "Missing `gateway_user_id` from `OutputDestinty".into(),
+            "Missing `gateway_user_id` from `OutputDestination".into(),
         ));
     };
     Ok(format!(
@@ -217,7 +165,7 @@
         gateway_user_id
     } else {
         return Err(AtomaOutputManagerError::InvalidOutputDestination(
-            "Missing `gateway_user_id` from `OutputDestinty".into(),
+            "Missing `gateway_user_id` from `OutputDestination".into(),
         ));
     };
     Ok(format!(
