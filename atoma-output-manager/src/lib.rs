use std::{path::Path, string::FromUtf8Error};

use atoma_helpers::Firebase;
use atoma_types::{AtomaOutputMetadata, OutputDestination};
use config::AtomaOutputManagerConfig;
use firebase::FirebaseOutputManager;
use gateway::GatewayOutputManager;
use ipfs::IpfsOutputManager;
use ipfs_api_backend_hyper::{IpfsApi, IpfsClient};
use thiserror::Error;
use tokio::{sync::mpsc, task::JoinHandle};
use tracing::{error, info, instrument, trace};

mod config;
mod firebase;
mod gateway;
mod ipfs;

type IpfsSendRequestError = mpsc::error::SendError<(AtomaOutputMetadata, Vec<u8>)>;

/// `AtomaOutputManager` - manages different output destination
///     requests, allowing for a flexible interaction between
///     the user and the Atoma Network.
///
/// Current available options for storing the output on behalf
/// of the user consists of Firebase and the Gateway protocol.
pub struct AtomaOutputManager {
    /// Firebase's output manager instance.
    firebase_output_manager: FirebaseOutputManager,
    /// IPFS's join handle related to the IPFS output manager background task.
    ipfs_join_handle: Option<JoinHandle<Result<(), AtomaOutputManagerError>>>,
    /// Request sender to the IPFS manager background task.
    ipfs_request_tx: mpsc::UnboundedSender<(AtomaOutputMetadata, Vec<u8>)>,
    /// Gateway's output manager.
    gateway_output_manager: GatewayOutputManager,
    /// A mpsc receiver that receives tuples of `AtomaOutputMetadata` and
    /// the actual AI generated output, in JSON format.
    output_manager_rx: mpsc::Receiver<(AtomaOutputMetadata, Vec<u8>)>,
}

impl AtomaOutputManager {
    /// Constructor
    pub async fn new<P: AsRef<Path>>(
        config_file_path: P,
        output_manager_rx: mpsc::Receiver<(AtomaOutputMetadata, Vec<u8>)>,
        firebase: Firebase,
    ) -> Result<Self, AtomaOutputManagerError> {
        let config = AtomaOutputManagerConfig::from_file_path(config_file_path);
<<<<<<< HEAD
        let firebase_output_manager = FirebaseOutputManager::new(
            config.firebase_url,
            config.firebase_email,
            config.firebase_password,
            config.firebase_api_key,
            firebase,
            config.small_id,
        )
        .await?;

=======
        let firebase_output_manager =
            FirebaseOutputManager::new(firebase);
>>>>>>> bb3213b7
        let gateway_output_manager =
            GatewayOutputManager::new(&config.gateway_api_key, &config.gateway_bearer_token);

        info!("Building IPFS client...");
        let client = IpfsClient::default();
        let (ipfs_request_tx, ipfs_request_rx) = mpsc::unbounded_channel();

        let ipfs_join_handle = match client.version().await {
            Ok(version) => {
                info!(
                    "IPFS client built successfully, with version = {:?}",
                    version
                );
                let ipfs_join_handle = tokio::spawn(async move {
                    let mut ipfs_output_manager =
                        IpfsOutputManager::new(client, ipfs_request_rx).await?;
                    ipfs_output_manager.run().await?;
                    Ok(())
                });
                Some(ipfs_join_handle)
            }
            Err(e) => {
                error!(
                    "Failed to obtain IPFS client's version: {e}, most likely IPFS daemon is not running in the background. To start it, run `$ ipfs daemon`"
                );
                None
            }
        };

        Ok(Self {
            firebase_output_manager,
            ipfs_join_handle,
            ipfs_request_tx,
            gateway_output_manager,
            output_manager_rx,
        })
    }

    /// Main loop, responsible for continuously listening to incoming
    /// AI generated outputs, together with corresponding metadata
    #[instrument(skip_all)]
    pub async fn run(mut self) -> Result<(), AtomaOutputManagerError> {
        info!("Starting firebase service..");
        while let Some((output_metadata, output)) = self.output_manager_rx.recv().await {
            info!(
                "Received a new output to be submitted to a data storage {:?}..",
                output_metadata.output_destination
            );
            match output_metadata.output_destination {
                OutputDestination::Firebase { .. } => {
                    self.firebase_output_manager
                        .handle_post_request(&output_metadata, output)
                        .await?
                }
                OutputDestination::Ipfs => {
                    self.ipfs_request_tx
                        .send((output_metadata, output))
                        .map_err(Box::new)?;
                    // TODO: we need to handle the response CID
                    // either by storing it in firebase, or submitting
                    // an on-chain transaction
                }
                OutputDestination::Gateway { .. } => {
                    self.gateway_output_manager
                        .handle_request(&output_metadata, output)
                        .await?
                }
            }
        }

        Ok(())
    }

    /// Graceful shutdown
    #[instrument(skip_all)]
    pub async fn stop(self) -> Result<(), AtomaOutputManagerError> {
        info!("Stopping IPFS manager...");

        trace!("Dropping IPFS request tx...");
        drop(self.ipfs_request_tx);

        trace!("Aborting IPFS manager join handle...");
        if let Some(handle) = self.ipfs_join_handle {
            handle.abort();

            trace!("Waiting for IPFS manager to join...");
            match handle.await {
                Ok(_) => Ok(()),
                Err(e) if e.is_cancelled() => Ok(()),
                Err(e) => Err(AtomaOutputManagerError::JoinError(e)),
            }?;
        }

        trace!("Dropping output manager receiver...");
        drop(self.output_manager_rx);

        Ok(())
    }
}

#[derive(Debug, Error)]
pub enum AtomaOutputManagerError {
    #[error("Deserialize JSON value error: `{0}`")]
    DeserializeError(#[from] serde_json::Error),
    #[error("Request error: `{0}`")]
    RequestError(#[from] reqwest::Error),
    #[error("GraphQl error: `{0}`")]
    GraphQlError(String),
    #[error("Invalid output destination: `{0}`")]
    InvalidOutputDestination(String),
    #[error("Failed to convert output to string: `{0}`")]
    FromUtf8Error(#[from] FromUtf8Error),
    #[error("Failed to build IPFS client: `{0}`")]
    FailedToBuildIpfsClient(String),
    #[error("Firebase authentication error: `{0}`")]
    FirebaseAuthError(#[from] atoma_helpers::FirebaseAuthError),
    #[error("Url error: `{0}`")]
    UrlError(String),
    #[error("Url parse error: `{0}`")]
    UrlParseError(#[from] url::ParseError),
    #[error("IPFS send request error: `{0}`")]
    IpfsSendRequestError(#[from] Box<IpfsSendRequestError>),
    #[error("Unknown IPFS error: `{0}`")]
    IpfsError(#[from] ipfs_api_backend_hyper::Error),
    #[error("Join error: `{0}`")]
    JoinError(#[from] tokio::task::JoinError),
    #[error("Firebase error: `{0}`")]
    FirebaseError(String),
}<|MERGE_RESOLUTION|>--- conflicted
+++ resolved
@@ -46,21 +46,7 @@
         firebase: Firebase,
     ) -> Result<Self, AtomaOutputManagerError> {
         let config = AtomaOutputManagerConfig::from_file_path(config_file_path);
-<<<<<<< HEAD
-        let firebase_output_manager = FirebaseOutputManager::new(
-            config.firebase_url,
-            config.firebase_email,
-            config.firebase_password,
-            config.firebase_api_key,
-            firebase,
-            config.small_id,
-        )
-        .await?;
-
-=======
-        let firebase_output_manager =
-            FirebaseOutputManager::new(firebase);
->>>>>>> bb3213b7
+        let firebase_output_manager = FirebaseOutputManager::new(firebase);
         let gateway_output_manager =
             GatewayOutputManager::new(&config.gateway_api_key, &config.gateway_bearer_token);
 
