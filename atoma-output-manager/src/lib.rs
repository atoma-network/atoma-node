--- conflicted
+++ resolved
@@ -33,14 +33,9 @@
     /// Constructor
     pub async fn new<P: AsRef<Path>>(
         config_file_path: P,
-<<<<<<< HEAD
         output_manager_rx: mpsc::Receiver<(AtomaOutputMetadata, String)>,
-    ) -> Self {
-=======
-        output_manager_rx: mpsc::Receiver<(AtomaOutputMetadata, Value)>,
         firebase: Firebase,
     ) -> Result<Self, AtomaOutputManagerError> {
->>>>>>> ac9a6178
         let config = AtomaOutputManagerConfig::from_file_path(config_file_path);
         let firebase_output_manager = FirebaseOutputManager::new(
             config.firebase_uri,
