use std::sync::Arc;

use atoma_helpers::{Firebase, FirebaseAuth};
use atoma_types::{AtomaOutputMetadata, OutputType};
use reqwest::{Client, StatusCode};
use serde_json::json;
<<<<<<< HEAD
use tracing::{debug, error, info, instrument};
=======
use tokio::sync::Mutex;
use tracing::{debug, info, instrument};
>>>>>>> bb3213b7
use url::Url;

use crate::AtomaOutputManagerError;

/// `FirebaseOutputManager` - Responsible for publishing
///     generated outputs to a Firebase storage. While this
///     approach consists of a centralized point of the Atoma
///     tech stack, it is fine for applications such as chat applications.
pub struct FirebaseOutputManager {
    /// The Atoma's firebase URL
    firebase_url: Url,
    auth: Arc<Mutex<FirebaseAuth>>,
}

impl FirebaseOutputManager {
    /// Constructor
    pub fn new(
        firebase: Firebase,
    ) -> Self {
        Self {
            auth: firebase.get_auth(),
            firebase_url:firebase.get_url(),
        }
    }

    /// Handles  a new post request. Encapsulates the logic necessary
    /// to post new requests, using `reqwest::Client`.
    #[instrument(skip_all)]
    pub async fn handle_post_request(
        &mut self,
        output_metadata: &AtomaOutputMetadata,
        output: Vec<u8>,
    ) -> Result<(), AtomaOutputManagerError> {
        let client = Client::new();
        let token = self.auth.lock().await.get_id_token().await?;
        let mut url = self.firebase_url.clone();
        {
            let mut path_segment = url
                .path_segments_mut()
                .map_err(|_| AtomaOutputManagerError::UrlError("URL is not valid".to_string()))?;
            path_segment.push("data");
            path_segment.push(&output_metadata.output_destination.request_id());
            path_segment.push("response.json");
        }
        url.set_query(Some(&format!("auth={token}")));
        info!("Firebase's output url: {:?}", url);
        debug!(
            "Submitting to Firebase's realtime database, with metadata: {:?}",
            output_metadata
        );
<<<<<<< HEAD
        let data = match output_metadata.output_type {
            OutputType::Text => {
                let output = String::from_utf8(output)?;
                json!({
                    "metadata": output_metadata,
                    "data": output,
                })
            }
            OutputType::Image => {
                let mut height_bytes_buffer = [0; 4];
                height_bytes_buffer.copy_from_slice(&output[output.len() - 4..output.len()]);

                let mut width_bytes_buffer = [0; 4];
                width_bytes_buffer.copy_from_slice(&output[output.len() - 8..output.len() - 4]);

                let height = u32::from_be_bytes(height_bytes_buffer) as usize;
                let width = u32::from_be_bytes(width_bytes_buffer) as usize;

                let output = output[..output.len() - 8].to_vec();
                json!({
                    "metadata": output_metadata,
                    "data": (output, height, width),
                })
            }
        };
        submit_put_request(&client, url, &data).await?;
        if !output_metadata.tokens.is_empty() {
=======
        let data = json!({
            "metadata": output_metadata,
            "data": output,
        });
        client.put(url).json(&data).send().await?;
        if output_metadata.tokens.len() > 0 {
>>>>>>> bb3213b7
            let mut url = self.firebase_url.clone();
            {
                let mut path_segment = url.path_segments_mut().map_err(|_| {
                    AtomaOutputManagerError::UrlError("URL is not valid".to_string())
                })?;
                path_segment.push("data");
                path_segment.push(&output_metadata.output_destination.request_id());
                path_segment.push("tokens.json");
            }
            url.set_query(Some(&format!("auth={token}")));
            let data = json!(output_metadata.tokens);
<<<<<<< HEAD
            submit_put_request(&client, url, &data).await?;
=======
            client.put(url).json(&data).send().await?;
>>>>>>> bb3213b7
        }
        Ok(())
    }
}

async fn submit_put_request(
    client: &Client,
    url: Url,
    data: &serde_json::Value,
) -> Result<(), AtomaOutputManagerError> {
    match client.put(url).json(data).send().await?.status() {
        StatusCode::OK => {
            info!("Output submitted to Firebase successfully");
        }
        status => {
            error!("Failed to submit to Firebase, with status: {:?}", status);
            return Err(AtomaOutputManagerError::FirebaseError(format!(
                "Failed to submit to Firebase, with status: {:?}",
                status
            )));
        }
    }
    Ok(())
}<|MERGE_RESOLUTION|>--- conflicted
+++ resolved
@@ -4,12 +4,8 @@
 use atoma_types::{AtomaOutputMetadata, OutputType};
 use reqwest::{Client, StatusCode};
 use serde_json::json;
-<<<<<<< HEAD
+use tokio::sync::Mutex;
 use tracing::{debug, error, info, instrument};
-=======
-use tokio::sync::Mutex;
-use tracing::{debug, info, instrument};
->>>>>>> bb3213b7
 use url::Url;
 
 use crate::AtomaOutputManagerError;
@@ -26,12 +22,10 @@
 
 impl FirebaseOutputManager {
     /// Constructor
-    pub fn new(
-        firebase: Firebase,
-    ) -> Self {
+    pub fn new(firebase: Firebase) -> Self {
         Self {
             auth: firebase.get_auth(),
-            firebase_url:firebase.get_url(),
+            firebase_url: firebase.get_url(),
         }
     }
 
@@ -60,7 +54,6 @@
             "Submitting to Firebase's realtime database, with metadata: {:?}",
             output_metadata
         );
-<<<<<<< HEAD
         let data = match output_metadata.output_type {
             OutputType::Text => {
                 let output = String::from_utf8(output)?;
@@ -88,14 +81,6 @@
         };
         submit_put_request(&client, url, &data).await?;
         if !output_metadata.tokens.is_empty() {
-=======
-        let data = json!({
-            "metadata": output_metadata,
-            "data": output,
-        });
-        client.put(url).json(&data).send().await?;
-        if output_metadata.tokens.len() > 0 {
->>>>>>> bb3213b7
             let mut url = self.firebase_url.clone();
             {
                 let mut path_segment = url.path_segments_mut().map_err(|_| {
@@ -107,11 +92,7 @@
             }
             url.set_query(Some(&format!("auth={token}")));
             let data = json!(output_metadata.tokens);
-<<<<<<< HEAD
             submit_put_request(&client, url, &data).await?;
-=======
-            client.put(url).json(&data).send().await?;
->>>>>>> bb3213b7
         }
         Ok(())
     }
