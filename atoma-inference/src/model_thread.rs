use std::{
    collections::HashMap, fmt::Debug, path::PathBuf, str::FromStr, sync::mpsc, thread::JoinHandle,
};

use atoma_types::{Digest, Request, Response};
use futures::stream::FuturesUnordered;
use thiserror::Error;
use tokio::sync::oneshot::{self, error::RecvError};
use tracing::{debug, error, info, warn};

use crate::{
    apis::ApiError,
    models::{
        candle::{
            falcon::FalconModel, llama::LlamaModel, mamba::MambaModel, mistral::MistralModel,
            mixtral::MixtralModel, phi3::Phi3Model, quantized::QuantizedModel, qwen::QwenModel,
            stable_diffusion::StableDiffusion,
        },
        config::{ModelConfig, ModelsConfig},
        types::ModelType,
        ModelError, ModelId, ModelTrait,
    },
};

pub struct ModelThreadCommand {
    pub(crate) request: Request,
    pub(crate) sender: oneshot::Sender<Response>,
}

#[derive(Debug, Error)]
pub enum ModelThreadError {
    #[error("Model thread shutdown: `{0}`")]
    ApiError(#[from] ApiError),
    #[error("Model thread shutdown: `{0}`")]
    ModelError(#[from] ModelError),
    #[error("Core thread shutdown: `{0}`")]
    Shutdown(RecvError),
    #[error("Serde error: `{0}`")]
    SerdeError(#[from] serde_json::Error),
}

pub struct ModelThreadHandle {
    sender: mpsc::Sender<ModelThreadCommand>,
    join_handle: std::thread::JoinHandle<Result<(), ModelThreadError>>,
}

impl ModelThreadHandle {
    pub fn stop(self) {
        drop(self.sender);
        self.join_handle.join().ok();
    }
}

pub struct ModelThread<M: ModelTrait> {
    model: M,
    receiver: mpsc::Receiver<ModelThreadCommand>,
}

impl<M> ModelThread<M>
where
    M: ModelTrait,
{
    pub fn run(mut self) -> Result<(), ModelThreadError> {
        debug!("Start Model thread");

        while let Ok(command) = self.receiver.recv() {
            let ModelThreadCommand { request, sender } = command;
            let request_id = request.id();
            let sampled_node_index = request.sampled_node_index();
            let num_sampled_nodes = request.num_sampled_nodes();
            let params = request.params();
            let model_input = M::Input::try_from((hex::encode(&request_id), params))?;
            let model_output = self.model.run(model_input)?;
            let output = serde_json::to_value(model_output)?;
            let response = Response::new(request_id, sampled_node_index, num_sampled_nodes, output);
            sender.send(response).ok();
        }

        Ok(())
    }
}

pub struct ModelThreadDispatcher {
    pub(crate) model_senders: HashMap<ModelId, mpsc::Sender<ModelThreadCommand>>,
    pub(crate) responses: FuturesUnordered<oneshot::Receiver<Response>>,
}

impl ModelThreadDispatcher {
    pub(crate) fn start(
        config: ModelsConfig,
        stream_tx: mpsc::Sender<(Digest, String)>,
    ) -> Result<(Self, Vec<ModelThreadHandle>), ModelThreadError> {
        let mut handles = Vec::new();
        let mut model_senders = HashMap::new();

        let api_key = config.api_key();
        let cache_dir = config.cache_dir();

        for model_config in config.models() {
            info!("Spawning new thread for model: {}", model_config.model_id());

            let model_name = model_config.model_id().clone();
            let model_type = ModelType::from_str(&model_name)?;

            let (model_sender, model_receiver) = mpsc::channel::<ModelThreadCommand>();
            model_senders.insert(model_name.clone(), model_sender.clone());

            let join_handle = dispatch_model_thread(
                api_key.clone(),
                cache_dir.clone(),
                model_name,
                model_type,
                model_config,
                model_receiver,
                stream_tx.clone(),
            );

            handles.push(ModelThreadHandle {
                join_handle,
                sender: model_sender.clone(),
            });
        }

        let model_dispatcher = ModelThreadDispatcher {
            model_senders,
            responses: FuturesUnordered::new(),
        };

        Ok((model_dispatcher, handles))
    }

    fn send(&self, command: ModelThreadCommand) {
        let model_id = command.request.model();

        info!("sending new request with model_id: {model_id}");

        let sender = self
            .model_senders
            .get(&model_id)
            .expect("Failed to get model thread, this should not happen !");

        if let Err(e) = sender.send(command) {
            warn!("Could not send command to model core, it might be shutting down: {e}");
        }
    }
}

impl ModelThreadDispatcher {
    pub(crate) fn run_json_inference(
        &self,
        (request, sender): (Request, oneshot::Sender<Response>),
    ) {
        self.send(ModelThreadCommand { request, sender });
    }

    pub(crate) fn run_subscriber_inference(&self, request: Request) {
        let (sender, receiver) = oneshot::channel();
        self.send(ModelThreadCommand { request, sender });
        self.responses.push(receiver);
    }
}

pub(crate) fn dispatch_model_thread(
    api_key: String,
    cache_dir: PathBuf,
    model_name: String,
    model_type: ModelType,
    model_config: ModelConfig,
    model_receiver: mpsc::Receiver<ModelThreadCommand>,
    stream_tx: mpsc::Sender<(Digest, String)>,
) -> JoinHandle<Result<(), ModelThreadError>> {
    match model_type {
        ModelType::Falcon7b | ModelType::Falcon40b | ModelType::Falcon180b => {
            spawn_model_thread::<FalconModel>(
                model_name,
                api_key.clone(),
                cache_dir.clone(),
                model_config,
                model_receiver,
                stream_tx,
            )
        }
        ModelType::LlamaV1
        | ModelType::LlamaV2
        | ModelType::LlamaTinyLlama1_1BChat
        | ModelType::LlamaSolar10_7B
        | ModelType::Llama3_8b
        | ModelType::Llama3Instruct8b
        | ModelType::Llama3_70b => spawn_model_thread::<LlamaModel>(
            model_name,
            api_key,
            cache_dir,
            model_config,
            model_receiver,
            stream_tx,
        ),
        ModelType::Mamba130m
        | ModelType::Mamba370m
        | ModelType::Mamba790m
        | ModelType::Mamba1_4b
        | ModelType::Mamba2_8b => spawn_model_thread::<MambaModel>(
            model_name,
            api_key,
            cache_dir,
            model_config,
            model_receiver,
            stream_tx,
        ),
        ModelType::Mistral7bV01
        | ModelType::Mistral7bV02
        | ModelType::Mistral7bInstructV01
        | ModelType::Mistral7bInstructV02 => spawn_model_thread::<MistralModel>(
            model_name,
            api_key,
            cache_dir,
            model_config,
            model_receiver,
            stream_tx,
        ),
        ModelType::Mixtral8x7b => spawn_model_thread::<MixtralModel>(
            model_name,
            api_key,
            cache_dir,
            model_config,
            model_receiver,
            stream_tx,
        ),
        ModelType::Phi3Mini => spawn_model_thread::<Phi3Model>(
            model_name,
            api_key,
            cache_dir,
            model_config,
            model_receiver,
            stream_tx,
        ),
<<<<<<< HEAD
        ModelType::StableDiffusionV1_5
        | ModelType::StableDiffusionV2_1
        | ModelType::StableDiffusionTurbo
        | ModelType::StableDiffusionXl => spawn_model_thread::<StableDiffusion>(
            model_name,
            api_key,
            cache_dir,
            model_config,
            model_receiver,
            stream_tx,
        ),
=======
>>>>>>> c76938c5
        ModelType::QuantizedLlamaV2_7b
        | ModelType::QuantizedLlamaV2_13b
        | ModelType::QuantizedLlamaV2_70b
        | ModelType::QuantizedLlamaV2_7bChat
        | ModelType::QuantizedLlamaV2_13bChat
        | ModelType::QuantizedLlamaV2_70bChat
        | ModelType::QuantizedLlama7b
        | ModelType::QuantizedLlama13b
        | ModelType::QuantizedLlama34b
        | ModelType::QuantizedLeo7b
        | ModelType::QuantizedLeo13b
        | ModelType::QuantizedMistral7b
        | ModelType::QuantizedMistral7bInstruct
        | ModelType::QuantizedMistral7bInstructV02
        | ModelType::QuantizedZephyr7bAlpha
        | ModelType::QuantizedZephyr7bBeta
        | ModelType::QuantizedOpenChat35
        | ModelType::QuantizedStarling7bAlpha
        | ModelType::QuantizedMixtral
        | ModelType::QuantizedMixtralInstruct
        | ModelType::QuantizedL8b => spawn_model_thread::<QuantizedModel>(
            model_name,
            api_key,
            cache_dir,
            model_config,
            model_receiver,
            stream_tx,
        ),
        ModelType::QwenW0_5b
        | ModelType::QwenW1_8b
        | ModelType::QwenW4b
        | ModelType::QwenW7b
        | ModelType::QwenW14b
        | ModelType::QwenW72b
        | ModelType::QwenMoeA27b => spawn_model_thread::<QwenModel>(
            model_name,
            api_key,
            cache_dir,
            model_config,
            model_receiver,
        ),
        ModelType::StableDiffusionV1_5
        | ModelType::StableDiffusionV2_1
        | ModelType::StableDiffusionTurbo
        | ModelType::StableDiffusionXl => spawn_model_thread::<StableDiffusion>(
            model_name,
            api_key,
            cache_dir,
            model_config,
            model_receiver,
        ),
    }
}

pub(crate) fn spawn_model_thread<M>(
    model_name: String,
    api_key: String,
    cache_dir: PathBuf,
    model_config: ModelConfig,
    model_receiver: mpsc::Receiver<ModelThreadCommand>,
    stream_tx: mpsc::Sender<(Digest, String)>,
) -> JoinHandle<Result<(), ModelThreadError>>
where
    M: ModelTrait + Send + 'static,
{
    std::thread::spawn(move || {
        info!("Fetching files for model: {model_name}");
        let load_data = M::fetch(api_key, cache_dir, model_config)?;

        let model = M::load(load_data, stream_tx)?;
        let model_thread = ModelThread {
            model,
            receiver: model_receiver,
        };

        if let Err(e) = model_thread.run() {
            error!("Model thread error: {e}");
            if !matches!(e, ModelThreadError::Shutdown(_)) {
                panic!("Fatal error occurred: {e}");
            }
        }

        Ok(())
    })
}<|MERGE_RESOLUTION|>--- conflicted
+++ resolved
@@ -233,7 +233,6 @@
             model_receiver,
             stream_tx,
         ),
-<<<<<<< HEAD
         ModelType::StableDiffusionV1_5
         | ModelType::StableDiffusionV2_1
         | ModelType::StableDiffusionTurbo
@@ -245,8 +244,6 @@
             model_receiver,
             stream_tx,
         ),
-=======
->>>>>>> c76938c5
         ModelType::QuantizedLlamaV2_7b
         | ModelType::QuantizedLlamaV2_13b
         | ModelType::QuantizedLlamaV2_70b
@@ -287,16 +284,7 @@
             cache_dir,
             model_config,
             model_receiver,
-        ),
-        ModelType::StableDiffusionV1_5
-        | ModelType::StableDiffusionV2_1
-        | ModelType::StableDiffusionTurbo
-        | ModelType::StableDiffusionXl => spawn_model_thread::<StableDiffusion>(
-            model_name,
-            api_key,
-            cache_dir,
-            model_config,
-            model_receiver,
+            stream_tx,
         ),
     }
 }
