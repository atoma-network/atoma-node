--- conflicted
+++ resolved
@@ -73,13 +73,9 @@
     #[error("Invalid model input")]
     InvalidModelInput,
     #[error("Send error: `{0}`")]
-<<<<<<< HEAD
     SendError(#[from] mpsc::error::SendError<AtomaStreamingData>),
-=======
-    SendError(#[from] mpsc::error::SendError<(Digest, String)>),
     #[error("Invalid prompt params")]
     InvalidPromptParams,
->>>>>>> 78555e6e
     #[cfg(feature = "nccl")]
     #[error("Nccl error: `{}`", 0.0)]
     NcclError(NcclError),
