--- conflicted
+++ resolved
@@ -437,7 +437,6 @@
     }
 }
 
-<<<<<<< HEAD
 /// Trait interface for LLM generated outputs
 pub trait LlmOutput: Serialize {
     /// Number of input tokens
@@ -449,14 +448,11 @@
     fn time_to_generate(&self) -> f64;
 }
 
-#[derive(Serialize)]
-=======
-#[derive(Debug, Serialize)]
->>>>>>> 92074d3d
 /// `TextModelOutput` - Encapsulates the actual AI generated output, for a given
 /// request. It contains additional metadata about the generation that is relevant
 /// to keep track. To be used in the context of text to text models and not
 /// multi modality ones
+#[derive(Debug, Serialize)]
 pub struct TextModelOutput {
     /// Number of input tokens for the request
     pub input_tokens: usize,
