--- conflicted
+++ resolved
@@ -588,13 +588,8 @@
     fn try_from((_, value): (Digest, PromptParams)) -> Result<Self, Self::Error> {
         match value {
             PromptParams::Text2ImagePromptParams(p) => Ok(Self {
-<<<<<<< HEAD
                 prompt: p.get_input_text(),
-                uncond_prompt: p.uncond_prompt(),
-=======
-                prompt: p.prompt(),
                 uncond_prompt: p.uncond_prompt().unwrap_or_default(),
->>>>>>> 78555e6e
                 height: p.height().map(|t| t.try_into().unwrap()),
                 width: p.width().map(|t| t.try_into().unwrap()),
                 n_steps: p.n_steps().map(|t| t.try_into().unwrap()),
