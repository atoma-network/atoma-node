--- conflicted
+++ resolved
@@ -47,12 +47,8 @@
     model: Model,
     model_type: ModelType,
     device: Device,
-<<<<<<< HEAD
+    dtype: DType,
     tokenizer: TokenOutputStream,
-=======
-    dtype: DType,
-    tokenizer: Tokenizer,
->>>>>>> 4922accf
 }
 
 impl QwenModel {
@@ -60,24 +56,16 @@
         model: Model,
         model_type: ModelType,
         device: Device,
-<<<<<<< HEAD
+        dtype: DType,
         tokenizer: Tokenizer,
         stream_tx: mpsc::Sender<(Digest, String)>,
-=======
-        dtype: DType,
-        tokenizer: Tokenizer,
->>>>>>> 4922accf
     ) -> Self {
         Self {
             model,
             model_type,
             device,
-<<<<<<< HEAD
+            dtype,
             tokenizer: TokenOutputStream::new(tokenizer, stream_tx),
-=======
-            dtype,
-            tokenizer,
->>>>>>> 4922accf
         }
     }
 }
