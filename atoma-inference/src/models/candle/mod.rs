--- conflicted
+++ resolved
@@ -10,11 +10,8 @@
 
 use super::ModelError;
 
-<<<<<<< HEAD
+pub mod falcon;
 pub mod llama;
-=======
-pub mod falcon;
->>>>>>> 579ee25d
 pub mod mamba;
 pub mod stable_diffusion;
 
