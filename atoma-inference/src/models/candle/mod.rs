<<<<<<< HEAD
pub mod falcon;
pub mod mamba;
=======
use std::{fs::File, io::Write, path::PathBuf};

use candle::{
    utils::{cuda_is_available, metal_is_available},
    DType, Device, Tensor,
};
use tracing::info;

use crate::bail;

use super::ModelError;

pub mod mamba;
pub mod stable_diffusion;

pub fn device() -> Result<Device, candle::Error> {
    if cuda_is_available() {
        info!("Using CUDA");
        Device::new_cuda(0)
    } else if metal_is_available() {
        info!("Using Metal");
        Device::new_metal(0)
    } else {
        info!("Using Cpu");
        Ok(Device::Cpu)
    }
}

pub fn hub_load_safetensors(
    repo: &hf_hub::api::sync::ApiRepo,
    json_file: &str,
) -> Result<Vec<std::path::PathBuf>, ModelError> {
    let json_file = repo.get(json_file).map_err(candle::Error::wrap)?;
    let json_file = std::fs::File::open(json_file)?;
    let json: serde_json::Value =
        serde_json::from_reader(&json_file).map_err(candle::Error::wrap)?;
    let weight_map = match json.get("weight_map") {
        None => bail!("no weight map in {json_file:?}"),
        Some(serde_json::Value::Object(map)) => map,
        Some(_) => bail!("weight map in {json_file:?} is not a map"),
    };
    let mut safetensors_files = std::collections::HashSet::new();
    for value in weight_map.values() {
        if let Some(file) = value.as_str() {
            safetensors_files.insert(file.to_string());
        }
    }
    let safetensors_files = safetensors_files
        .iter()
        .map(|v| repo.get(v).map_err(candle::Error::wrap))
        .collect::<candle::Result<Vec<_>>>()?;
    Ok(safetensors_files)
}

pub fn save_image<P: AsRef<std::path::Path>>(img: &Tensor, p: P) -> Result<(), ModelError> {
    let p = p.as_ref();
    let (channel, height, width) = img.dims3()?;
    if channel != 3 {
        bail!("save_image expects an input of shape (3, height, width)")
    }
    let img = img.permute((1, 2, 0))?.flatten_all()?;
    let pixels = img.to_vec1::<u8>()?;
    let image: image::ImageBuffer<image::Rgb<u8>, Vec<u8>> =
        match image::ImageBuffer::from_raw(width as u32, height as u32, pixels) {
            Some(image) => image,
            None => bail!("error saving image {p:?}"),
        };
    image.save(p).map_err(candle::Error::wrap)?;
    Ok(())
}

pub fn save_tensor_to_file(tensor: &Tensor, filename: &str) -> Result<(), candle::Error> {
    let json_output = serde_json::to_string(
        &tensor
            .to_device(&Device::Cpu)?
            .flatten_all()?
            .to_dtype(DType::F64)?
            .to_vec1::<f64>()?,
    )
    .unwrap();
    let mut file = File::create(PathBuf::from(filename))?;
    file.write_all(json_output.as_bytes())?;
    Ok(())
}
>>>>>>> 3370fced
<|MERGE_RESOLUTION|>--- conflicted
+++ resolved
@@ -1,7 +1,3 @@
-<<<<<<< HEAD
-pub mod falcon;
-pub mod mamba;
-=======
 use std::{fs::File, io::Write, path::PathBuf};
 
 use candle::{
@@ -14,6 +10,7 @@
 
 use super::ModelError;
 
+pub mod falcon;
 pub mod mamba;
 pub mod stable_diffusion;
 
@@ -34,10 +31,9 @@
     repo: &hf_hub::api::sync::ApiRepo,
     json_file: &str,
 ) -> Result<Vec<std::path::PathBuf>, ModelError> {
-    let json_file = repo.get(json_file).map_err(candle::Error::wrap)?;
+    let json_file = repo.get(json_file)?;
     let json_file = std::fs::File::open(json_file)?;
-    let json: serde_json::Value =
-        serde_json::from_reader(&json_file).map_err(candle::Error::wrap)?;
+    let json: serde_json::Value = serde_json::from_reader(&json_file)?;
     let weight_map = match json.get("weight_map") {
         None => bail!("no weight map in {json_file:?}"),
         Some(serde_json::Value::Object(map)) => map,
@@ -85,5 +81,4 @@
     let mut file = File::create(PathBuf::from(filename))?;
     file.write_all(json_output.as_bytes())?;
     Ok(())
-}
->>>>>>> 3370fced
+}