use std::{path::Path, str::FromStr, time::Duration};

use atoma_input_manager::AtomaInputManagerError;
use futures::StreamExt;
use serde_json::Value;
use sui_sdk::rpc_types::{EventFilter, SuiEvent};
use sui_sdk::types::base_types::{ObjectID, ObjectIDParseError};
use sui_sdk::types::event::EventID;
use sui_sdk::{SuiClient, SuiClientBuilder};
use thiserror::Error;
use tokio::sync::oneshot::error::RecvError;
use tokio::sync::{mpsc, oneshot};
use tracing::{debug, error, info, instrument};

use crate::config::SuiSubscriberConfig;
use crate::AtomaEvent;
use atoma_types::{InputSource, ModelInput, Request, SmallId, NON_SAMPLED_NODE_ERR};

/// The size of a request id, expressed in hex format
const WAIT_FOR_INPUT_MANAGER_RESPONSE_SECS: u64 = 5;

/// `SuiSubscriber` - Responsible for listening to events emitted from the Atoma smart contract
///     on the Sui blockchain.
///
/// Once it listens to a new event to handle a new inference requests, it checks if the current
/// node has been sampled to execute it. If so, it transmits the request to the `AtomaInference`
/// service.
pub struct SuiSubscriber {
    /// Node's unique identifier small id (generated once when the
    /// node registers on Atoma's smart contract, on the Sui blockchain).
    id: SmallId,
    /// Used to filter Sui's events, by those emitted by
    /// Atoma's smart contract
    filter: EventFilter,
    /// A mpsc sender, responsible for sending a new `Request` to the `AtomaInference`
    /// service, if the node has been sampled to run inference
    event_sender: mpsc::Sender<Request>,
    /// The http address of a Sui RPC node
    http_addr: String,
    /// Last received event's id
    last_event_id: Option<EventID>,
    /// Request timeout
    request_timeout: Option<Duration>,
    /// The websocket address of a Sui RPC node
    ws_addr: Option<String>,
    /// Input manager sender, responsible for sending the input metadata and a oneshot sender, to the input manager service to get back the user prompt.
<<<<<<< HEAD
    input_manager_tx: mpsc::Sender<(InputSource, oneshot::Sender<ModelInput>)>,
=======
    input_manager_tx: mpsc::Sender<(
        InputSource,
        oneshot::Sender<Result<String, AtomaInputManagerError>>,
    )>,
>>>>>>> cd15a5d4
}

impl SuiSubscriber {
    /// Constructor
    pub async fn new(
        id: SmallId,
        http_addr: &str,
        ws_addr: Option<&str>,
        package_id: ObjectID,
        event_sender: mpsc::Sender<Request>,
        request_timeout: Option<Duration>,
<<<<<<< HEAD
        input_manager_tx: mpsc::Sender<(InputSource, oneshot::Sender<ModelInput>)>,
=======
        input_manager_tx: mpsc::Sender<(
            InputSource,
            oneshot::Sender<Result<String, AtomaInputManagerError>>,
        )>,
>>>>>>> cd15a5d4
    ) -> Result<Self, SuiSubscriberError> {
        let filter = EventFilter::Package(package_id);
        Ok(Self {
            id,
            http_addr: http_addr.to_string(),
            ws_addr: ws_addr.map(|s| s.to_string()),
            filter,
            event_sender,
            request_timeout,
            last_event_id: None,
            input_manager_tx,
        })
    }

    /// Builds a new `SuiClient` instance from the `SuiSubscriber` metadata
    #[instrument(skip_all)]
    async fn build_client(&self) -> Result<SuiClient, SuiSubscriberError> {
        let mut sui_client_builder = SuiClientBuilder::default();
        if let Some(duration) = self.request_timeout {
            sui_client_builder = sui_client_builder.request_timeout(duration);
        }
        if let Some(url) = self.ws_addr.as_ref() {
            sui_client_builder = sui_client_builder.ws_url(url);
        }
        info!("Starting sui client..");
        sui_client_builder
            .build(self.http_addr.as_str())
            .await
            .map_err(SuiSubscriberError::SuiBuilderError)
    }

    /// Generates a new instance of `SuiSubscriber`, from a configuration file
    pub async fn new_from_config<P: AsRef<Path>>(
        config_path: P,
        event_sender: mpsc::Sender<Request>,
<<<<<<< HEAD
        input_manager_tx: mpsc::Sender<(InputSource, oneshot::Sender<ModelInput>)>,
=======
        input_manager_tx: mpsc::Sender<(
            InputSource,
            oneshot::Sender<Result<String, AtomaInputManagerError>>,
        )>,
>>>>>>> cd15a5d4
    ) -> Result<Self, SuiSubscriberError> {
        let config = SuiSubscriberConfig::from_file_path(config_path);
        let small_id = config.small_id();
        let http_url = config.http_url();
        let ws_url = config.ws_url();
        let package_id = config.package_id();
        let request_timeout = config.request_timeout();
        Self::new(
            small_id,
            &http_url,
            Some(&ws_url),
            package_id,
            event_sender,
            Some(request_timeout),
            input_manager_tx,
        )
        .await
    }

    /// Subscribes to Sui blockchain for event listening
    #[instrument(skip_all)]
    pub async fn subscribe(mut self) -> Result<(), SuiSubscriberError> {
        loop {
            let sui_client = match self.build_client().await {
                Ok(client) => client,
                Err(e) => {
                    error!("Failed to build Sui client, with error: {e}");
                    continue;
                }
            };
            let event_api = sui_client.event_api();
            let mut subscribe_event = event_api.subscribe_event(self.filter.clone()).await?;
            if let Some(event_id) = self.last_event_id {
                self.handle_pagination_events(event_id, &sui_client).await?;
            }
            info!("Starting event while loop");
            while let Some(event) = subscribe_event.next().await {
                match event {
                    Ok(event) => self.handle_event(event, &sui_client).await?,
                    Err(e) => {
                        error!("Failed to get event with error: {e}");
                    }
                }
            }
            error!("WebSocket connection closed unexpectedly..");
        }
    }

    /// Handles pagination events, that were not catch
    /// while the event subscriber was down
    #[instrument(skip_all)]
    async fn handle_pagination_events(
        &mut self,
        event_id: EventID,
        sui_client: &SuiClient,
    ) -> Result<(), SuiSubscriberError> {
        info!("Starting pagination, from last event_id = {:?}..", event_id);
        let filter = self.filter.clone();
        let paged_events = sui_client
            .event_api()
            .query_events(filter, Some(event_id), None, false)
            .await?;
        for event in paged_events.data.into_iter() {
            self.last_event_id = Some(event.id);
            self.handle_event(event, sui_client).await?;
        }
        Ok(())
    }
}

impl SuiSubscriber {
    /// Implements logic to handle a new listen event, by the Atoma smart contract on the Sui blockchain.
    ///
    /// If the event contains a new AI inference request, to which the current node has been sampled to executed
    /// it will parse the content of the (JSON) event into a `Request` and send it to the `AtomaInference`
    /// service.
    #[instrument(skip_all)]
    async fn handle_event(
        &self,
        event: SuiEvent,
        sui_client: &SuiClient,
    ) -> Result<(), SuiSubscriberError> {
        let event_type = event.type_.name.as_str();

        match AtomaEvent::from_str(event_type)? {
            AtomaEvent::DisputeEvent => todo!(),
            AtomaEvent::FirstSubmissionEvent
            | AtomaEvent::NodeRegisteredEvent
            | AtomaEvent::NodeSubscribedToModelEvent
            | AtomaEvent::SettledEvent => {
                info!("Received event: {}", event_type);
            }
            AtomaEvent::NewlySampledNodesEvent => {
                let event_data = event.parsed_json;
                match self
                    .handle_newly_sampled_nodes_event(event_data, sui_client)
                    .await
                {
                    Ok(()) => {}
                    Err(err) => {
                        error!("Failed to process request, with error: {err}")
                    }
                }
            }
            AtomaEvent::Text2ImagePromptEvent | AtomaEvent::Text2TextPromptEvent => {
                let event_data = event.parsed_json;
                match self.handle_prompt_event(event_data).await {
                    Ok(()) => {}
                    Err(SuiSubscriberError::TypeConversionError(err)) => {
                        if err.to_string().contains(NON_SAMPLED_NODE_ERR) {
                            info!("Node has not been sampled for current request")
                        } else {
                            error!("Failed to process request, with error: {err}")
                        }
                    }
                    Err(err) => {
                        error!("Failed to process request, with error: {err}")
                    }
                }
            }
        }
        Ok(())
    }

    /// Handles a new prompt event (which contains a request for a new AI inference job).
    #[instrument(skip(self, event_data))]
    async fn handle_prompt_event(&self, event_data: Value) -> Result<(), SuiSubscriberError> {
        debug!("event data: {}", event_data);
        let mut request = Request::try_from((self.id, event_data))?;

        // Get the prompt and replace with the actual prompt.
        let (oneshot_sender, oneshot_receiver) = tokio::sync::oneshot::channel();
        self.input_manager_tx
            .send((request.params().prompt(), oneshot_sender))
            .await
            .map_err(Box::new)?;
        let result = oneshot_receiver.await??;
        // Replace the prompt string to the real prompt instead of the firebase user id.
        match result {
            ModelInput::ImageBytes(bytes) => {
                request.set_raw_image(bytes);
            }
            ModelInput::ImageFile(path) => {
                request.set_raw_prompt(path);
            }
            ModelInput::Text(text) => {
                request.set_raw_prompt(text);
            }
        }
        info!("Received new request: {:?}", request);
        let request_id = request.id();
        info!(
            "Current node has been sampled for request with id: {:?}",
            request_id
        );
        self.event_sender.send(request).await.map_err(Box::new)?;

        Ok(())
    }

    /// Handles a newly sampled node event (which contains a request for a new AI inference job).
    #[instrument(skip_all)]
    async fn handle_newly_sampled_nodes_event(
        &self,
        event_data: Value,
        sui_client: &SuiClient,
    ) -> Result<(), SuiSubscriberError> {
        debug!("event data: {}", event_data);
        let newly_sampled_nodes = extract_sampled_node_index(self.id, &event_data)?;
        if let Some(sampled_node_index) = newly_sampled_nodes {
            let ticket_id = extract_ticket_id(&event_data)?;
            let event_filter = EventFilter::MoveEventField {
                path: "ticket_id".to_string(),
                value: serde_json::from_str(ticket_id)?,
            };
            let data = sui_client
                .event_api()
                .query_events(event_filter, None, Some(1), false)
                .await?;
            let event = data
                .data
                .first()
                .ok_or(SuiSubscriberError::MalformedEvent(format!(
                    "Missing data from event with ticket id = {}",
                    ticket_id
                )))?;
            let request = Request::try_from((
                ticket_id,
                sampled_node_index as usize,
                event.parsed_json.clone(),
            ))?;
            info!("Received new request: {:?}", request);
            info!(
                "Current node has been newly sampled for request with id: {}",
                ticket_id
            );
            self.event_sender.send(request).await.map_err(Box::new)?;
        }

        Ok(())
    }
}

/// Helper function, used to extract which nodes have been sampled by the Atoma smart contract
/// to run the current AI inference request.
fn extract_sampled_node_index(id: u64, value: &Value) -> Result<Option<u64>, SuiSubscriberError> {
    let new_nodes = value
        .get("new_nodes")
        .ok_or_else(|| SuiSubscriberError::MalformedEvent("missing `new_nodes` field".into()))?
        .as_array()
        .ok_or_else(|| SuiSubscriberError::MalformedEvent("invalid `new_nodes` field".into()))?;

    Ok(new_nodes.iter().find_map(|n| {
        let node_id = n.get("node_id")?.get("inner")?.as_u64()?;
        let index = n.get("order")?.as_u64()?;
        if node_id == id {
            Some(index)
        } else {
            None
        }
    }))
}

/// Helper function that is responsible for extracting the ticket id from the
/// event's JSON body.
fn extract_ticket_id(value: &Value) -> Result<&str, SuiSubscriberError> {
    value
        .get("ticket_id")
        .ok_or(SuiSubscriberError::MalformedEvent(
            "missing `ticket_id` field".into(),
        ))?
        .as_str()
        .ok_or(SuiSubscriberError::MalformedEvent(
            "invalid `ticket_id` field".into(),
        ))
}

#[derive(Debug, Error)]
pub enum SuiSubscriberError {
    #[error("Sui Builder error: `{0}`")]
    SuiBuilderError(#[from] sui_sdk::error::Error),
    #[error("Deserialize error: `{0}`")]
    DeserializeError(#[from] serde_json::Error),
    #[error("Object ID parse error: `{0}`")]
    ObjectIDParseError(#[from] ObjectIDParseError),
    #[error("Sender error: `{0}`")]
    SendError(#[from] Box<mpsc::error::SendError<Request>>),
    #[error("Type conversion error: `{0}`")]
    TypeConversionError(#[from] anyhow::Error),
    #[error("Malformed event: `{0}`")]
    MalformedEvent(String),
    #[error("Input manager error : `{0}`")]
    AtomaInputManagerError(#[from] AtomaInputManagerError),
    #[error("Sending input to input manager error: `{0}`")]
<<<<<<< HEAD
    SendInputError(#[from] Box<mpsc::error::SendError<(InputSource, oneshot::Sender<ModelInput>)>>),
=======
    SendInputError(
        #[from]
        Box<
            mpsc::error::SendError<(
                InputSource,
                oneshot::Sender<Result<String, AtomaInputManagerError>>,
            )>,
        >,
    ),
>>>>>>> cd15a5d4
    #[error("Error while sending request to input manager: `{0}`")]
    InputManagerError(#[from] Box<tokio::sync::oneshot::error::RecvError>),
    #[error("Timeout error getting the input from the input manager")]
    TimeoutError,
    #[error("Request receive error {0}")]
    RecvError(#[from] RecvError),
}<|MERGE_RESOLUTION|>--- conflicted
+++ resolved
@@ -44,14 +44,10 @@
     /// The websocket address of a Sui RPC node
     ws_addr: Option<String>,
     /// Input manager sender, responsible for sending the input metadata and a oneshot sender, to the input manager service to get back the user prompt.
-<<<<<<< HEAD
-    input_manager_tx: mpsc::Sender<(InputSource, oneshot::Sender<ModelInput>)>,
-=======
     input_manager_tx: mpsc::Sender<(
         InputSource,
-        oneshot::Sender<Result<String, AtomaInputManagerError>>,
+        oneshot::Sender<Result<ModelInput, AtomaInputManagerError>>,
     )>,
->>>>>>> cd15a5d4
 }
 
 impl SuiSubscriber {
@@ -63,14 +59,10 @@
         package_id: ObjectID,
         event_sender: mpsc::Sender<Request>,
         request_timeout: Option<Duration>,
-<<<<<<< HEAD
-        input_manager_tx: mpsc::Sender<(InputSource, oneshot::Sender<ModelInput>)>,
-=======
         input_manager_tx: mpsc::Sender<(
             InputSource,
-            oneshot::Sender<Result<String, AtomaInputManagerError>>,
+            oneshot::Sender<Result<ModelInput, AtomaInputManagerError>>,
         )>,
->>>>>>> cd15a5d4
     ) -> Result<Self, SuiSubscriberError> {
         let filter = EventFilter::Package(package_id);
         Ok(Self {
@@ -106,14 +98,10 @@
     pub async fn new_from_config<P: AsRef<Path>>(
         config_path: P,
         event_sender: mpsc::Sender<Request>,
-<<<<<<< HEAD
-        input_manager_tx: mpsc::Sender<(InputSource, oneshot::Sender<ModelInput>)>,
-=======
         input_manager_tx: mpsc::Sender<(
             InputSource,
-            oneshot::Sender<Result<String, AtomaInputManagerError>>,
+            oneshot::Sender<Result<ModelInput, AtomaInputManagerError>>,
         )>,
->>>>>>> cd15a5d4
     ) -> Result<Self, SuiSubscriberError> {
         let config = SuiSubscriberConfig::from_file_path(config_path);
         let small_id = config.small_id();
@@ -368,19 +356,15 @@
     #[error("Input manager error : `{0}`")]
     AtomaInputManagerError(#[from] AtomaInputManagerError),
     #[error("Sending input to input manager error: `{0}`")]
-<<<<<<< HEAD
-    SendInputError(#[from] Box<mpsc::error::SendError<(InputSource, oneshot::Sender<ModelInput>)>>),
-=======
     SendInputError(
         #[from]
         Box<
             mpsc::error::SendError<(
                 InputSource,
-                oneshot::Sender<Result<String, AtomaInputManagerError>>,
+                oneshot::Sender<Result<ModelInput, AtomaInputManagerError>>,
             )>,
         >,
     ),
->>>>>>> cd15a5d4
     #[error("Error while sending request to input manager: `{0}`")]
     InputManagerError(#[from] Box<tokio::sync::oneshot::error::RecvError>),
     #[error("Timeout error getting the input from the input manager")]
