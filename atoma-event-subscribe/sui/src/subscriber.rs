use std::{fmt::Write, path::Path, str::FromStr, time::Duration};

use futures::StreamExt;
use serde_json::Value;
use sui_sdk::rpc_types::{EventFilter, SuiEvent};
use sui_sdk::types::base_types::{ObjectID, ObjectIDParseError};
use sui_sdk::types::event::EventID;
use sui_sdk::{SuiClient, SuiClientBuilder};
use thiserror::Error;
use tokio::sync::mpsc;
use tracing::{debug, error, info, instrument};

use crate::config::SuiSubscriberConfig;
use crate::AtomaEvent;
use atoma_types::{Request, SmallId, NON_SAMPLED_NODE_ERR};

/// The size of a request id, expressed in hex format
const REQUEST_ID_HEX_SIZE: usize = 64;

/// `SuiSubscriber` - Responsible for listening to events emitted from the Atoma smart contract
///     on the Sui blockchain.
///
/// Once it listens to a new event to handle a new inference requests, it checks if the current
/// node has been sampled to execute it. If so, it transmits the request to the `AtomaInference`
/// service.
pub struct SuiSubscriber {
<<<<<<< HEAD
=======
    /// Node's unique identifier small id (generated once when the
    /// node registers on Atoma's smart contract, on the Sui blockchain).
    id: SmallId,
    /// A `SuiClient` instance
    sui_client: SuiClient,
    /// An `EventFilter` instance
    filter: EventFilter,
    /// A mpsc sender, responsible for sending a new `Request` to the `AtomaInference`
    /// service, if the node has been sampled to run inference
>>>>>>> 5014c3f6
    event_sender: mpsc::Sender<Request>,
    filter: EventFilter,
    http_url: String,
    id: SmallId,
    last_event_id: Option<EventID>,
    request_timeout: Option<Duration>,
    ws_url: Option<String>,
}

impl SuiSubscriber {
    /// Constructor
    pub async fn new(
        id: SmallId,
        http_url: &str,
        ws_url: Option<&str>,
        package_id: ObjectID,
        event_sender: mpsc::Sender<Request>,
        request_timeout: Option<Duration>,
    ) -> Result<Self, SuiSubscriberError> {
        let filter = EventFilter::Package(package_id);
        Ok(Self {
            id,
            http_url: http_url.to_string(),
            ws_url: ws_url.map(|s| s.to_string()),
            filter,
            event_sender,
            request_timeout,
            last_event_id: None,
        })
    }

<<<<<<< HEAD
    async fn build_client(&self) -> Result<SuiClient, SuiSubscriberError> {
        let mut sui_client_builder = SuiClientBuilder::default();
        if let Some(duration) = self.request_timeout {
            sui_client_builder = sui_client_builder.request_timeout(duration);
        }
        if let Some(url) = self.ws_url.as_ref() {
            sui_client_builder = sui_client_builder.ws_url(url);
        }
        info!("Starting sui client..");
        sui_client_builder
            .build(self.http_url.as_str())
            .await
            .map_err(SuiSubscriberError::SuiBuilderError)
    }

=======
    /// Generates a new instance of `SuiSubscriber`, from a configuration file
>>>>>>> 5014c3f6
    pub async fn new_from_config<P: AsRef<Path>>(
        config_path: P,
        event_sender: mpsc::Sender<Request>,
    ) -> Result<Self, SuiSubscriberError> {
        let config = SuiSubscriberConfig::from_file_path(config_path);
        let small_id = config.small_id();
        let http_url = config.http_url();
        let ws_url = config.ws_url();
        let package_id = config.package_id();
        let request_timeout = config.request_timeout();
        Self::new(
            small_id,
            &http_url,
            Some(&ws_url),
            package_id,
            event_sender,
            Some(request_timeout),
        )
        .await
    }

<<<<<<< HEAD
    pub async fn subscribe(mut self) -> Result<(), SuiSubscriberError> {
        loop {
            let sui_client = self.build_client().await?;
            let event_api = sui_client.event_api();
            let mut subscribe_event = event_api.subscribe_event(self.filter.clone()).await?;
            if let Some(event_id) = self.last_event_id {
                self.handle_pagination_events(event_id, &sui_client).await?;
            }
            info!("Starting event while loop");
            while let Some(event) = subscribe_event.next().await {
                match event {
                    Ok(event) => self.handle_event(event, &sui_client).await?,
                    Err(e) => {
                        error!("Failed to get event with error: {e}");
                    }
=======
    /// Subscribes to Sui blockchain for event listening
    #[instrument(skip_all)]
    pub async fn subscribe(self) -> Result<(), SuiSubscriberError> {
        let event_api = self.sui_client.event_api();
        let mut subscribe_event = event_api.subscribe_event(self.filter.clone()).await?;
        info!("Starting event while loop");
        while let Some(event) = subscribe_event.next().await {
            match event {
                Ok(event) => self.handle_event(event).await?,
                Err(e) => {
                    error!("Failed to get event with error: {e}");
>>>>>>> 5014c3f6
                }
            }
            error!("WebSocket connection closed unexpectedly..");
        }
    }

    async fn handle_pagination_events(
        &mut self,
        event_id: EventID,
        sui_client: &SuiClient,
    ) -> Result<(), SuiSubscriberError> {
        info!("Starting pagination, from last event_id = {:?}..", event_id);
        let filter = self.filter.clone();
        let paged_events = sui_client
            .event_api()
            .query_events(filter, Some(event_id), None, false)
            .await?;
        for event in paged_events.data.into_iter() {
            self.last_event_id = Some(event.id);
            self.handle_event(event, sui_client).await?;
        }
        Ok(())
    }
}

impl SuiSubscriber {
<<<<<<< HEAD
    async fn handle_event(
        &mut self,
        event: SuiEvent,
        sui_client: &SuiClient,
    ) -> Result<(), SuiSubscriberError> {
        self.last_event_id = Some(event.id);
=======
    /// Implements logic to handle a new listen event, by the Atoma smart contract on the Sui blockchain.
    ///
    /// If the event contains a new AI inference request, to which the current node has been sampled to executed
    /// it will parse the content of the (JSON) event into a `Request` and send it to the `AtomaInference`
    /// service.
    #[instrument(skip(self, event))]
    async fn handle_event(&self, event: SuiEvent) -> Result<(), SuiSubscriberError> {
>>>>>>> 5014c3f6
        let event_type = event.type_.name.as_str();

        match AtomaEvent::from_str(event_type)? {
            AtomaEvent::DisputeEvent => todo!(),
            AtomaEvent::FirstSubmissionEvent
            | AtomaEvent::NodeRegisteredEvent
            | AtomaEvent::NodeSubscribedToModelEvent
            | AtomaEvent::SettledEvent => {
                info!("Received event: {}", event_type);
            }
            AtomaEvent::NewlySampledNodesEvent => {
                let event_data = event.parsed_json;
                match self
                    .handle_newly_sampled_nodes_event(event_data, sui_client)
                    .await
                {
                    Ok(()) => {}
                    Err(err) => {
                        error!("Failed to process request, with error: {err}")
                    }
                }
            }
            AtomaEvent::Text2ImagePromptEvent | AtomaEvent::Text2TextPromptEvent => {
                let event_data = event.parsed_json;
                match self.handle_prompt_event(event_data).await {
                    Ok(()) => {}
                    Err(SuiSubscriberError::TypeConversionError(err)) => {
                        if err.to_string().contains(NON_SAMPLED_NODE_ERR) {
                            info!("Node has not been sampled for current request")
                        } else {
                            error!("Failed to process request, with error: {err}")
                        }
                    }
                    Err(err) => {
                        error!("Failed to process request, with error: {err}")
                    }
                }
            }
        }
        Ok(())
    }

    /// Handles a new prompt event (which contains a request for a new AI inference job).
    #[instrument(skip(self, event_data))]
    async fn handle_prompt_event(&self, event_data: Value) -> Result<(), SuiSubscriberError> {
        debug!("event data: {}", event_data);
        let request = Request::try_from((self.id, event_data))?;
        info!("Received new request: {:?}", request);
        let request_id =
            request
                .id()
                .iter()
                .fold(String::with_capacity(REQUEST_ID_HEX_SIZE), |mut acc, &b| {
                    write!(acc, "{:02x}", b).expect("Failed to write to request_id");
                    acc
                });
        info!(
            "Current node has been sampled for request with id: {}",
            request_id
        );
        self.event_sender.send(request).await.map_err(Box::new)?;

        Ok(())
    }

    /// Handles a newly sampled node event (which contains a request for a new AI inference job).
    #[instrument(skip(self, event_data))]
    async fn handle_newly_sampled_nodes_event(
        &self,
        event_data: Value,
        sui_client: &SuiClient,
    ) -> Result<(), SuiSubscriberError> {
        debug!("event data: {}", event_data);
        let newly_sampled_nodes = extract_sampled_node_index(self.id, &event_data)?;
        if let Some(sampled_node_index) = newly_sampled_nodes {
            let ticket_id = extract_ticket_id(&event_data)?;
            let event_filter = EventFilter::MoveEventField {
                path: "ticket_id".to_string(),
                value: serde_json::from_str(ticket_id)?,
            };
            let data = sui_client
                .event_api()
                .query_events(event_filter, None, Some(1), false)
                .await?;
            let event = data
                .data
                .first()
                .ok_or(SuiSubscriberError::MalformedEvent(format!(
                    "Missing data from event with ticket id = {}",
                    ticket_id
                )))?;
            let request = Request::try_from((
                ticket_id,
                sampled_node_index as usize,
                event.parsed_json.clone(),
            ))?;
            info!("Received new request: {:?}", request);
            info!(
                "Current node has been newly sampled for request with id: {}",
                ticket_id
            );
            self.event_sender.send(request).await.map_err(Box::new)?;
        }

        Ok(())
    }
}

/// Helper function, used to extract which nodes have been sampled by the Atoma smart contract
/// to run the current AI inference request.
fn extract_sampled_node_index(id: u64, value: &Value) -> Result<Option<u64>, SuiSubscriberError> {
    let new_nodes = value
        .get("new_nodes")
        .ok_or_else(|| SuiSubscriberError::MalformedEvent("missing `new_nodes` field".into()))?
        .as_array()
        .ok_or_else(|| SuiSubscriberError::MalformedEvent("invalid `new_nodes` field".into()))?;

    Ok(new_nodes.iter().find_map(|n| {
        let node_id = n.get("node_id")?.get("inner")?.as_u64()?;
        let index = n.get("order")?.as_u64()?;
        if node_id == id {
            Some(index)
        } else {
            None
        }
    }))
}

/// Helper function that is responsible for extracting the ticket id from the
/// event's JSON body.
fn extract_ticket_id(value: &Value) -> Result<&str, SuiSubscriberError> {
    value
        .get("ticket_id")
        .ok_or(SuiSubscriberError::MalformedEvent(
            "missing `ticket_id` field".into(),
        ))?
        .as_str()
        .ok_or(SuiSubscriberError::MalformedEvent(
            "invalid `ticket_id` field".into(),
        ))
}

#[derive(Debug, Error)]
pub enum SuiSubscriberError {
    #[error("Sui Builder error: `{0}`")]
    SuiBuilderError(#[from] sui_sdk::error::Error),
    #[error("Deserialize error: `{0}`")]
    DeserializeError(#[from] serde_json::Error),
    #[error("Object ID parse error: `{0}`")]
    ObjectIDParseError(#[from] ObjectIDParseError),
    #[error("Sender error: `{0}`")]
    SendError(#[from] Box<mpsc::error::SendError<Request>>),
    #[error("Type conversion error: `{0}`")]
    TypeConversionError(#[from] anyhow::Error),
    #[error("Malformed event: `{0}`")]
    MalformedEvent(String),
}<|MERGE_RESOLUTION|>--- conflicted
+++ resolved
@@ -24,33 +24,31 @@
 /// node has been sampled to execute it. If so, it transmits the request to the `AtomaInference`
 /// service.
 pub struct SuiSubscriber {
-<<<<<<< HEAD
-=======
     /// Node's unique identifier small id (generated once when the
     /// node registers on Atoma's smart contract, on the Sui blockchain).
     id: SmallId,
-    /// A `SuiClient` instance
-    sui_client: SuiClient,
-    /// An `EventFilter` instance
+    /// Used to filter Sui's events, by those emitted by
+    /// Atoma's smart contract
     filter: EventFilter,
     /// A mpsc sender, responsible for sending a new `Request` to the `AtomaInference`
     /// service, if the node has been sampled to run inference
->>>>>>> 5014c3f6
     event_sender: mpsc::Sender<Request>,
-    filter: EventFilter,
-    http_url: String,
-    id: SmallId,
+    /// The http address of a Sui RPC node
+    http_addr: String,
+    /// Last received event's id
     last_event_id: Option<EventID>,
+    /// Request timeout
     request_timeout: Option<Duration>,
-    ws_url: Option<String>,
+    /// The websocket address of a Sui RPC node
+    ws_addr: Option<String>,
 }
 
 impl SuiSubscriber {
     /// Constructor
     pub async fn new(
         id: SmallId,
-        http_url: &str,
-        ws_url: Option<&str>,
+        http_addr: &str,
+        ws_addr: Option<&str>,
         package_id: ObjectID,
         event_sender: mpsc::Sender<Request>,
         request_timeout: Option<Duration>,
@@ -58,8 +56,8 @@
         let filter = EventFilter::Package(package_id);
         Ok(Self {
             id,
-            http_url: http_url.to_string(),
-            ws_url: ws_url.map(|s| s.to_string()),
+            http_addr: http_addr.to_string(),
+            ws_addr: ws_addr.map(|s| s.to_string()),
             filter,
             event_sender,
             request_timeout,
@@ -67,25 +65,23 @@
         })
     }
 
-<<<<<<< HEAD
+    /// Builds a new `SuiClient` instance from the `SuiSubscriber` metadata
     async fn build_client(&self) -> Result<SuiClient, SuiSubscriberError> {
         let mut sui_client_builder = SuiClientBuilder::default();
         if let Some(duration) = self.request_timeout {
             sui_client_builder = sui_client_builder.request_timeout(duration);
         }
-        if let Some(url) = self.ws_url.as_ref() {
+        if let Some(url) = self.ws_addr.as_ref() {
             sui_client_builder = sui_client_builder.ws_url(url);
         }
         info!("Starting sui client..");
         sui_client_builder
-            .build(self.http_url.as_str())
+            .build(self.http_addr.as_str())
             .await
             .map_err(SuiSubscriberError::SuiBuilderError)
     }
 
-=======
     /// Generates a new instance of `SuiSubscriber`, from a configuration file
->>>>>>> 5014c3f6
     pub async fn new_from_config<P: AsRef<Path>>(
         config_path: P,
         event_sender: mpsc::Sender<Request>,
@@ -107,7 +103,8 @@
         .await
     }
 
-<<<<<<< HEAD
+    /// Subscribes to Sui blockchain for event listening
+    #[instrument(skip_all)]
     pub async fn subscribe(mut self) -> Result<(), SuiSubscriberError> {
         loop {
             let sui_client = self.build_client().await?;
@@ -123,25 +120,15 @@
                     Err(e) => {
                         error!("Failed to get event with error: {e}");
                     }
-=======
-    /// Subscribes to Sui blockchain for event listening
+                }
+                error!("WebSocket connection closed unexpectedly..");
+            }
+        }
+    }
+
+    /// Handles pagination events, that were not catch
+    /// while the event subscriber was down
     #[instrument(skip_all)]
-    pub async fn subscribe(self) -> Result<(), SuiSubscriberError> {
-        let event_api = self.sui_client.event_api();
-        let mut subscribe_event = event_api.subscribe_event(self.filter.clone()).await?;
-        info!("Starting event while loop");
-        while let Some(event) = subscribe_event.next().await {
-            match event {
-                Ok(event) => self.handle_event(event).await?,
-                Err(e) => {
-                    error!("Failed to get event with error: {e}");
->>>>>>> 5014c3f6
-                }
-            }
-            error!("WebSocket connection closed unexpectedly..");
-        }
-    }
-
     async fn handle_pagination_events(
         &mut self,
         event_id: EventID,
@@ -162,22 +149,17 @@
 }
 
 impl SuiSubscriber {
-<<<<<<< HEAD
-    async fn handle_event(
-        &mut self,
-        event: SuiEvent,
-        sui_client: &SuiClient,
-    ) -> Result<(), SuiSubscriberError> {
-        self.last_event_id = Some(event.id);
-=======
     /// Implements logic to handle a new listen event, by the Atoma smart contract on the Sui blockchain.
     ///
     /// If the event contains a new AI inference request, to which the current node has been sampled to executed
     /// it will parse the content of the (JSON) event into a `Request` and send it to the `AtomaInference`
     /// service.
-    #[instrument(skip(self, event))]
-    async fn handle_event(&self, event: SuiEvent) -> Result<(), SuiSubscriberError> {
->>>>>>> 5014c3f6
+    #[instrument(skip_all)]
+    async fn handle_event(
+        &self,
+        event: SuiEvent,
+        sui_client: &SuiClient,
+    ) -> Result<(), SuiSubscriberError> {
         let event_type = event.type_.name.as_str();
 
         match AtomaEvent::from_str(event_type)? {
@@ -244,7 +226,7 @@
     }
 
     /// Handles a newly sampled node event (which contains a request for a new AI inference job).
-    #[instrument(skip(self, event_data))]
+    #[instrument(skip_all)]
     async fn handle_newly_sampled_nodes_event(
         &self,
         event_data: Value,
