use std::str::FromStr;
use std::{fmt::Write, path::Path, time::Duration};

use futures::StreamExt;
use serde_json::Value;
use sui_sdk::rpc_types::{EventFilter, SuiEvent};
use sui_sdk::types::base_types::{ObjectID, ObjectIDParseError};
use sui_sdk::{SuiClient, SuiClientBuilder};
use thiserror::Error;
use tokio::sync::mpsc;
use tracing::{debug, error, info};

use crate::config::SuiSubscriberConfig;
<<<<<<< HEAD
use crate::AtomaEvent;
=======
>>>>>>> 9d740f87
use atoma_types::{Request, SmallId, NON_SAMPLED_NODE_ERR};

const REQUEST_ID_HEX_SIZE: usize = 64;

pub struct SuiSubscriber {
    id: SmallId,
    sui_client: SuiClient,
    filter: EventFilter,
    event_sender: mpsc::Sender<Request>,
}

impl SuiSubscriber {
    pub async fn new(
        id: SmallId,
        http_url: &str,
        ws_url: Option<&str>,
        package_id: ObjectID,
        event_sender: mpsc::Sender<Request>,
        request_timeout: Option<Duration>,
    ) -> Result<Self, SuiSubscriberError> {
        let mut sui_client_builder = SuiClientBuilder::default();
        if let Some(duration) = request_timeout {
            sui_client_builder = sui_client_builder.request_timeout(duration);
        }
        if let Some(url) = ws_url {
            sui_client_builder = sui_client_builder.ws_url(url);
        }
        info!("Starting sui client..");
        let sui_client = sui_client_builder.build(http_url).await?;
        let filter = EventFilter::Package(package_id);
        Ok(Self {
            id,
            sui_client,
            filter,
            event_sender,
        })
    }

    pub async fn new_from_config<P: AsRef<Path>>(
        config_path: P,
        event_sender: mpsc::Sender<Request>,
    ) -> Result<Self, SuiSubscriberError> {
        let config = SuiSubscriberConfig::from_file_path(config_path);
        let small_id = config.small_id();
        let http_url = config.http_url();
        let ws_url = config.ws_url();
        let package_id = config.package_id();
        let request_timeout = config.request_timeout();
        Self::new(
            small_id,
            &http_url,
            Some(&ws_url),
            package_id,
            event_sender,
            Some(request_timeout),
        )
        .await
    }

    pub async fn subscribe(self) -> Result<(), SuiSubscriberError> {
        let event_api = self.sui_client.event_api();
        let mut subscribe_event = event_api.subscribe_event(self.filter.clone()).await?;
        info!("Starting event while loop");
        while let Some(event) = subscribe_event.next().await {
            match event {
                Ok(event) => self.handle_event(event).await?,
                Err(e) => {
                    error!("Failed to get event with error: {e}");
                }
            }
        }
        Ok(())
    }
}

impl SuiSubscriber {
    async fn handle_event(&self, event: SuiEvent) -> Result<(), SuiSubscriberError> {
        let event_type = event.type_.name.as_str();
        match AtomaEvent::from_str(event_type)? {
            AtomaEvent::DisputeEvent => todo!(),
            AtomaEvent::FirstSubmissionEvent
            | AtomaEvent::NodeRegisteredEvent
            | AtomaEvent::NodeSubscribedToModelEvent
            | AtomaEvent::SettledEvent => {
                info!("Received event: {}", event_type);
            }
<<<<<<< HEAD
            AtomaEvent::NewlySampledNodesEvent => {
=======
            "NewlySampledNodesEvent" => {
>>>>>>> 9d740f87
                let event_data = event.parsed_json;
                match self.handle_newly_sampled_nodes_event(event_data).await {
                    Ok(()) => {}
                    Err(err) => {
                        error!("Failed to process request, with error: {err}")
                    }
                }
<<<<<<< HEAD
=======
            }
            "Text2TextPromptEvent" => {
                let event_data = event.parsed_json;
                match self.handle_text2text_prompt_event(event_data).await {
                    Ok(()) => {}
                    Err(SuiSubscriberError::TypeConversionError(err)) => {
                        if err.to_string().contains(NON_SAMPLED_NODE_ERR) {
                            info!("Node has not been sampled for current request");
                        } else {
                            error!("Failed to process request, with error: {err}")
                        }
                    }
                    Err(err) => {
                        error!("Failed to process request, with error: {err}");
                    }
                }
>>>>>>> 9d740f87
            }
            AtomaEvent::Text2ImagePromptEvent | AtomaEvent::Text2TextPromptEvent => {
                let event_data = event.parsed_json;
                match self.handle_prompt_event(event_data).await {
                    Ok(()) => {}
                    Err(SuiSubscriberError::TypeConversionError(err)) => {
                        if err.to_string().contains(NON_SAMPLED_NODE_ERR) {
                            info!("Node has not been sampled for current request")
                        } else {
                            error!("Failed to process request, with error: {err}")
                        }
                    }
                    Err(err) => {
                        error!("Failed to process request, with error: {err}")
                    }
                }
            }
        }
        Ok(())
    }

    async fn handle_prompt_event(&self, event_data: Value) -> Result<(), SuiSubscriberError> {
        debug!("event data: {}", event_data);
        let request = Request::try_from((self.id, event_data))?;
        info!("Received new request: {:?}", request);
        let request_id =
            request
                .id()
                .iter()
                .fold(String::with_capacity(REQUEST_ID_HEX_SIZE), |mut acc, &b| {
                    write!(acc, "{:02x}", b).expect("Failed to write to request_id");
                    acc
                });
        info!(
            "Current node has been sampled for request with id: {}",
            request_id
        );
        self.event_sender.send(request).await.map_err(Box::new)?;

        Ok(())
    }

    async fn handle_newly_sampled_nodes_event(
        &self,
        event_data: Value,
    ) -> Result<(), SuiSubscriberError> {
        debug!("event data: {}", event_data);
<<<<<<< HEAD
        let newly_sampled_nodes = extract_newly_sampled_nodes(&event_data)?;
        if let Some((_, sampled_node_index)) =
            newly_sampled_nodes.iter().find(|(id, _)| id == &self.id)
        {
            let ticket_id = extract_ticket_id(&event_data)?;
=======
        let newly_sampled_nodes = event_data
            .get("new_nodes")
            .ok_or(SuiSubscriberError::MalformedEvent(
                "missing `new_nodes` field".into(),
            ))?
            .as_array()
            .ok_or(SuiSubscriberError::MalformedEvent(
                "invalid `new_nodes` field".into(),
            ))?
            .iter()
            .find_map(|n| {
                let node_id = n.get("node_id")?.get("inner")?.as_u64()?;
                let index = n.get("order")?.as_u64()?;
                if node_id == self.id {
                    Some(index)
                } else {
                    None
                }
            });
        if let Some(sampled_node_index) = newly_sampled_nodes {
            let ticket_id = event_data
                .get("ticket_id")
                .ok_or(SuiSubscriberError::MalformedEvent(
                    "missing `ticket_id` field".into(),
                ))?
                .as_str()
                .ok_or(SuiSubscriberError::MalformedEvent(
                    "invalid `ticket_id` field".into(),
                ))?;
>>>>>>> 9d740f87
            let data = self
                .sui_client
                .event_api()
                .query_events(
                    EventFilter::MoveEventField {
                        path: "ticket_id".to_string(),
                        value: serde_json::from_str(ticket_id)?,
                    },
                    None,
                    Some(1),
                    false,
                )
                .await?;
            let event = data
                .data
                .first()
                .ok_or(SuiSubscriberError::MalformedEvent(format!(
                    "Missing data from event with ticket id = {}",
                    ticket_id
                )))?;
            let request = Request::try_from((
                ticket_id,
<<<<<<< HEAD
                *sampled_node_index as usize,
=======
                sampled_node_index as usize,
>>>>>>> 9d740f87
                event.parsed_json.clone(),
            ))?;
            info!("Received new request: {:?}", request);
            info!(
                "Current node has been newly sampled for request with id: {}",
                ticket_id
            );
            self.event_sender.send(request).await.map_err(Box::new)?;
        }

        Ok(())
    }
}

fn extract_newly_sampled_nodes(value: &Value) -> Result<Vec<(u64, u64)>, SuiSubscriberError> {
    value
        .get("new_nodes")
        .ok_or(SuiSubscriberError::MalformedEvent(
            "missing `new_nodes` field".into(),
        ))?
        .as_array()
        .ok_or(SuiSubscriberError::MalformedEvent(
            "invalid `new_nodes` field".into(),
        ))?
        .iter()
        .map(|n| {
            let node_id = n
                .get("node_id")
                .ok_or(SuiSubscriberError::MalformedEvent(
                    "missing `node_id` field".into(),
                ))?
                .get("inner")
                .ok_or(SuiSubscriberError::MalformedEvent(
                    "invalid `inner` field".into(),
                ))?
                .as_u64()
                .ok_or(SuiSubscriberError::MalformedEvent(
                    "invalid `node_id` `inner` field".into(),
                ))?;
            let index = n
                .get("order")
                .ok_or(SuiSubscriberError::MalformedEvent(
                    "missing `order` field".into(),
                ))?
                .as_u64()
                .ok_or(SuiSubscriberError::MalformedEvent(
                    "invalid `order` field".into(),
                ))?;
            Ok::<_, SuiSubscriberError>((node_id, index))
        })
        .collect::<Result<Vec<_>, _>>()
}

fn extract_ticket_id(value: &Value) -> Result<&str, SuiSubscriberError> {
    value
        .get("ticket_id")
        .ok_or(SuiSubscriberError::MalformedEvent(
            "missing `ticket_id` field".into(),
        ))?
        .as_str()
        .ok_or(SuiSubscriberError::MalformedEvent(
            "invalid `ticket_id` field".into(),
        ))
}

#[derive(Debug, Error)]
pub enum SuiSubscriberError {
    #[error("Sui Builder error: `{0}`")]
    SuiBuilderError(#[from] sui_sdk::error::Error),
    #[error("Deserialize error: `{0}`")]
    DeserializeError(#[from] serde_json::Error),
    #[error("Object ID parse error: `{0}`")]
    ObjectIDParseError(#[from] ObjectIDParseError),
    #[error("Sender error: `{0}`")]
    SendError(#[from] Box<mpsc::error::SendError<Request>>),
    #[error("Type conversion error: `{0}`")]
    TypeConversionError(#[from] anyhow::Error),
    #[error("Malformed event: `{0}`")]
    MalformedEvent(String),
}<|MERGE_RESOLUTION|>--- conflicted
+++ resolved
@@ -11,10 +11,7 @@
 use tracing::{debug, error, info};
 
 use crate::config::SuiSubscriberConfig;
-<<<<<<< HEAD
 use crate::AtomaEvent;
-=======
->>>>>>> 9d740f87
 use atoma_types::{Request, SmallId, NON_SAMPLED_NODE_ERR};
 
 const REQUEST_ID_HEX_SIZE: usize = 64;
@@ -101,11 +98,7 @@
             | AtomaEvent::SettledEvent => {
                 info!("Received event: {}", event_type);
             }
-<<<<<<< HEAD
             AtomaEvent::NewlySampledNodesEvent => {
-=======
-            "NewlySampledNodesEvent" => {
->>>>>>> 9d740f87
                 let event_data = event.parsed_json;
                 match self.handle_newly_sampled_nodes_event(event_data).await {
                     Ok(()) => {}
@@ -113,25 +106,6 @@
                         error!("Failed to process request, with error: {err}")
                     }
                 }
-<<<<<<< HEAD
-=======
-            }
-            "Text2TextPromptEvent" => {
-                let event_data = event.parsed_json;
-                match self.handle_text2text_prompt_event(event_data).await {
-                    Ok(()) => {}
-                    Err(SuiSubscriberError::TypeConversionError(err)) => {
-                        if err.to_string().contains(NON_SAMPLED_NODE_ERR) {
-                            info!("Node has not been sampled for current request");
-                        } else {
-                            error!("Failed to process request, with error: {err}")
-                        }
-                    }
-                    Err(err) => {
-                        error!("Failed to process request, with error: {err}");
-                    }
-                }
->>>>>>> 9d740f87
             }
             AtomaEvent::Text2ImagePromptEvent | AtomaEvent::Text2TextPromptEvent => {
                 let event_data = event.parsed_json;
@@ -179,43 +153,9 @@
         event_data: Value,
     ) -> Result<(), SuiSubscriberError> {
         debug!("event data: {}", event_data);
-<<<<<<< HEAD
-        let newly_sampled_nodes = extract_newly_sampled_nodes(&event_data)?;
-        if let Some((_, sampled_node_index)) =
-            newly_sampled_nodes.iter().find(|(id, _)| id == &self.id)
-        {
+        let newly_sampled_nodes = extract_sampled_node_index(self.id, &event_data)?;
+        if let Some(sampled_node_index) = newly_sampled_nodes {
             let ticket_id = extract_ticket_id(&event_data)?;
-=======
-        let newly_sampled_nodes = event_data
-            .get("new_nodes")
-            .ok_or(SuiSubscriberError::MalformedEvent(
-                "missing `new_nodes` field".into(),
-            ))?
-            .as_array()
-            .ok_or(SuiSubscriberError::MalformedEvent(
-                "invalid `new_nodes` field".into(),
-            ))?
-            .iter()
-            .find_map(|n| {
-                let node_id = n.get("node_id")?.get("inner")?.as_u64()?;
-                let index = n.get("order")?.as_u64()?;
-                if node_id == self.id {
-                    Some(index)
-                } else {
-                    None
-                }
-            });
-        if let Some(sampled_node_index) = newly_sampled_nodes {
-            let ticket_id = event_data
-                .get("ticket_id")
-                .ok_or(SuiSubscriberError::MalformedEvent(
-                    "missing `ticket_id` field".into(),
-                ))?
-                .as_str()
-                .ok_or(SuiSubscriberError::MalformedEvent(
-                    "invalid `ticket_id` field".into(),
-                ))?;
->>>>>>> 9d740f87
             let data = self
                 .sui_client
                 .event_api()
@@ -238,11 +178,7 @@
                 )))?;
             let request = Request::try_from((
                 ticket_id,
-<<<<<<< HEAD
-                *sampled_node_index as usize,
-=======
                 sampled_node_index as usize,
->>>>>>> 9d740f87
                 event.parsed_json.clone(),
             ))?;
             info!("Received new request: {:?}", request);
@@ -257,8 +193,8 @@
     }
 }
 
-fn extract_newly_sampled_nodes(value: &Value) -> Result<Vec<(u64, u64)>, SuiSubscriberError> {
-    value
+fn extract_sampled_node_index(id: u64, value: &Value) -> Result<Option<u64>, SuiSubscriberError> {
+    Ok(value
         .get("new_nodes")
         .ok_or(SuiSubscriberError::MalformedEvent(
             "missing `new_nodes` field".into(),
@@ -268,32 +204,15 @@
             "invalid `new_nodes` field".into(),
         ))?
         .iter()
-        .map(|n| {
-            let node_id = n
-                .get("node_id")
-                .ok_or(SuiSubscriberError::MalformedEvent(
-                    "missing `node_id` field".into(),
-                ))?
-                .get("inner")
-                .ok_or(SuiSubscriberError::MalformedEvent(
-                    "invalid `inner` field".into(),
-                ))?
-                .as_u64()
-                .ok_or(SuiSubscriberError::MalformedEvent(
-                    "invalid `node_id` `inner` field".into(),
-                ))?;
-            let index = n
-                .get("order")
-                .ok_or(SuiSubscriberError::MalformedEvent(
-                    "missing `order` field".into(),
-                ))?
-                .as_u64()
-                .ok_or(SuiSubscriberError::MalformedEvent(
-                    "invalid `order` field".into(),
-                ))?;
-            Ok::<_, SuiSubscriberError>((node_id, index))
-        })
-        .collect::<Result<Vec<_>, _>>()
+        .find_map(|n| {
+            let node_id = n.get("node_id")?.get("inner")?.as_u64()?;
+            let index = n.get("order")?.as_u64()?;
+            if node_id == id {
+                Some(index)
+            } else {
+                None
+            }
+        }))
 }
 
 fn extract_ticket_id(value: &Value) -> Result<&str, SuiSubscriberError> {
