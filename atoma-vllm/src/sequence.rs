--- conflicted
+++ resolved
@@ -9,7 +9,7 @@
 
 use candle::Tensor;
 use thiserror::Error;
-use tracing::{info_span, Span};
+use tracing::{error, info_span, instrument, Span};
 
 use crate::{
     block::{BlockError, LogicalTokenBlock},
@@ -212,7 +212,7 @@
             }
             return Ok(());
         }
-
+        error!("Failed to update number of computed tokens");
         Err(SequenceError::InvalidNumberGeneratedTokens)
     }
 
@@ -643,22 +643,19 @@
     }
 
     /// Adds a `token_id` to a `Sequence` in `SequenceGroup` in place
+    #[instrument]
     pub fn add_token_id_to_seq(
         &self,
         sequence_id: u64,
         token_id: u32,
         logprobs: HashMap<u32, LogProb>,
-<<<<<<< HEAD
-    ) {
-        if let Some(sequence) = self.sequences.get(&sequence_id) {
-            sequence.borrow_mut().add_token_id(token_id, logprobs);
-=======
     ) -> Result<(), SequenceError> {
         if let Some(sequence) = self.sequences.get_mut(&sequence_id) {
             sequence.add_token_id(token_id, logprobs)?;
->>>>>>> 503c56a3
-        }
-        Ok(())
+            return Ok(());
+        }
+        error!("Missing sequence, with id = {sequence_id}");
+        Err(SequenceError::MissingSequence(sequence_id))
     }
 
     /// Prompt token ids, all the sequences in the `SequenceGroup` should have the same prompt (thus same prompt token ids)
@@ -1193,13 +1190,12 @@
     WhileInPrefix,
     #[error("Constructor error: `{0}`")]
     ConstructorError(String),
-<<<<<<< HEAD
     #[error("Poison error: `{0}`")]
     PoisonError(String),
-=======
     #[error("Block error: `{0}`")]
     BlockError(#[from] BlockError),
->>>>>>> 503c56a3
+    #[error("Missing sequence with id = `{0}`")]
+    MissingSequence(usize),
 }
 
 #[cfg(test)]
