--- conflicted
+++ resolved
@@ -1,20 +1,12 @@
 use std::{
-<<<<<<< HEAD
-    net::Shutdown,
     path::{Path, PathBuf},
-=======
-    path::PathBuf,
->>>>>>> 3cd8641b
     sync::Arc,
     time::{Duration, Instant},
 };
 
-<<<<<<< HEAD
 #[cfg(test)]
 mod llama;
 
-=======
->>>>>>> 3cd8641b
 use atoma_paged_attention::FlashAttentionMetadata;
 use candle_core::{DType, Device, Tensor};
 use rand::Rng;
@@ -26,12 +18,8 @@
     config::{CacheConfig, SchedulerConfig},
     llm_service::LlmService,
     model_executor::{
-<<<<<<< HEAD
         ModelExecutor, ModelExecutorError, ModelFilePaths, ModelLoader, ModelLoaderError,
         ModelMetadata,
-=======
-        ModelExecutor, ModelExecutorError, ModelLoader, ModelLoaderError, ModelMetadata,
->>>>>>> 3cd8641b
     },
     sequence::{
         ExecuteModelRequest, SequenceGroup, SequenceGroupMetadata, SequenceGroupOutput,
@@ -56,7 +44,6 @@
 struct MockModel {}
 
 impl ModelLoader for MockModel {
-<<<<<<< HEAD
     fn fetch<T: AsRef<Path>>(
         _: String,
         _: T,
@@ -74,38 +61,17 @@
         Ok(Self {})
     }
 }
-=======
-    type FilePaths = ();
-
-    fn fetch(_: String, _: String, _: String) -> Result<Self::FilePaths, ModelLoaderError> {
-        Ok(())
-    }
-
-    fn load(_: Self::FilePaths) -> Result<Self, ModelLoaderError> {
-        Ok(Self {})
-    }
-}
 
 impl ModelMetadata for MockModel {
     fn alibi_slopes(&self) -> Option<&Tensor> {
         None
     }
->>>>>>> 3cd8641b
-
-impl ModelMetadata for MockModel {
-    fn alibi_slopes(&self) -> Option<&Tensor> {
-        None
-    }
 
     fn eos_token_id(&self) -> Option<u32> {
         Some(EOS_TOKEN_ID)
     }
 
-<<<<<<< HEAD
     fn hidden_size(&self) -> usize {
-=======
-    fn head_size(&self) -> usize {
->>>>>>> 3cd8641b
         512
     }
 
@@ -113,11 +79,7 @@
         8
     }
 
-<<<<<<< HEAD
     fn num_hidden_layers(&self) -> usize {
-=======
-    fn num_layers(&self) -> usize {
->>>>>>> 3cd8641b
         8
     }
 
@@ -217,7 +179,6 @@
             .expect("Failed to start tokenizer");
     });
 
-<<<<<<< HEAD
     let model_file_paths = ModelFilePaths {
         config_path: "".into(),
         tokenizer_path: "".into(),
@@ -226,9 +187,6 @@
     let model = MockModel::load(Device::Cpu, DType::F16, &model_file_paths)
         .expect("Failed to create mock model");
     let (_, shutdown_signal) = mpsc::channel(1);
-=======
-    let model = MockModel::load(()).expect("Failed to create mock model");
->>>>>>> 3cd8641b
 
     let mut service = LlmService::start::<MockModel>(
         "".to_string(),
@@ -360,7 +318,6 @@
             .expect("Failed to start tokenizer");
     });
 
-<<<<<<< HEAD
     let model_file_paths = ModelFilePaths {
         config_path: "".into(),
         tokenizer_path: "".into(),
@@ -369,9 +326,6 @@
     let model = MockModel::load(Device::Cpu, DType::F16, &model_file_paths)
         .expect("Failed to create mock model");
     let (_, shutdown_signal) = mpsc::channel(1);
-=======
-    let model = MockModel::load(()).expect("Failed to create mock model");
->>>>>>> 3cd8641b
 
     let mut service = LlmService::start::<MockModel>(
         "".to_string(),
