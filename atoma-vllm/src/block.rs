--- conflicted
+++ resolved
@@ -6,7 +6,7 @@
 use thiserror::Error;
 use tracing::{error, info_span, instrument, Span};
 
-use crate::traits::{DerefRead, DerefWrite};
+use crate::traits::{BlockReadLock, BlockWriteLock};
 
 /// `BlockTable` corresponds to a mapping between logical and physical KV blocks of each request. Each block table entry
 /// records the corresponding physical blocks of a logical block and the number of filled positions.
@@ -210,39 +210,15 @@
 /// Sync and Send shared access physical block
 pub type SyncPhysicalTokenBlock = Arc<RwLock<PhysicalTokenBlock>>;
 
-<<<<<<< HEAD
-impl DerefRead for SyncPhysicalTokenBlock {
-    type Error = BlockError;
-    type Inner = PhysicalTokenBlock;
-
-    fn deref_read(&self) -> Result<RwLockReadGuard<Self::Inner>, Self::Error> {
-=======
-pub trait BlockReadLock {
-    fn deref_read(&self) -> Result<RwLockReadGuard<PhysicalTokenBlock>, BlockError>;
-}
-
-pub trait BlockWriteLock {
-    fn deref_write(&self) -> Result<RwLockWriteGuard<PhysicalTokenBlock>, BlockError>;
-}
-
 impl BlockReadLock for SyncPhysicalTokenBlock {
-    fn deref_read(&self) -> Result<RwLockReadGuard<PhysicalTokenBlock>, BlockError> {
->>>>>>> 503c56a3
+    fn read_lock(&self) -> Result<RwLockReadGuard<PhysicalTokenBlock>, BlockError> {
         self.read()
             .map_err(|e| BlockError::PoisonError(e.to_string()))
     }
 }
 
-<<<<<<< HEAD
-impl DerefWrite for SyncPhysicalTokenBlock {
-    type Error = BlockError;
-    type Inner = PhysicalTokenBlock;
-
-    fn deref_write(&self) -> Result<RwLockWriteGuard<Self::Inner>, Self::Error> {
-=======
 impl BlockWriteLock for SyncPhysicalTokenBlock {
-    fn deref_write(&self) -> Result<RwLockWriteGuard<PhysicalTokenBlock>, BlockError> {
->>>>>>> 503c56a3
+    fn write_lock(&self) -> Result<RwLockWriteGuard<PhysicalTokenBlock>, BlockError> {
         self.write()
             .map_err(|e| BlockError::PoisonError(e.to_string()))
     }
