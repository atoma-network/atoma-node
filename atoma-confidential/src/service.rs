--- conflicted
+++ resolved
@@ -130,7 +130,8 @@
     ) -> Result<Self> {
         let key_manager = X25519KeyPairManager::new()?;
         let mut is_cc_supported = false;
-        let num_devices = num_devices()?;
+        // NOTE: If the NVML library is not available, we return 0 devices
+        let num_devices = num_devices().unwrap_or(0);
         for index in 0..num_devices {
             is_cc_supported &= check_confidential_compute_status(index)?;
         }
@@ -341,28 +342,15 @@
     #[instrument(level = "debug", skip_all)]
     async fn submit_nvidia_cc_attestation(&mut self, nonce: u64) -> Result<()> {
         let public_key_bytes = self.key_manager.get_public_key().to_bytes();
-<<<<<<< HEAD
         for device_index in 0..self.num_devices {
-=======
-
-        for device_index in &self.config.device_indices {
->>>>>>> 8b1f9d1b
             let device_index_bytes = device_index.to_le_bytes();
             let nonce_le_bytes = nonce.to_le_bytes();
             let nonce_blake3_hash = blake3::hash(
                 &[&nonce_le_bytes[..], &public_key_bytes, &device_index_bytes].concat(),
             );
-<<<<<<< HEAD
             let report =
                 fetch_attestation_report_async(device_index, *nonce_blake3_hash.as_bytes()).await?;
             let certificate_chain = fetch_device_certificate_chain_async(device_index).await?;
-=======
-            let report = fetch_attestation_report_async(
-                *device_index as usize + NVIDIA_CC_GPU_DEVICE_SLOT as usize,
-                *nonce_blake3_hash.as_bytes(),
-            )
-            .await?;
->>>>>>> 8b1f9d1b
             let compressed_report = compress_attestation_report_bytes(&report)?;
             let compressed_certificate_chain =
                 compress_attestation_report_bytes(&certificate_chain)?;
@@ -375,11 +363,7 @@
                         compressed_report,
                         compressed_certificate_chain,
                         self.key_rotation_counter,
-<<<<<<< HEAD
                         u16::try_from(device_index)? + NVIDIA_CC_GPU_DEVICE_SLOT,
-=======
-                        *device_index + NVIDIA_CC_GPU_DEVICE_SLOT,
->>>>>>> 8b1f9d1b
                         None,
                         None,
                         None,
