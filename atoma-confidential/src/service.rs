#[cfg(feature = "tdx")]
use crate::tdx::get_compute_data_attestation;
use crate::{
    key_management::{KeyManagementError, X25519KeyPairManager},
    types::{
        ConfidentialComputeDecryptionRequest, ConfidentialComputeDecryptionResponse,
        ConfidentialComputeEncryptionRequest, ConfidentialComputeEncryptionResponse,
    },
};
use atoma_sui::client::AtomaSuiClient;
use atoma_sui::{client::AtomaSuiClientError, events::AtomaEvent};
use std::sync::Arc;
use thiserror::Error;
use tokio::sync::{mpsc::UnboundedReceiver, oneshot, RwLock};
use tracing::instrument;
use x25519_dalek::PublicKey;

// TODO: How large can the `ServiceData` be ? Is it feasible to use a Flume channel ?

type Result<T> = std::result::Result<T, AtomaConfidentialComputeError>;
type ServiceDecryptionRequest = (
    ConfidentialComputeDecryptionRequest,
    oneshot::Sender<anyhow::Result<ConfidentialComputeDecryptionResponse>>,
);
type ServiceEncryptionRequest = (
    ConfidentialComputeEncryptionRequest,
    oneshot::Sender<anyhow::Result<ConfidentialComputeEncryptionResponse>>,
);

/// A service that manages Intel's TDX (Trust Domain Extensions) operations and key rotations.
///
/// The `AtomaConfidentialCompute` handles:
/// - Processing Atoma events related to key rotations
/// - Managing TDX key rotations and attestations
/// - Submitting attestations to the Sui blockchain
/// - Graceful shutdown handling
pub struct AtomaConfidentialComputeService {
    /// Client for interacting with the Sui blockchain to submit attestations and transactions
    sui_client: Arc<RwLock<AtomaSuiClient>>,
    /// Manages TDX key operations including key rotation and attestation generation
    key_manager: X25519KeyPairManager,
    /// Channel receiver for incoming Atoma events that need to be processed
    event_receiver: UnboundedReceiver<AtomaEvent>,
    /// Channel receiver for incoming Atoma service requests for decryption and processing
    service_decryption_receiver: UnboundedReceiver<ServiceDecryptionRequest>,
    /// Channel receiver for incoming Atoma service requests for encryption and processing
    service_encryption_receiver: UnboundedReceiver<ServiceEncryptionRequest>,
    /// Signal receiver for coordinating graceful shutdown of the service
    shutdown_signal: tokio::sync::watch::Receiver<bool>,
}

impl AtomaConfidentialComputeService {
    /// Constructor
    pub fn new(
        sui_client: Arc<RwLock<AtomaSuiClient>>,
        event_receiver: UnboundedReceiver<AtomaEvent>,
        service_decryption_receiver: UnboundedReceiver<ServiceDecryptionRequest>,
        service_encryption_receiver: UnboundedReceiver<ServiceEncryptionRequest>,
        shutdown_signal: tokio::sync::watch::Receiver<bool>,
    ) -> Result<Self> {
        let key_manager = X25519KeyPairManager::new()?;
        Ok(Self {
            sui_client,
            key_manager,
            event_receiver,
            service_decryption_receiver,
            service_encryption_receiver,
            shutdown_signal,
        })
    }

    /// Returns the current public key used by the confidential compute service
    ///
    /// This method provides access to the X25519 public key that is currently being used
    /// for encryption and decryption operations. The public key can be shared with clients
    /// who need to establish secure communication with this service.
    ///
    /// # Returns
    /// - `x25519_dalek::PublicKey`: The current public key from the key manager
    pub fn get_public_key(&self) -> x25519_dalek::PublicKey {
        self.key_manager.get_public_key()
    }

    /// Starts the TDX service event loop that processes Atoma events and handles graceful shutdown.
    ///
    /// This method runs continuously until a shutdown signal is received, processing two types of events:
    /// 1. Atoma events from the event receiver:
    ///    - `NewKeyRotationEvent`: Triggers a node key rotation attestation submission
    ///    - Other events are logged as warnings
    ///
    /// 2. Shutdown signals that terminate the service loop when received
    ///
    /// # Returns
    /// - `Ok(())` when the service shuts down gracefully
    /// - `Err(AtomaConfidentialComputeError)` if there's an error during key rotation or attestation submission
    ///
    /// # Errors
    /// This method can return:
    /// - `AtomaConfidentialComputeError::KeyManagerError` if key rotation fails
    /// - `AtomaConfidentialComputeError::SuiClientError` if attestation submission fails
    ///
    /// Note: Channel receive errors are logged but don't cause the service to return an error.
    #[instrument(level = "info", skip_all)]
    pub async fn run(mut self) -> Result<()> {
        tracing::info!(
            target = "atoma-confidential-compute-service",
            event = "confidential_compute_service_run",
            "Running confidential compute service, with dh public key: {:?}",
            self.key_manager.get_public_key().as_bytes()
        );
        loop {
            tokio::select! {
                Some((decryption_request, sender)) = self.service_decryption_receiver.recv() => {
<<<<<<< HEAD
                    let ConfidentialComputeDecryptionRequest { ciphertext, nonce, salt, diffie_hellman_public_key } = decryption_request;
                    let result = self.key_manager.decrypt_cyphertext(diffie_hellman_public_key, &ciphertext, &salt, &nonce);
                    let message = result.map(|plaintext| ConfidentialComputeDecryptionResponse { plaintext }).map_err(|e| anyhow::anyhow!(e));
=======
                    let ConfidentialComputeDecryptionRequest { ciphertext, nonce, salt, proxy_x25519_public_key, node_x25519_public_key } = decryption_request;
                    if PublicKey::from(node_x25519_public_key) != self.key_manager.get_public_key() {
                        tracing::error!(
                            target = "atoma-confidential-compute-service",
                            event = "confidential_compute_service_decryption_error",
                            "Node X25519 public key does not match the expected key: {:?} != {:?}",
                            node_x25519_public_key,
                            self.key_manager.get_public_key().as_bytes()
                        );
                        // TODO: Send error response to the client
                        // sender.send(Err(AtomaConfidentialComputeError::KeyManagementError(KeyManagementError::InvalidKey))).map_err(|_| AtomaConfidentialComputeError::SenderError)?;
                    }
                    let plaintext = self.key_manager.decrypt_cyphertext(proxy_x25519_public_key, &ciphertext, &salt, &nonce).map_err(|e| {
                        tracing::error!(
                            target = "atoma-confidential-compute-service",
                            event = "confidential_compute_service_decryption_error",
                            "Failed to decrypt cyphertext, with error: {:?}",
                            e
                        );
                        AtomaConfidentialComputeError::KeyManagementError(e)
                    })?;
>>>>>>> 5c5fffb4
                    sender
                        .send(message)
                        .map_err(|_| AtomaConfidentialComputeError::SenderError)?;
                }
                Some((encryption_request, sender)) = self.service_encryption_receiver.recv() => {
<<<<<<< HEAD
                    let ConfidentialComputeEncryptionRequest { plaintext, salt, diffie_hellman_public_key } = encryption_request;
                    let result = self.key_manager.encrypt_plaintext(diffie_hellman_public_key, &plaintext, &salt);
                    let message = result.map(|(ciphertext, nonce)| ConfidentialComputeEncryptionResponse { ciphertext, nonce }).map_err(|e| anyhow::anyhow!(e));
=======
                    let ConfidentialComputeEncryptionRequest { plaintext, salt, proxy_x25519_public_key } = encryption_request;
                    let (ciphertext, nonce) = self.key_manager.encrypt_plaintext(proxy_x25519_public_key, &plaintext, &salt).map_err(|e| {
                        tracing::error!(
                            target = "atoma-confidential-compute-service",
                            event = "confidential_compute_service_encryption_error",
                            "Failed to encrypt plaintext, with error: {:?}",
                            e
                        );
                        AtomaConfidentialComputeError::KeyManagementError(e)
                    })?;
>>>>>>> 5c5fffb4
                    sender
                        .send(message)
                        .map_err(|_| AtomaConfidentialComputeError::SenderError)?;
                }
                event_result = self.event_receiver.recv() => {
                    if let Some(event) = event_result {
                        match event {
                            AtomaEvent::NewKeyRotationEvent(_event) => {
                                tracing::trace!(
                                    target = "atoma-tdx-service",
                                    event = "new_key_rotation_event",
                                    "New key rotation event received from event receiver"
                                );
                                self.submit_node_key_rotation_tdx_attestation().await?
                            }
                            _ => {
                                tracing::warn!(
                                    target = "atoma-tdx-service",
                                    event = "unhandled_event",
                                    "Unhandled event received from event receiver"
                                );
                            }
                        }
                    }
                }
                shutdown_result = self.shutdown_signal.changed() => {
                    match shutdown_result {
                        Ok(()) => {
                            if *self.shutdown_signal.borrow() {
                                break;
                            }
                        }
                        Err(e) => {
                            tracing::error!(
                                target = "atoma-tdx-service",
                                event = "shutdown_signal_error",
                                error = %e,
                                "Shutdown signal channel closed"
                            );
                        }
                    }
                }
            }
        }
        tracing::info!(
            target = "atoma-confidential-compute-service",
            event = "confidential_compute_service_finished",
            "Confidential compute service finished"
        );
        Ok(())
    }

    /// Submits a node key rotation attestation to the Sui blockchain.
    ///
    /// This method performs the following steps:
    /// 1. Rotates the TDX keys using the key manager
    /// 2. Generates a TDX quote from the rotated keys
    /// 3. Retrieves the public key associated with the rotated keys
    /// 4. Submits the attestation to the Sui blockchain with the quote and public key
    ///
    /// # Returns
    /// - `Ok(())` if the attestation was successfully submitted
    /// - `Err(AtomaConfidentialComputeError)` if any step fails, including key rotation or Sui client errors
    ///
    /// # Errors
    /// This function can return:
    /// - `AtomaConfidentialComputeError::KeyManagerError` if key rotation or public key retrieval fails
    /// - `AtomaConfidentialComputeError::SuiClientError` if the attestation submission to Sui fails
    #[instrument(level = "trace", skip_all)]
    async fn submit_node_key_rotation_tdx_attestation(&mut self) -> Result<()> {
        self.key_manager.rotate_keys()?;
        let public_key = self.key_manager.get_public_key();
        let public_key_bytes = public_key.to_bytes();
        #[cfg(feature = "tdx")]
        let tdx_quote_bytes = {
            let tdx_quote = get_compute_data_attestation(&public_key_bytes)?;
            tdx_quote.to_bytes()
        };
        #[cfg(not(feature = "tdx"))]
        let tdx_quote_bytes = {
            const TDX_QUOTE_V4_SIZE: usize = 512;
            vec![0u8; TDX_QUOTE_V4_SIZE]
        };
        match self
            .sui_client
            .write()
            .await
            .submit_key_rotation_remote_attestation(
                public_key_bytes,
                tdx_quote_bytes,
                None,
                None,
                None,
            )
            .await
        {
            Ok(digest) => {
                tracing::info!(
                    target = "atoma-tdx-service",
                    digest = digest,
                    "Submitted node key rotation attestation successfully"
                );
                Ok(())
            }
            Err(e) => {
                tracing::error!(
                    target = "atoma-tdx-service",
                    error = %e,
                    "Failed to submit node key rotation attestation"
                );
                Err(AtomaConfidentialComputeError::SuiClientError(e))
            }
        }
    }
}

#[derive(Error, Debug)]
pub enum AtomaConfidentialComputeError {
    #[error("Sui client error: {0}")]
    SuiClientError(#[from] AtomaSuiClientError),
    #[error("Key management error: {0}")]
    KeyManagementError(#[from] KeyManagementError),
    #[error("Sender error")]
    SenderError,
}<|MERGE_RESOLUTION|>--- conflicted
+++ resolved
@@ -111,78 +111,13 @@
         loop {
             tokio::select! {
                 Some((decryption_request, sender)) = self.service_decryption_receiver.recv() => {
-<<<<<<< HEAD
-                    let ConfidentialComputeDecryptionRequest { ciphertext, nonce, salt, diffie_hellman_public_key } = decryption_request;
-                    let result = self.key_manager.decrypt_cyphertext(diffie_hellman_public_key, &ciphertext, &salt, &nonce);
-                    let message = result.map(|plaintext| ConfidentialComputeDecryptionResponse { plaintext }).map_err(|e| anyhow::anyhow!(e));
-=======
-                    let ConfidentialComputeDecryptionRequest { ciphertext, nonce, salt, proxy_x25519_public_key, node_x25519_public_key } = decryption_request;
-                    if PublicKey::from(node_x25519_public_key) != self.key_manager.get_public_key() {
-                        tracing::error!(
-                            target = "atoma-confidential-compute-service",
-                            event = "confidential_compute_service_decryption_error",
-                            "Node X25519 public key does not match the expected key: {:?} != {:?}",
-                            node_x25519_public_key,
-                            self.key_manager.get_public_key().as_bytes()
-                        );
-                        // TODO: Send error response to the client
-                        // sender.send(Err(AtomaConfidentialComputeError::KeyManagementError(KeyManagementError::InvalidKey))).map_err(|_| AtomaConfidentialComputeError::SenderError)?;
-                    }
-                    let plaintext = self.key_manager.decrypt_cyphertext(proxy_x25519_public_key, &ciphertext, &salt, &nonce).map_err(|e| {
-                        tracing::error!(
-                            target = "atoma-confidential-compute-service",
-                            event = "confidential_compute_service_decryption_error",
-                            "Failed to decrypt cyphertext, with error: {:?}",
-                            e
-                        );
-                        AtomaConfidentialComputeError::KeyManagementError(e)
-                    })?;
->>>>>>> 5c5fffb4
-                    sender
-                        .send(message)
-                        .map_err(|_| AtomaConfidentialComputeError::SenderError)?;
+                    self.handle_decryption_request(decryption_request, sender)?;
                 }
                 Some((encryption_request, sender)) = self.service_encryption_receiver.recv() => {
-<<<<<<< HEAD
-                    let ConfidentialComputeEncryptionRequest { plaintext, salt, diffie_hellman_public_key } = encryption_request;
-                    let result = self.key_manager.encrypt_plaintext(diffie_hellman_public_key, &plaintext, &salt);
-                    let message = result.map(|(ciphertext, nonce)| ConfidentialComputeEncryptionResponse { ciphertext, nonce }).map_err(|e| anyhow::anyhow!(e));
-=======
-                    let ConfidentialComputeEncryptionRequest { plaintext, salt, proxy_x25519_public_key } = encryption_request;
-                    let (ciphertext, nonce) = self.key_manager.encrypt_plaintext(proxy_x25519_public_key, &plaintext, &salt).map_err(|e| {
-                        tracing::error!(
-                            target = "atoma-confidential-compute-service",
-                            event = "confidential_compute_service_encryption_error",
-                            "Failed to encrypt plaintext, with error: {:?}",
-                            e
-                        );
-                        AtomaConfidentialComputeError::KeyManagementError(e)
-                    })?;
->>>>>>> 5c5fffb4
-                    sender
-                        .send(message)
-                        .map_err(|_| AtomaConfidentialComputeError::SenderError)?;
+                    self.handle_encryption_request(encryption_request, sender)?;
                 }
-                event_result = self.event_receiver.recv() => {
-                    if let Some(event) = event_result {
-                        match event {
-                            AtomaEvent::NewKeyRotationEvent(_event) => {
-                                tracing::trace!(
-                                    target = "atoma-tdx-service",
-                                    event = "new_key_rotation_event",
-                                    "New key rotation event received from event receiver"
-                                );
-                                self.submit_node_key_rotation_tdx_attestation().await?
-                            }
-                            _ => {
-                                tracing::warn!(
-                                    target = "atoma-tdx-service",
-                                    event = "unhandled_event",
-                                    "Unhandled event received from event receiver"
-                                );
-                            }
-                        }
-                    }
+                Some(event) = self.event_receiver.recv() => {
+                    self.handle_atoma_event(event).await?;
                 }
                 shutdown_result = self.shutdown_signal.changed() => {
                     match shutdown_result {
@@ -227,7 +162,7 @@
     /// This function can return:
     /// - `AtomaConfidentialComputeError::KeyManagerError` if key rotation or public key retrieval fails
     /// - `AtomaConfidentialComputeError::SuiClientError` if the attestation submission to Sui fails
-    #[instrument(level = "trace", skip_all)]
+    #[instrument(level = "debug", skip_all)]
     async fn submit_node_key_rotation_tdx_attestation(&mut self) -> Result<()> {
         self.key_manager.rotate_keys()?;
         let public_key = self.key_manager.get_public_key();
@@ -273,6 +208,185 @@
             }
         }
     }
+
+    /// Handles a decryption request from a client by validating the node's public key and decrypting the ciphertext.
+    ///
+    /// This method performs the following steps:
+    /// 1. Validates that the provided node public key matches the service's current public key
+    /// 2. If valid, attempts to decrypt the ciphertext using the key manager
+    /// 3. Sends the decryption result back through the provided sender channel
+    ///
+    /// # Arguments
+    /// * `decryption_request` - A tuple containing:
+    ///   - The decryption request with ciphertext, nonce, salt, and public keys
+    ///   - A oneshot sender channel for returning the decryption response
+    ///
+    /// # Returns
+    /// * `Ok(())` if the request was handled and response sent successfully
+    /// * `Err(AtomaConfidentialComputeError)` if key validation fails, decryption fails, or the response cannot be sent
+    ///
+    /// # Errors
+    /// This function can return `AtomaConfidentialComputeError::SenderError` if the response channel is closed
+    #[instrument(
+        level = "debug",
+        name = "handle_decryption_request",
+        skip_all,
+        fields(
+            proxy_public_key = ?decryption_request.proxy_x25519_public_key,
+            node_public_key = ?self.key_manager.get_public_key().as_bytes()
+        )
+    )]
+    fn handle_decryption_request(
+        &mut self,
+        decryption_request: ConfidentialComputeDecryptionRequest,
+        sender: oneshot::Sender<anyhow::Result<ConfidentialComputeDecryptionResponse>>,
+    ) -> Result<()> {
+        let ConfidentialComputeDecryptionRequest {
+            ciphertext,
+            nonce,
+            salt,
+            proxy_x25519_public_key,
+            node_x25519_public_key,
+        } = decryption_request;
+        let result = if PublicKey::from(node_x25519_public_key) != self.key_manager.get_public_key()
+        {
+            tracing::error!(
+                target = "atoma-confidential-compute-service",
+                event = "confidential_compute_service_decryption_error",
+                "Node X25519 public key does not match the expected key: {:?} != {:?}",
+                node_x25519_public_key,
+                self.key_manager.get_public_key().as_bytes()
+            );
+            Err(anyhow::anyhow!(
+                "Node X25519 public key does not match the expected key"
+            ))
+        } else {
+            self.key_manager
+                .decrypt_cyphertext(proxy_x25519_public_key, &ciphertext, &salt, &nonce)
+                .map_err(|e| {
+                    tracing::error!(
+                        target = "atoma-confidential-compute-service",
+                        event = "confidential_compute_service_decryption_error",
+                        "Failed to decrypt cyphertext, with error: {:?}",
+                        e
+                    );
+                    anyhow::anyhow!(e)
+                })
+        };
+        let message = result
+            .map(|plaintext| ConfidentialComputeDecryptionResponse { plaintext })
+            .map_err(|e| anyhow::anyhow!(e));
+        sender
+            .send(message)
+            .map_err(|_| AtomaConfidentialComputeError::SenderError)
+    }
+
+    /// Handles an encryption request from a client by encrypting the provided plaintext using the key manager.
+    ///
+    /// This method performs the following steps:
+    /// 1. Extracts the plaintext, salt, and proxy public key from the request
+    /// 2. Encrypts the plaintext using the key manager with the provided parameters
+    /// 3. Sends the encryption result (ciphertext and nonce) back through the provided sender channel
+    ///
+    /// # Arguments
+    /// * `encryption_request` - The encryption request containing:
+    ///   - plaintext: The data to be encrypted
+    ///   - salt: The salt value for the encryption
+    ///   - proxy_x25519_public_key: The public key of the proxy requesting encryption
+    /// * `sender` - A oneshot sender channel for returning the encryption response
+    ///
+    /// # Returns
+    /// * `Ok(())` if the request was handled and response sent successfully
+    /// * `Err(AtomaConfidentialComputeError)` if encryption fails or the response cannot be sent
+    ///
+    /// # Errors
+    /// This function can return:
+    /// * `AtomaConfidentialComputeError::KeyManagementError` if encryption fails
+    /// * `AtomaConfidentialComputeError::SenderError` if the response channel is closed
+    #[instrument(
+        level = "debug",
+        name = "handle_encryption_request",
+        skip_all,
+        fields(
+            proxy_public_key = ?encryption_request.proxy_x25519_public_key,
+            proxy_public_key = ?self.key_manager.get_public_key().as_bytes()
+        )
+    )]
+    fn handle_encryption_request(
+        &mut self,
+        encryption_request: ConfidentialComputeEncryptionRequest,
+        sender: oneshot::Sender<anyhow::Result<ConfidentialComputeEncryptionResponse>>,
+    ) -> Result<()> {
+        let ConfidentialComputeEncryptionRequest {
+            plaintext,
+            salt,
+            proxy_x25519_public_key,
+        } = encryption_request;
+        let result = self
+            .key_manager
+            .encrypt_plaintext(proxy_x25519_public_key, &plaintext, &salt)
+            .map_err(|e| {
+                tracing::error!(
+                    target = "atoma-confidential-compute-service",
+                    event = "confidential_compute_service_encryption_error",
+                    "Failed to encrypt plaintext, with error: {:?}",
+                    e
+                );
+                AtomaConfidentialComputeError::KeyManagementError(e)
+            });
+        let message = result
+            .map(|(ciphertext, nonce)| ConfidentialComputeEncryptionResponse { ciphertext, nonce })
+            .map_err(|e| anyhow::anyhow!(e));
+        sender
+            .send(message)
+            .map_err(|_| AtomaConfidentialComputeError::SenderError)
+    }
+
+    /// Processes incoming Atoma events and handles key rotation requests.
+    ///
+    /// This method handles two types of events:
+    /// 1. `NewKeyRotationEvent`: Triggers a node key rotation attestation submission
+    /// 2. Other events: Logged as warnings and ignored
+    ///
+    /// # Arguments
+    /// * `event` - The Atoma event to be processed
+    ///
+    /// # Returns
+    /// - `Ok(())` if the event was processed successfully
+    /// - `Err(AtomaConfidentialComputeError)` if there's an error during key rotation or attestation submission
+    ///
+    /// # Errors
+    /// This method can return:
+    /// - `AtomaConfidentialComputeError::KeyManagerError` if key rotation fails
+    /// - `AtomaConfidentialComputeError::SuiClientError` if attestation submission fails
+    #[instrument(
+        level = "debug",
+        name = "handle_atoma_event",
+        skip_all,
+        fields(
+            event_type = ?std::any::type_name_of_val(&event)
+        )
+    )]
+    async fn handle_atoma_event(&mut self, event: AtomaEvent) -> Result<()> {
+        match event {
+            AtomaEvent::NewKeyRotationEvent(_event) => {
+                tracing::trace!(
+                    target = "atoma-tdx-service",
+                    event = "new_key_rotation_event",
+                    "New key rotation event received from event receiver"
+                );
+                self.submit_node_key_rotation_tdx_attestation().await?
+            }
+            _ => {
+                tracing::warn!(
+                    target = "atoma-tdx-service",
+                    event = "unhandled_event",
+                    "Unhandled event received from event receiver"
+                );
+            }
+        }
+        Ok(())
+    }
 }
 
 #[derive(Error, Debug)]
