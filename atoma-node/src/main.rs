--- conflicted
+++ resolved
@@ -7,13 +7,9 @@
 #[derive(Debug, Parser)]
 struct Args {
     #[arg(long)]
-<<<<<<< HEAD
     atoma_sui_client_config_path: String,
-=======
+    #[arg(long)]
     node_id: u64,
-    #[arg(long)]
-    model_config_path: String,
->>>>>>> 1c3eb39d
     #[arg(long)]
     model_config_path: String,
     #[arg(long)]
@@ -25,21 +21,15 @@
     tracing_subscriber::fmt::init();
 
     let args = Args::parse();
-<<<<<<< HEAD
     let atoma_sui_client_config_path = args.atoma_sui_client_config_path;
-=======
     let node_id = args.node_id;
->>>>>>> 1c3eb39d
     let model_config_path = args.model_config_path;
     let sui_subscriber_path = args.sui_subscriber_path;
 
     let (_, json_rpc_server_rx) = mpsc::channel(CHANNEL_BUFFER);
     let _atoma_node = AtomaNode::start(
-<<<<<<< HEAD
+        node_id,
         atoma_sui_client_config_path,
-=======
-        node_id,
->>>>>>> 1c3eb39d
         model_config_path,
         sui_subscriber_path,
         json_rpc_server_rx,
