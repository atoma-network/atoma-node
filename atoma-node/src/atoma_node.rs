--- conflicted
+++ resolved
@@ -1,6 +1,6 @@
 use std::{io, path::Path};
 
-use atoma_client::{AtomaSuiClient, AtomaSuiClientError};
+
 use atoma_inference::{
     models::config::ModelsConfig,
     service::{ModelService, ModelServiceError},
@@ -19,16 +19,12 @@
 pub struct AtomaNode {
     pub model_service_handle: JoinHandle<Result<(), AtomaNodeError>>,
     pub sui_subscriber_handle: JoinHandle<Result<(), AtomaNodeError>>,
-    pub atoma_sui_client_handle: JoinHandle<Result<(), AtomaNodeError>>,
 }
 
 impl AtomaNode {
     pub async fn start<P>(
-<<<<<<< HEAD
+        node_id: u64,
         atoma_sui_client_config_path: P,
-=======
-        node_id: u64,
->>>>>>> 1c3eb39d
         model_config_path: P,
         sui_subscriber_path: P,
         json_server_req_rx: Receiver<(Request, oneshot::Sender<Response>)>,
@@ -39,7 +35,7 @@
         let model_config = ModelsConfig::from_file_path(model_config_path);
 
         let (subscriber_req_tx, subscriber_req_rx) = mpsc::channel(CHANNEL_SIZE);
-        let (atoma_node_resp_tx, atoma_node_resp_rx) = mpsc::channel(CHANNEL_SIZE);
+        let (atoma_node_resp_tx, mut atoma_node_resp_rx) = mpsc::channel(CHANNEL_SIZE);
 
         let model_service_handle = tokio::spawn(async move {
             let mut model_service = ModelService::start(
@@ -64,33 +60,19 @@
                 .map_err(AtomaNodeError::SuiSubscriberError)
         });
 
-<<<<<<< HEAD
-        let atoma_sui_client_handle = tokio::spawn(async move {
-            let atoma_sui_client =
-                AtomaSuiClient::new_from_config(atoma_sui_client_config_path, atoma_node_resp_rx)?;
-            atoma_sui_client
-                .run()
-                .await
-                .map_err(AtomaNodeError::AtomaSuiClientError)
-        });
-=======
         while let Some(response) = atoma_node_resp_rx.recv().await {
             info!("Received new response: {:?}", response);
         }
->>>>>>> 1c3eb39d
 
         Ok(Self {
             model_service_handle,
             sui_subscriber_handle,
-            atoma_sui_client_handle,
         })
     }
 }
 
 #[derive(Debug, Error)]
 pub enum AtomaNodeError {
-    #[error("Atoma Sui client error: `{0}`")]
-    AtomaSuiClientError(#[from] AtomaSuiClientError),
     #[error("Model service error: `{0}`")]
     ModelServiceError(#[from] ModelServiceError),
     #[error("Sui subscriber error: `{0}`")]
