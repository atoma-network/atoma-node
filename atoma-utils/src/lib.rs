<<<<<<< HEAD
pub mod encryption;
pub mod hashing;
=======
use std::str::FromStr;

>>>>>>> f25182c1
use anyhow::{Context, Error, Result};
use axum::http::StatusCode;
use fastcrypto::{
    ed25519::{Ed25519PublicKey, Ed25519Signature},
    secp256k1::{Secp256k1PublicKey, Secp256k1Signature},
    secp256r1::{Secp256r1PublicKey, Secp256r1Signature},
    traits::{ToFromBytes, VerifyingKey},
};
use sui_sdk::types::crypto::{PublicKey, Signature, SignatureScheme, SuiSignature};
use tokio::sync::watch;
use tracing::{error, instrument};

/// Spawns a task that will automatically trigger shutdown if it encounters an error
///
/// This helper function wraps a future in a tokio task that monitors its execution.
/// If the wrapped future returns an error, it will automatically trigger a shutdown
/// signal through the provided sender.
///
/// # Arguments
///
/// * `f` - The future to execute, which must return a `Result<()>`
/// * `shutdown_sender` - A channel sender used to signal shutdown to other parts of the application
///
/// # Returns
///
/// Returns a `JoinHandle` for the spawned task
///
/// # Example
///
/// ```rust,ignore
/// let (shutdown_tx, shutdown_rx) = watch::channel(false);
/// let handle = spawn_with_shutdown(some_fallible_task(), shutdown_tx);
/// ```
pub fn spawn_with_shutdown<F, E>(
    f: F,
    shutdown_sender: watch::Sender<bool>,
) -> tokio::task::JoinHandle<Result<()>>
where
    E: Into<Error>,
    F: std::future::Future<Output = Result<(), E>> + Send + 'static,
{
    tokio::task::spawn(async move {
        let res = f.await;
        if res.is_err() {
            // Only send shutdown signal if the task failed
            shutdown_sender
                .send(true)
                .context("Failed to send shutdown signal")?;
        }
        res.map_err(Into::into)
    })
}

/// Verifies the authenticity of a request by checking its signature against the provided hash.
///
/// # Arguments
/// * `base64_signature` - A base64-encoded signature string that contains:
///   - The signature itself
///   - The public key
///   - The signature scheme used
/// * `body_hash` - A 32-byte Blake2b hash of the request body
///
/// # Returns
/// * `Ok(())` if the signature is valid
/// * `Err(StatusCode)` if:
///   - The signature cannot be parsed (`BAD_REQUEST`)
///   - The public key is invalid (`BAD_REQUEST`)
///   - The signature scheme is unsupported (`BAD_REQUEST`)
///   - The signature verification fails (`UNAUTHORIZED`)
///
/// # Supported Signature Schemes
/// - ED25519
/// - Secp256k1
/// - Secp256r1
///
/// # Security Note
/// This function is critical for ensuring request authenticity. It verifies that:
/// 1. The request was signed by the owner of the public key
/// 2. The request body hasn't been tampered with since signing
#[instrument(level = "trace", skip_all)]
pub fn verify_signature(base64_signature: &str, body_hash: &[u8; 32]) -> Result<(), StatusCode> {
    let signature = Signature::from_str(base64_signature).map_err(|_| {
        error!("Failed to parse signature");
        StatusCode::BAD_REQUEST
    })?;
    let signature_bytes = signature.signature_bytes();
    let public_key_bytes = signature.public_key_bytes();
    let signature_scheme = signature.scheme();
    let public_key =
        PublicKey::try_from_bytes(signature_scheme, public_key_bytes).map_err(|e| {
            error!("Failed to extract public key from bytes, with error: {e}");
            StatusCode::BAD_REQUEST
        })?;

    match signature_scheme {
        SignatureScheme::ED25519 => {
            let public_key = Ed25519PublicKey::from_bytes(public_key.as_ref()).unwrap();
            let signature = Ed25519Signature::from_bytes(signature_bytes).unwrap();
            public_key.verify(body_hash, &signature).map_err(|_| {
                error!("Failed to verify signature");
                StatusCode::UNAUTHORIZED
            })?;
        }
        SignatureScheme::Secp256k1 => {
            let public_key = Secp256k1PublicKey::from_bytes(public_key.as_ref()).unwrap();
            let signature = Secp256k1Signature::from_bytes(signature_bytes).unwrap();
            public_key.verify(body_hash, &signature).map_err(|_| {
                error!("Failed to verify signature");
                StatusCode::UNAUTHORIZED
            })?;
        }
        SignatureScheme::Secp256r1 => {
            let public_key = Secp256r1PublicKey::from_bytes(public_key.as_ref()).unwrap();
            let signature = Secp256r1Signature::from_bytes(signature_bytes).unwrap();
            public_key.verify(body_hash, &signature).map_err(|_| {
                error!("Failed to verify signature");
                StatusCode::UNAUTHORIZED
            })?;
        }
        _ => {
            error!("Currently unsupported signature scheme");
            return Err(StatusCode::BAD_REQUEST);
        }
    }
    Ok(())
}

pub mod test {
    pub const POSTGRES_TEST_DB_URL: &str = "postgres://atoma:atoma@localhost:5432/atoma";
}<|MERGE_RESOLUTION|>--- conflicted
+++ resolved
@@ -1,10 +1,7 @@
-<<<<<<< HEAD
 pub mod encryption;
 pub mod hashing;
-=======
+
 use std::str::FromStr;
-
->>>>>>> f25182c1
 use anyhow::{Context, Error, Result};
 use axum::http::StatusCode;
 use fastcrypto::{
