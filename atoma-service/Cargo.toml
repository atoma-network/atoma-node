[package]
edition.workspace = true
license.workspace = true
name              = "atoma-service"
version.workspace = true

[[bin]]
name = "atoma-node"
path = "../atoma-bin/atoma_node.rs"

[dependencies]
anyhow = { workspace = true }
atoma-confidential = { workspace = true }
atoma-daemon = { workspace = true }
atoma-p2p = { workspace = true }
atoma-state = { workspace = true }
atoma-sui = { workspace = true }
atoma-utils = { workspace = true }
axum = { workspace = true }
base64 = { workspace = true }
clap = { workspace = true }
config = { workspace = true }
dashmap = { workspace = true }
dotenvy = { workspace = true }
flume = { workspace = true }
futures = { workspace = true }
hex = { workspace = true }
hf-hub = { workspace = true }
hyper = { workspace = true }
isocountry = { workspace = true }
<<<<<<< HEAD
once_cell = { workspace = true }
=======
lazy_static = { workspace = true }
>>>>>>> d9876770
opentelemetry = { workspace = true, features = [ "logs", "metrics", "trace" ] }
opentelemetry-otlp = { workspace = true, features = [
    "grpc-tonic",
    "logs",
    "metrics",
    "tls",
    "trace",
] }
opentelemetry_sdk = { workspace = true, features = [ "logs", "metrics", "rt-tokio", "trace" ] }
prometheus = { workspace = true }
prometheus-http-query = { workspace = true }
reqwest = { workspace = true, features = [ "json" ] }
serde = { workspace = true }
serde_json = { workspace = true }
serde_yaml = { workspace = true }
sqlx = { workspace = true }
sui-keys = { workspace = true }
sui-sdk = { workspace = true }
thiserror = { workspace = true }
tokenizers = { workspace = true }
tokio = { workspace = true, features = [ "signal" ] }
tower = { workspace = true }
tower-http = { workspace = true, features = [ "cors" ] }
tracing = { workspace = true }
tracing-appender = { workspace = true }
tracing-opentelemetry = { workspace = true }
tracing-subscriber = { workspace = true, features = [ "env-filter", "json", "local-time" ] }
url = { workspace = true }
utoipa = { workspace = true, features = [ "axum_extras" ] }
utoipa-swagger-ui = { workspace = true, features = [ "axum" ] }
x25519-dalek = { workspace = true }

[dev-dependencies]
rand        = { workspace = true }
serial_test = { workspace = true }
sqlx        = { workspace = true, features = [ "postgres", "runtime-tokio" ] }
tempfile    = { workspace = true }<|MERGE_RESOLUTION|>--- conflicted
+++ resolved
@@ -28,11 +28,6 @@
 hf-hub = { workspace = true }
 hyper = { workspace = true }
 isocountry = { workspace = true }
-<<<<<<< HEAD
-once_cell = { workspace = true }
-=======
-lazy_static = { workspace = true }
->>>>>>> d9876770
 opentelemetry = { workspace = true, features = [ "logs", "metrics", "trace" ] }
 opentelemetry-otlp = { workspace = true, features = [
     "grpc-tonic",
