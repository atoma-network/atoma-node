use std::path::Path;

use config::{Config, File};
use serde::Deserialize;

/// Configuration for the Atoma Service.
///
/// This struct holds the configuration options for the Atoma Service,
/// including URLs for various services and a list of models.
#[derive(Debug, Deserialize)]
pub struct AtomaServiceConfig {
    /// URL for the chat completions service.
    ///
    /// This is an optional field that, if provided, specifies the endpoint
    /// for the chat completions service used by the Atoma Service.
    pub chat_completions_service_url: Option<String>,

    /// URL for the embeddings service.
    ///
    /// This is an optional field that, if provided, specifies the endpoint
    /// for the embeddings service used by the Atoma Service.
    pub embeddings_service_url: Option<String>,

<<<<<<< HEAD
    /// URL for the multi-modal service.
    ///
    /// This is an optional field that, if provided, specifies the endpoint
    /// for the multi-modal service used by the Atoma Service.
    pub multi_modal_service_url: Option<String>,
=======
    /// URL for the image generations service.
    ///
    /// This is an optional field that, if provided, specifies the endpoint
    /// for the image generations service used by the Atoma Service.
    pub image_generations_service_url: Option<String>,
>>>>>>> 22aa29ba

    /// List of model names.
    ///
    /// This field contains a list of model names that are deployed by the Atoma Service,
    /// on behalf of the node.
    pub models: Vec<String>,

    /// List of model revisions.
    ///
    /// This field contains a list of the associated model revisions, for each
    /// model that is currently supported by the Atoma Service.
    pub revisions: Vec<String>,

    /// Bind address for the Atoma Service.
    ///
    /// This field specifies the address and port on which the Atoma Service will bind.
    pub service_bind_address: String,
}

impl AtomaServiceConfig {
    /// Creates a new `AtomaServiceConfig` instance from a configuration file.
    ///
    /// # Arguments
    ///
    /// * `config_file_path` - Path to the configuration file. The file should be in a format
    ///   supported by the `config` crate (e.g., YAML, JSON, TOML) and contain an "atoma-service"
    ///   section with the required configuration fields.
    ///
    /// # Returns
    ///
    /// Returns a new `AtomaServiceConfig` instance populated with values from the config file.
    ///
    /// # Panics
    ///
    /// This method will panic if:
    /// * The configuration file cannot be read or parsed
    /// * The "atoma-service" section is missing from the configuration
    /// * The configuration format doesn't match the expected structure
    pub fn from_file_path<P: AsRef<Path>>(config_file_path: P) -> Self {
        let builder = Config::builder()
            .add_source(File::with_name(config_file_path.as_ref().to_str().unwrap()))
            .add_source(
                config::Environment::with_prefix("ATOMA_SERVICE")
                    .keep_prefix(true)
                    .separator("__"),
            );
        let config = builder
            .build()
            .expect("Failed to generate atoma-service configuration file");
        config
            .get::<Self>("atoma_service")
            .expect("Failed to generate configuration instance")
    }
}<|MERGE_RESOLUTION|>--- conflicted
+++ resolved
@@ -21,19 +21,11 @@
     /// for the embeddings service used by the Atoma Service.
     pub embeddings_service_url: Option<String>,
 
-<<<<<<< HEAD
-    /// URL for the multi-modal service.
-    ///
-    /// This is an optional field that, if provided, specifies the endpoint
-    /// for the multi-modal service used by the Atoma Service.
-    pub multi_modal_service_url: Option<String>,
-=======
     /// URL for the image generations service.
     ///
     /// This is an optional field that, if provided, specifies the endpoint
     /// for the image generations service used by the Atoma Service.
     pub image_generations_service_url: Option<String>,
->>>>>>> 22aa29ba
 
     /// List of model names.
     ///
