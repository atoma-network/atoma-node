use std::{
    pin::Pin,
    sync::Arc,
    task::{Context, Poll},
    time::Instant,
};

use atoma_state::types::AtomaAtomaStateManagerEvent;
use atoma_utils::{
    constants::{NONCE_SIZE, PAYLOAD_HASH_SIZE, SALT_SIZE},
    encryption::encrypt_plaintext,
    hashing::blake2b_hash,
};
use axum::body::Bytes;
use axum::{response::sse::Event, Error};
use base64::{engine::general_purpose::STANDARD, Engine};
use dashmap::{DashMap, DashSet};
use flume::Sender as FlumeSender;
use futures::Stream;
use opentelemetry::KeyValue;
use serde_json::{json, Value};
use sui_keys::keystore::FileBasedKeystore;
use tracing::{error, info, instrument};
use x25519_dalek::SharedSecret;

use crate::{
    handlers::{
        handle_concurrent_requests_count_decrement,
        metrics::{
            CHAT_COMPLETIONS_DECODING_TIME, CHAT_COMPLETIONS_INPUT_TOKENS_METRICS,
            CHAT_COMPLETIONS_INTER_TOKEN_GENERATION_TIME, CHAT_COMPLETIONS_OUTPUT_TOKENS_METRICS,
            CHAT_COMPLETIONS_TIME_TO_FIRST_TOKEN,
        },
        update_stack_num_compute_units, USAGE_KEY,
    },
    server::utils,
};

/// The chunk that indicates the end of a streaming response
const DONE_CHUNK: &str = "[DONE]";

/// The prefix for the data chunk
const DATA_PREFIX: &str = "data: ";

/// The keep-alive chunk
const KEEP_ALIVE_CHUNK: &[u8] = b": keep-alive\n\n";

/// The keep-alive-text chunk (used by mistralrs)
const KEEP_ALIVE_TEXT_CHUNK: &[u8] = b"keep-alive-text\n";

/// The choices key
const CHOICES: &str = "choices";

/// The ciphertext key
const CIPHERTEXT_KEY: &str = "ciphertext";

/// The prompt tokens key
const PROMPT_TOKENS_KEY: &str = "prompt_tokens";

/// The completion tokens key
const COMPLETION_TOKENS_KEY: &str = "completion_tokens";

/// The total tokens key
const TOTAL_TOKENS_KEY: &str = "total_tokens";

/// The nonce key
const NONCE_KEY: &str = "nonce";

/// The response hash key
const RESPONSE_HASH_KEY: &str = "response_hash";

/// The signature key
const SIGNATURE_KEY: &str = "signature";

/// Metadata required for encrypting streaming responses to clients.
///
/// This structure contains the cryptographic elements needed to establish
/// secure communication during streaming operations.
pub struct StreamingEncryptionMetadata {
    /// The shared secret key derived from ECDH key exchange
    pub shared_secret: SharedSecret,
    /// A unique nonce value to prevent replay attacks
    pub nonce: [u8; NONCE_SIZE],
    /// Additional randomness used in the encryption process
    pub salt: [u8; SALT_SIZE],
}

/// A structure for streaming chat completion chunks.
pub struct Streamer {
    /// The number of concurrent requests for the stack
    concurrent_requests: Arc<DashMap<i64, u64>>,
    /// The client dropped streamer connections
    client_dropped_streamer_connections: Arc<DashSet<String>>,
    /// The stream of bytes from the inference service
    stream: Pin<Box<dyn Stream<Item = Result<Bytes, reqwest::Error>> + Send>>,
    /// Current status of the stream
    status: StreamStatus,
    /// The stack small id for the request
    stack_small_id: i64,
    /// The estimated total compute units for the request
    estimated_total_compute_units: i64,
    /// The request payload hash
    payload_hash: [u8; PAYLOAD_HASH_SIZE],
    /// The sender for the state manager
    state_manager_sender: FlumeSender<AtomaAtomaStateManagerEvent>,
    /// The keystore
    keystore: Arc<FileBasedKeystore>,
    /// The address index
    address_index: usize,
    /// The model for the inference request
    model: String,
    /// The first token generation (prefill phase) timer for the request.
    /// We need store it as an option because we need to consume its value
    /// once the first token is generated
    first_token_generation_timer: Option<Instant>,
    /// The decoding phase timer for the request.
    decoding_phase_timer: Option<Instant>,
    /// The client encryption metadata for the request
    streaming_encryption_metadata: Option<StreamingEncryptionMetadata>,
    /// The endpoint for the request
    endpoint: String,
    /// The request ID for the request
    request_id: String,
    /// A chunk buffer (needed as some chunks might be split into multiple parts)
    chunk_buffer: String,
    /// Timer for measuring time between token generations
    inter_stream_token_latency_timer: Option<Instant>,
    /// Whether the final chunk has been handled already or not,
    /// useful in situations where the client kills the connection
    /// before the final chunk is sent
    is_final_chunk_handled: bool,
    /// The number of tokens computed so far, this is used when the client
    /// kills the connection before the final chunk is sent. If, instead,
    /// the last chunk is handled, the value is updated to the actual number of tokens
    /// returned by the LLM inference service
    streamer_computed_num_tokens: i64,
    /// The number of input tokens for the request
    num_input_tokens: i64,
}

/// Represents the various states of a streaming process
#[derive(Debug, PartialEq, Eq)]
pub enum StreamStatus {
    /// Stream has not started
    NotStarted,
    /// Stream is actively receiving data
    Started,
    /// Stream has completed successfully
    Completed,
    /// Stream failed with an error
    Failed(String),
}

impl Streamer {
    /// Creates a new Streamer instance
    #[allow(clippy::too_many_arguments)]
    pub fn new(
        stream: impl Stream<Item = Result<Bytes, reqwest::Error>> + Send + 'static,
        state_manager_sender: FlumeSender<AtomaAtomaStateManagerEvent>,
        concurrent_requests: Arc<DashMap<i64, u64>>,
        client_dropped_streamer_connections: Arc<DashSet<String>>,
        stack_small_id: i64,
        num_input_tokens: i64,
        estimated_total_compute_units: i64,
        payload_hash: [u8; PAYLOAD_HASH_SIZE],
        keystore: Arc<FileBasedKeystore>,
        address_index: usize,
        model: String,
        streaming_encryption_metadata: Option<StreamingEncryptionMetadata>,
        endpoint: String,
        request_id: String,
        first_token_generation_timer: Instant,
    ) -> Self {
        Self {
            concurrent_requests,
            client_dropped_streamer_connections,
            stream: Box::pin(stream),
            status: StreamStatus::NotStarted,
            stack_small_id,
            estimated_total_compute_units,
            payload_hash,
            state_manager_sender,
            keystore,
            address_index,
            model,
            first_token_generation_timer: Some(first_token_generation_timer),
            decoding_phase_timer: None,
            streaming_encryption_metadata,
            endpoint,
            request_id,
            chunk_buffer: String::new(),
            inter_stream_token_latency_timer: None,
            is_final_chunk_handled: false,
            streamer_computed_num_tokens: 0,
            num_input_tokens,
        }
    }

    /// Processes the final chunk of a streaming response, performing signature generation,
    /// token counting, and state updates.
    ///
    /// This method:
    /// 1. Signs the accumulated response data
    /// 2. Extracts and validates token usage information
    /// 3. Updates the state manager with token counts
    /// 4. Calculates a total hash combining payload and response hashes
    /// 5. Updates the state manager with the total hash
    /// 6. Creates a final SSE message containing signature and metadata
    /// 7. Updates the stack num tokens
    /// 8. Sets the variable `is_final_chunk_handled` to `true`
    ///
    /// # Arguments
    ///
    /// * `usage` - A JSON Value containing token usage information, expected to have a
    ///             "total_tokens" field with an integer value
    ///
    /// # Returns
    ///
    /// Returns a `Result<Event, Error>` where:
    /// * `Event` - An SSE event containing the final message with signature
    /// * `Error` - An error that can occur during:
    ///   - Response signing
    ///   - Token usage extraction
    ///   - JSON serialization
    ///
    /// # State Updates
    ///
    /// This method sends two events to the state manager:
    /// * `UpdateStackNumTokens` - Updates the token count for the stack
    /// * `UpdateStackTotalHash` - Updates the combined hash of payload and response
    #[instrument(
        level = "info",
        skip(self, usage),
        fields(
            endpoint = "handle_final_chunk",
            stack_small_id = self.stack_small_id,
            estimated_total_compute_units = self.estimated_total_compute_units,
            payload_hash = hex::encode(self.payload_hash)
        ),
        err
    )]
    fn handle_final_chunk(
        &mut self,
        usage: &Value,
        response_hash: [u8; PAYLOAD_HASH_SIZE],
    ) -> Result<(), Error> {
        // Record the decoding phase timer
        if let Some(timer) = self.decoding_phase_timer.take() {
            CHAT_COMPLETIONS_DECODING_TIME.record(
                timer.elapsed().as_secs_f64(),
                &[KeyValue::new("model", self.model.clone())],
            );
        }

        // Get total tokens
        let mut total_compute_units = 0;
        if let Some(prompt_tokens) = usage.get("prompt_tokens") {
            let prompt_tokens = prompt_tokens.as_u64().unwrap_or(0);
            CHAT_COMPLETIONS_INPUT_TOKENS_METRICS
                .add(prompt_tokens, &[KeyValue::new("model", self.model.clone())]);
            total_compute_units += prompt_tokens;
        } else {
            error!(
                target = "atoma-service-streamer",
                level = "error",
                "Error getting prompt tokens from usage"
            );
            return Err(Error::new("Error getting prompt tokens from usage"));
        }
        if let Some(completion_tokens) = usage.get("completion_tokens") {
            let completion_tokens = completion_tokens.as_u64().unwrap_or(0);
            CHAT_COMPLETIONS_OUTPUT_TOKENS_METRICS.add(
                completion_tokens,
                &[KeyValue::new("model", self.model.clone())],
            );
            total_compute_units += completion_tokens;
        } else {
            error!(
                target = "atoma-service-streamer",
                level = "error",
                "Error getting completion tokens from usage"
            );
            return Err(Error::new("Error getting completion tokens from usage"));
        }

        info!(
            target = "atoma-service-streamer",
            level = "info",
            endpoint = self.endpoint,
            stack_small_id = self.stack_small_id,
            estimated_total_compute_units = self.estimated_total_compute_units,
            payload_hash = hex::encode(self.payload_hash),
            "Handle final chunk: Total compute units: {}",
            total_compute_units,
        );

        // Calculate and update total hash
        let total_hash = blake2b_hash(&[self.payload_hash, response_hash].concat());
        let total_hash_bytes: [u8; 32] = total_hash
            .as_slice()
            .try_into()
            .expect("Invalid BLAKE2b hash length");

        // Update stack total hash
        if let Err(e) =
            self.state_manager_sender
                .send(AtomaAtomaStateManagerEvent::UpdateStackTotalHash {
                    stack_small_id: self.stack_small_id,
                    total_hash: total_hash_bytes,
                })
        {
            error!(
                target = "atoma-service-streamer",
                level = "error",
                endpoint = self.endpoint,
                "Error updating stack total hash: {}",
                e
            );
        }

        // Update stack num tokens
        let num_concurrent_requests = handle_concurrent_requests_count_decrement(
            &self.concurrent_requests,
            self.stack_small_id,
            &self.endpoint,
        );
        if let Err(e) = update_stack_num_compute_units(
            &self.state_manager_sender,
            self.stack_small_id,
            self.estimated_total_compute_units,
            total_compute_units as i64,
            &self.endpoint,
            num_concurrent_requests,
        ) {
            error!(
                target = "atoma-service-streamer",
                level = "error",
                "Error updating stack num tokens: {}",
                e
            );
        }

        self.is_final_chunk_handled = true;

        Ok(())
    }

    /// Signs the each chunk of the response
    ///
    /// # Returns
    ///
    /// Returns a tuple containing:
    /// * A base64-encoded string of the signature
    /// * A base64-encoded string of the response hash
    #[instrument(level = "debug", skip_all, err)]
    pub fn sign_chunk(&self, chunk: &Value) -> Result<(String, [u8; PAYLOAD_HASH_SIZE]), Error> {
        let (response_hash, signature) =
            utils::sign_response_body(chunk, &self.keystore, self.address_index).map_err(|e| {
                error!(
                    target = "atoma-service-streamer",
                    level = "error",
                    "Error signing response: {}",
                    e
                );
                Error::new(format!("Error signing response: {e}"))
            })?;

        Ok((signature, response_hash))
    }

    /// Handles the encryption request for a chunk of streaming data.
    ///
    /// This method initiates the encryption process for a given chunk by:
    /// 1. Creating a oneshot channel for receiving the encryption response
    /// 2. Sending the encryption request with the chunk data to the confidential compute service
    /// 3. Setting up the streamer to wait for the encrypted response
    ///
    /// # Arguments
    ///
    /// * `chunk` - The JSON value containing the data to be encrypted
    /// * `usage` - The usage of the chunk
    /// * `streaming_encryption_metadata` - The streaming encryption metadata
    ///
    /// # Returns
    ///
    /// Returns a `Result<(), Error>` where:
    /// * `Ok(())` - The encryption request was successfully sent
    /// * `Err(Error)` - An error occurred while sending the encryption request
    ///
    /// # State Changes
    ///
    /// * Sets `waiting_for_encrypted_chunk` to `true`
    /// * Updates `encryption_response_receiver` with the new receiver
    #[instrument(level = "debug", skip_all, err)]
    fn handle_encryption_request(
        chunk: &Value,
        usage: Option<&Value>,
        streaming_encryption_metadata: &StreamingEncryptionMetadata,
    ) -> Result<Value, Error> {
        let StreamingEncryptionMetadata {
            shared_secret,
            nonce,
            salt,
        } = streaming_encryption_metadata;

        // NOTE: We remove the usage key from the chunk before encryption
        // because we need to send the usage key back to the client in the final chunk
        let (encrypted_chunk, nonce) = encrypt_plaintext(
            chunk.to_string().as_bytes(),
            shared_secret,
            salt,
            Some(*nonce),
        )
        .map_err(|e| {
            error!(
                target = "atoma-service",
                level = "error",
                "Error encrypting chunk: {}",
                e
            );
            Error::new(format!("Error encrypting chunk: {e}"))
        })?;

        if let Some(usage) = usage {
            Ok(json!({
                CIPHERTEXT_KEY: STANDARD.encode(encrypted_chunk),
                NONCE_KEY: STANDARD.encode(nonce),
                USAGE_KEY: usage.clone(),
            }))
        } else {
            Ok(json!({
                CIPHERTEXT_KEY: STANDARD.encode(encrypted_chunk),
                NONCE_KEY: STANDARD.encode(nonce),
            }))
        }
    }

    /// Processes an individual chunk from the streaming response.
    ///
    /// This method handles the processing of each chunk received from the streaming response,
    /// including parsing, validation, and transformation of the data. It supports both regular
    /// streaming chunks and final chunks containing usage information.
    ///
    /// # Processing Flow
    /// 1. Updates stream status to Started if not already set
    /// 2. Handles keep-alive messages by returning Poll::Pending
    /// 3. Parses the chunk from UTF-8 bytes and removes any data prefix
    /// 4. Handles the [DONE] marker indicating end of stream
    /// 5. Parses the chunk as JSON, managing partial chunks using a buffer
    /// 6. Records timing metrics for the first token and decoding phase
    /// 7. Processes either:
    ///    - Regular chunks: Accumulates and encrypts if needed
    ///    - Final chunks: Handles usage info, signatures, and state updates
    ///
    /// # Arguments
    /// * `chunk` - The raw bytes received from the stream
    ///
    /// # Returns
    /// Returns a `Poll` containing:
    /// * `Some(Ok(Event))` - A successfully processed chunk ready to send to the client
    /// * `Some(Err(Error))` - An error occurred during processing
    /// * `None` - Stream has completed ([DONE] received)
    /// * `Poll::Pending` - More data needed to complete chunk processing
    ///
    /// # Error Handling
    /// The method handles several types of errors:
    /// * UTF-8 parsing errors
    /// * JSON parsing errors (including partial chunks)
    /// * Missing required fields (choices, usage)
    /// * Encryption errors
    ///
    /// # State Changes
    /// * Updates `status` field
    /// * Manages `chunk_buffer` for partial chunks
    /// * Manages timing metrics via `first_token_generation_timer` and `decoding_phase_timer`
    #[instrument(
        level = "info",
        skip_all,
        fields(
            endpoint = self.endpoint,
            stack_small_id = self.stack_small_id,
            estimated_total_compute_units = self.estimated_total_compute_units,
            payload_hash = hex::encode(self.payload_hash)
        )
    )]
    fn handle_streaming_chunk(&mut self, chunk: Bytes) -> Poll<Option<Result<Event, Error>>> {
        if self.status != StreamStatus::Started {
            self.status = StreamStatus::Started;
        }

        if chunk.as_ref() == KEEP_ALIVE_CHUNK || chunk.as_ref() == KEEP_ALIVE_TEXT_CHUNK {
            return Poll::Pending;
        }

        let chunk_str = match std::str::from_utf8(&chunk) {
            Ok(v) => v,
            Err(e) => {
                error!(
                    target = "atoma-service",
                    level = "error",
                    "Invalid UTF-8 sequence: {}",
                    e
                );
                return Poll::Ready(Some(Err(Error::new(format!(
                    "Invalid UTF-8 sequence: {e}",
                )))));
            }
        };
        let chunk_str = chunk_str.strip_prefix(DATA_PREFIX).unwrap_or(chunk_str);

        if chunk_str.starts_with(DONE_CHUNK) {
            // This is the last chunk, meaning the inference streaming is complete
            self.status = StreamStatus::Completed;
            return Poll::Ready(None);
        }

        let chunk = match serde_json::from_str::<Value>(chunk_str) {
            Ok(chunk) => {
                if !self.chunk_buffer.is_empty() {
                    error!(
                        target = "atoma-service-streamer",
                        level = "error",
                        "Error parsing previous chunk(s), as chunk buffer is not empty: {}",
                        self.chunk_buffer
                    );
                    self.chunk_buffer.clear();
                }
                chunk
            }
            Err(e) => {
                if e.is_eof() {
                    info!(
                        target = "atoma-service-streamer",
                        parse_chunk = "eof_chunk",
                        "EOF reached, pushing chunk to buffer: {}",
                        chunk_str
                    );
                    self.chunk_buffer.push_str(chunk_str);
                    return Poll::Pending;
                }

                if self.chunk_buffer.is_empty() {
                    error!(
                        target = "atoma-service-streamer",
                        level = "error",
                        "Error parsing chunk {chunk_str}: {}",
                        e
                    );
                    return Poll::Ready(Some(Err(Error::new(
                        format!("Error parsing chunk: {e}",),
                    ))));
                }

                self.chunk_buffer.push_str(chunk_str);
                match serde_json::from_str::<Value>(&self.chunk_buffer) {
                    Ok(chunk) => {
                        info!(
                            target = "atoma-service-streamer",
                            parse_chunk = "eof_chunk",
                            "Chunk parsed successfully, clearing buffer: {}",
                            self.chunk_buffer
                        );
                        self.chunk_buffer.clear();
                        chunk
                    }
                    Err(e) => {
                        if e.is_eof() {
                            // NOTE: We don't need to push the chunk to the buffer, as it was pushed already
                            return Poll::Pending;
                        }
                        error!(
                            target = "atoma-service-streamer",
                            level = "error",
                            "Error parsing chunk {}: {}",
                            self.chunk_buffer,
                            e
                        );
                        self.chunk_buffer.clear();
                        return Poll::Ready(Some(Err(Error::new(format!(
                            "Error parsing chunk: {e}",
                        )))));
                    }
                }
            }
        };

        // Observe the first token generation timer
        if let Some(timer) = self.first_token_generation_timer.take() {
            CHAT_COMPLETIONS_TIME_TO_FIRST_TOKEN.record(
                timer.elapsed().as_secs_f64(),
                &[KeyValue::new("model", self.model.clone())],
            );
            self.decoding_phase_timer = Some(timer);
        }

        let (signature, response_hash) = self.sign_chunk(&chunk)?;

        let Some(choices) = chunk.get(CHOICES).and_then(|choices| choices.as_array()) else {
            error!(
                target = "atoma-service",
                level = "error",
                endpoint = self.endpoint,
                "Error getting choices from chunk"
            );
            return Poll::Ready(Some(Err(Error::new("Error getting choices from chunk"))));
        };

        if choices.is_empty() {
            // Check if this is a final chunk with usage info
            if let Some(usage) = chunk.get(USAGE_KEY) {
                self.status = StreamStatus::Completed;
                let mut chunk = if let Some(streaming_encryption_metadata) =
                    self.streaming_encryption_metadata.as_ref()
                {
                    // NOTE: We only need to perform chunk encryption when sending the chunk back to the client
                    Self::handle_encryption_request(
                        &chunk,
                        Some(usage),
                        streaming_encryption_metadata,
                    )?
                } else {
                    chunk.clone()
                };
                self.handle_final_chunk(usage, response_hash)?;
                update_chunk(&mut chunk, &signature, response_hash);
                Poll::Ready(Some(Ok(Event::default().json_data(&chunk)?)))
            } else {
                error!(
                    target = "atoma-service",
                    level = "error",
                    endpoint = self.endpoint,
                    "Error getting usage from chunk"
                );
                Poll::Ready(Some(Err(Error::new("Error getting usage from chunk"))))
            }
        } else {
            let mut chunk = if let Some(streaming_encryption_metadata) =
                self.streaming_encryption_metadata.as_ref()
            {
                // NOTE: We only need to perform chunk encryption when sending the chunk back to the client
                Self::handle_encryption_request(&chunk, None, streaming_encryption_metadata)?
            } else {
                chunk
            };
            update_chunk(&mut chunk, &signature, response_hash);
            // NOTE: We increment the number of tokens computed so far, as we are processing a new chunk
            // which corresponds to a new generated token.
            self.streamer_computed_num_tokens += 1;
            if let Some(_client_dropped_streamer_connection) = self
                .client_dropped_streamer_connections
                .remove(&self.request_id)
            {
                info!(
                    target = "atoma-service-streamer",
                    level = "info",
                    endpoint = self.endpoint,
                    "Client dropped streamer connection, updating usage"
                );
                self.status = StreamStatus::Completed;
                chunk[USAGE_KEY] = json!({
                    PROMPT_TOKENS_KEY: self.num_input_tokens,
                    COMPLETION_TOKENS_KEY: self.streamer_computed_num_tokens,
                    TOTAL_TOKENS_KEY: self.num_input_tokens + self.streamer_computed_num_tokens,
                });
<<<<<<< HEAD
=======
                // NOTE: At this point, we will need to re-sign the chunk, as we added the usage key.
                // This is also the last chunk, as the connection was dropped, and therefore, there is
                // little to no latency overhead to do it once more.
                //
                // 1. Remove the previous signature and response hash from the chunk
                if let Some(obj) = chunk.as_object_mut() {
                    obj.remove(SIGNATURE_KEY);
                    obj.remove(RESPONSE_HASH_KEY);
                }
                // 2. Sign the chunk again
                let (signature, response_hash) = self.sign_chunk(&chunk)?;
                // 3. Update the chunk with the new signature and response hash
                update_chunk(&mut chunk, &signature, response_hash);
                info!(
                    target = "atoma-service-streamer",
                    level = "info",
                    endpoint = self.endpoint,
                    "Client dropped streamer connection, updating usage, chunk = {chunk}"
                );
                return Poll::Ready(Some(Ok(Event::default().json_data(&chunk)?)));
>>>>>>> 71cb6a88
            }
            Poll::Ready(Some(Ok(Event::default().json_data(&chunk)?)))
        }
    }
}

impl Stream for Streamer {
    type Item = Result<Event, Error>;

    fn poll_next(mut self: Pin<&mut Self>, cx: &mut Context<'_>) -> Poll<Option<Self::Item>> {
        if self.status == StreamStatus::Completed {
            return Poll::Ready(None);
        }

        match self.stream.as_mut().poll_next(cx) {
            Poll::Ready(Some(Ok(chunk))) => self.handle_poll_chunk(chunk),
            Poll::Ready(Some(Err(e))) => self.handle_poll_error(&e),
            Poll::Ready(None) => self.handle_poll_complete(),
            Poll::Pending => Poll::Pending,
        }
    }
}

impl Streamer {
    /// Handles a successful chunk from the stream
    fn handle_poll_chunk(&mut self, chunk: Bytes) -> Poll<Option<Result<Event, Error>>> {
        match self.handle_streaming_chunk(chunk) {
            Poll::Ready(Some(Ok(event))) => self.handle_successful_event(event),
            Poll::Ready(Some(Err(e))) => self.handle_streaming_error(e),
            Poll::Ready(None) => Poll::Ready(None),
            Poll::Pending => Poll::Pending,
        }
    }

    /// Handles a successful event, updating timers
    fn handle_successful_event(&mut self, event: Event) -> Poll<Option<Result<Event, Error>>> {
        // Observe the previous timer if it exists
        if let Some(timer) = self.inter_stream_token_latency_timer.take() {
            let elapsed = timer.elapsed();
            CHAT_COMPLETIONS_INTER_TOKEN_GENERATION_TIME.record(
                elapsed.as_secs_f64(),
                &[KeyValue::new("model", self.model.clone())],
            );
        }
        // Start the timer after we've processed this chunk
        self.inter_stream_token_latency_timer = Some(Instant::now());

        Poll::Ready(Some(Ok(event)))
    }

    /// Handles errors during streaming
    fn handle_streaming_error(&mut self, e: Error) -> Poll<Option<Result<Event, Error>>> {
        self.status = StreamStatus::Failed(e.to_string());
        self.update_stack_tokens_on_error();
        Poll::Ready(Some(Err(e)))
    }

    /// Handles stream poll errors
    fn handle_poll_error(&mut self, e: &reqwest::Error) -> Poll<Option<Result<Event, Error>>> {
        self.status = StreamStatus::Failed(e.to_string());
        self.update_stack_tokens_on_error();
        Poll::Ready(None)
    }

    /// Handles stream completion
    fn handle_poll_complete(&mut self) -> Poll<Option<Result<Event, Error>>> {
        if !self.chunk_buffer.is_empty() {
            error!(
                target = "atoma-service-streamer",
                level = "error",
                "Stream ended, but the chunk buffer is not empty, this should not happen: {}",
                self.chunk_buffer
            );
        }
        self.status = StreamStatus::Completed;
        Poll::Ready(None)
    }

    /// Updates stack tokens when an error occurs
    fn update_stack_tokens_on_error(&self) {
        // NOTE: We need to update the stack number of tokens as the service failed to generate
        // a proper response. For this reason, we set the total number of tokens to 0.
        // This will ensure that the stack number of tokens is not updated, and the stack
        // will not be penalized for the failed request.
        //
        // NOTE: We also decrement the concurrent requests count, as we are done processing the request.
        let num_concurrent_requests = handle_concurrent_requests_count_decrement(
            &self.concurrent_requests,
            self.stack_small_id,
            &self.endpoint,
        );
        if let Err(e) = update_stack_num_compute_units(
            &self.state_manager_sender,
            self.stack_small_id,
            self.estimated_total_compute_units,
            0,
            &self.endpoint,
            num_concurrent_requests,
        ) {
            error!(
                target = "atoma-service-streamer",
                level = "error",
                "Error updating stack num tokens: {}",
                e
            );
        }
    }
}

/// Updates the final chunk with the signature and response hash
/// This is used when the streaming is complete and we need to send the final chunk back to the client
/// with the signature and response hash
///
/// # Arguments
///
/// * `chunk` - The chunk to update (mut ref, as we update the chunk in place)
/// * `signature` - The signature to update the chunk with
/// * `response_hash` - The response hash to update the chunk with
fn update_chunk(chunk: &mut Value, signature: &str, response_hash: [u8; PAYLOAD_HASH_SIZE]) {
    chunk[SIGNATURE_KEY] = json!(signature);
    chunk[RESPONSE_HASH_KEY] = json!(STANDARD.encode(response_hash));
}

impl Drop for Streamer {
    /// Implements the Drop trait to handle cleanup when the streamer is dropped
    ///
    /// This method ensures proper resource cleanup and state management when the streamer
    /// is dropped, particularly in cases where the final chunk hasn't been handled.
    ///
    /// # Implementation Details
    ///
    /// - Checks if the final chunk has already been handled to prevent duplicate cleanup
    /// - If the final chunk has not been handled, it records the decoding phase timer taken so far
    /// - Decrements the concurrent request counter for the associated stack
    /// - Updates the stack's compute units through the state manager
    /// - Sets the stream status to Completed
    ///
    /// # Instrumentation
    ///
    /// This method is instrumented with the following fields for tracing:
    /// - `endpoint`: The API endpoint being accessed
    /// - `stack_small_id`: The unique identifier for the stack
    /// - `estimated_total_compute_units`: Expected compute units for the operation
    /// - `payload_hash`: Hex-encoded hash of the request payload
    ///
    /// # Error Handling
    ///
    /// If updating the stack's compute units fails, the error is logged but not propagated
    /// since this is a destructor implementation.
    #[instrument(
        level = "info",
        skip_all,
        fields(
            endpoint = self.endpoint,
            stack_small_id = self.stack_small_id,
            estimated_total_compute_units = self.estimated_total_compute_units,
            payload_hash = hex::encode(self.payload_hash)
        )
    )]
    fn drop(&mut self) {
        if self.is_final_chunk_handled {
            return;
        }
        if let Some(timer) = self.decoding_phase_timer.take() {
            CHAT_COMPLETIONS_DECODING_TIME.record(
                timer.elapsed().as_secs_f64(),
                &[KeyValue::new("model", self.model.clone())],
            );
        }
        let num_concurrent_requests = handle_concurrent_requests_count_decrement(
            &self.concurrent_requests,
            self.stack_small_id,
            &self.endpoint,
        );
        if let Err(e) = update_stack_num_compute_units(
            &self.state_manager_sender,
            self.stack_small_id,
            self.estimated_total_compute_units,
            self.num_input_tokens + self.streamer_computed_num_tokens,
            &self.endpoint,
            num_concurrent_requests,
        ) {
            error!(
                target = "atoma-service-streamer",
                level = "error",
                "Error updating stack num tokens: {}",
                e
            );
        }
        self.status = StreamStatus::Completed;
    }
}<|MERGE_RESOLUTION|>--- conflicted
+++ resolved
@@ -662,8 +662,6 @@
                     COMPLETION_TOKENS_KEY: self.streamer_computed_num_tokens,
                     TOTAL_TOKENS_KEY: self.num_input_tokens + self.streamer_computed_num_tokens,
                 });
-<<<<<<< HEAD
-=======
                 // NOTE: At this point, we will need to re-sign the chunk, as we added the usage key.
                 // This is also the last chunk, as the connection was dropped, and therefore, there is
                 // little to no latency overhead to do it once more.
@@ -684,7 +682,6 @@
                     "Client dropped streamer connection, updating usage, chunk = {chunk}"
                 );
                 return Poll::Ready(Some(Ok(Event::default().json_data(&chunk)?)));
->>>>>>> 71cb6a88
             }
             Poll::Ready(Some(Ok(Event::default().json_data(&chunk)?)))
         }
