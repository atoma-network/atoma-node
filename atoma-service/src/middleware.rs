use std::str::FromStr;

use crate::{
    handlers::{
        chat_completions::CHAT_COMPLETIONS_PATH, embeddings::EMBEDDINGS_PATH,
        image_generations::IMAGE_GENERATIONS_PATH,
    },
    server::AppState,
};
use atoma_state::types::AtomaAtomaStateManagerEvent;
use axum::{
    body::Body,
    extract::State,
    http::{Request, StatusCode},
    middleware::Next,
    response::Response,
};
use blake2::{
    digest::generic_array::{typenum::U32, GenericArray},
    Blake2b, Digest,
};
use serde_json::Value;
use sui_sdk::types::{
    base_types::SuiAddress,
    crypto::{PublicKey, Signature, SuiSignature},
};
use tokio::sync::oneshot;
use tracing::{error, instrument};

/// Body size limit for signature verification (contains the body size of the request)
const MAX_BODY_SIZE: usize = 1024 * 1024; // 1MB
<<<<<<< HEAD
/// The key for the max tokens in the request body
=======
const MODEL: &str = "model";
>>>>>>> 22aa29ba
const MAX_TOKENS: &str = "max_tokens";
/// The key for the messages in the request body
const MESSAGES: &str = "messages";
<<<<<<< HEAD
/// The key for the model in the request body
const MODEL: &str = "model";
=======
const INPUT: &str = "input";
const IMAGE_SIZE: &str = "size";
const IMAGE_N: &str = "n";
>>>>>>> 22aa29ba

/// Metadata extracted from the request
#[derive(Clone, Debug, Default)]
pub struct RequestMetadata {
    /// The stack small ID
    pub stack_small_id: i64,
    /// The estimated total number of compute units
    pub estimated_total_compute_units: i64,
    /// The payload hash
    pub payload_hash: [u8; 32],
    pub request_type: RequestType,
}

#[derive(Clone, Debug, Default, PartialEq)]
pub enum RequestType {
    #[default]
    ChatCompletions,
    Embeddings,
    ImageGenerations,
    NonInference,
}

impl RequestMetadata {
    /// Create a new `RequestMetadata` with the given stack info
    pub fn with_stack_info(
        mut self,
        stack_small_id: i64,
        estimated_total_compute_units: i64,
    ) -> Self {
        self.stack_small_id = stack_small_id;
        self.estimated_total_compute_units = estimated_total_compute_units;
        self
    }

    /// Create a new `RequestMetadata` with the given payload hash
    pub fn with_payload_hash(mut self, payload_hash: [u8; 32]) -> Self {
        self.payload_hash = payload_hash;
        self
    }

    pub fn with_request_type(mut self, request_type: RequestType) -> Self {
        self.request_type = request_type;
        self
    }
}

/// Middleware for verifying the signature of incoming requests.
///
/// This middleware is designed to authenticate and verify the integrity of incoming requests
/// for an OpenAI API-compatible chat completions endpoint. It performs the following steps:
///
/// 1. Extracts the signature, public key, and signature scheme from the request headers.
/// 2. Decodes the signature and public key from base64.
/// 3. Reads and hashes the request body, which contains data such as the prompt, parameters,
///    and other information necessary for chat completions.
/// 4. Verifies the signature using the specified signature scheme, ensuring the request
///    has not been tampered with and comes from a trusted source.
///
/// # Request Body
/// The body of the request is expected to contain JSON data compatible with the OpenAI API
/// chat completions endpoint, including:
/// - `prompt`: The input text or conversation history.
/// - `parameters`: Various parameters for controlling the chat completion (e.g., temperature,
///   max_tokens, stop sequences).
/// - Other fields as required by the OpenAI API specification.
///
/// # Headers
/// The middleware expects the following custom headers:
/// - `X-Signature`: The signature of the request body, base64 encoded.
/// - `X-PublicKey`: The public key used for verification, base64 encoded.
/// - `X-Scheme`: The signature scheme used (e.g., "ed25519").
///
/// # Extensions
/// This middleware adds or updates a `RequestMetadata` extension to the request containing:
/// - `payload_hash`: The 32-byte Blake2b hash of the request body
///
/// # Errors
/// Returns a `BAD_REQUEST` status code if:
/// - Required headers are missing or cannot be parsed.
/// - The signature or public key cannot be decoded.
/// - The request body exceeds the maximum size limit.
///
/// Returns an `UNAUTHORIZED` status code if:
/// - The signature verification fails.
///
/// # Security Note
/// This middleware is crucial for ensuring that only authorized clients can access the
/// chat completions endpoint, protecting against unauthorized use and potential abuse.
#[instrument(level = "trace", skip_all)]
pub async fn signature_verification_middleware(
    req: Request<Body>,
    next: Next,
) -> Result<Response, StatusCode> {
    let (mut req_parts, req_body) = req.into_parts();
    let base64_signature = req_parts
        .headers
        .get("X-Signature")
        .ok_or_else(|| {
            error!("Signature header not found");
            StatusCode::BAD_REQUEST
        })?
        .to_str()
        .map_err(|e| {
            error!("Failed to extract base64 signature encoding, with error: {e}");
            StatusCode::BAD_REQUEST
        })?;
    let body_bytes = axum::body::to_bytes(req_body, MAX_BODY_SIZE)
        .await
        .map_err(|_| {
            error!("Failed to convert body to bytes");
            StatusCode::BAD_REQUEST
        })?;
    let mut blake2b_hash = Blake2b::new();
    blake2b_hash.update(&body_bytes);
    let body_blake2b_hash: GenericArray<u8, U32> = blake2b_hash.finalize();
    let body_blake2b_hash_bytes: [u8; 32] = body_blake2b_hash
        .as_slice()
        .try_into()
        .expect("Invalid Blake2b hash length");

    utils::verify_signature(base64_signature, &body_blake2b_hash_bytes)?;

    let request_metadata = req_parts
        .extensions
        .get::<RequestMetadata>()
        .cloned()
        .unwrap_or_default()
        .with_payload_hash(body_blake2b_hash_bytes);
    req_parts.extensions.insert(request_metadata);
    let req = Request::from_parts(req_parts, Body::from(body_bytes));

    Ok(next.run(req).await)
}

/// Middleware for verifying stack permissions and compute units usage.
///
/// This middleware performs several checks to ensure that the incoming request
/// is authorized to use the specified model and has sufficient compute units available.
///
/// # Steps:
/// 1. Extracts and validates the public key and stack ID from request headers.
/// 2. Parses the request body to extract the model and messages.
/// 3. Verifies that the requested model is supported.
/// 4. Calculates the total number of compute units required for the request.
/// 5. Checks if the user has an available stack with sufficient compute units.
///
/// # Headers
/// The middleware expects the following custom headers:
/// - `X-PublicKey`: The public key of the user, base64 encoded.
/// - `X-Stack-Small-Id`: The ID of the stack being used for this request.
///
/// # Request Body
/// The body should be a JSON object containing:
/// - `model`: The name of the AI model to be used.
/// - `messages`: An array of message objects, each containing a "content" field.
/// - `max_tokens`: The maximum number of tokens for the AI's response.
///
/// # Extensions
/// This middleware adds a `RequestMetadata` extension to the request containing:
/// - `stack_small_id`: The ID of the stack being used
/// - `estimated_total_compute_units`: The total number of compute units calculated for the request
///
/// This metadata can be accessed by downstream handlers using `req.extensions()`.
///
/// # Errors
/// Returns a `BAD_REQUEST` status code if:
/// - Required headers are missing or invalid.
/// - The request body is invalid or missing required fields.
/// - The requested model is not supported.
///
/// Returns an `UNAUTHORIZED` status code if:
/// - There's no available stack with sufficient compute units.
/// - Fetching available stacks fails.
///
/// # Security Note
/// This middleware is crucial for ensuring that users only consume resources they're
/// authorized to use and have sufficient compute units for their requests.
#[instrument(level = "trace", skip_all)]
pub async fn verify_stack_permissions(
    state: State<AppState>,
    req: Request<Body>,
    next: Next,
) -> Result<Response, StatusCode> {
    let (mut req_parts, req_body) = req.into_parts();

    // Get request path to determine type
    let request_type = match req_parts.uri.path() {
        CHAT_COMPLETIONS_PATH => RequestType::ChatCompletions,
        EMBEDDINGS_PATH => RequestType::Embeddings,
        IMAGE_GENERATIONS_PATH => RequestType::ImageGenerations,
        _ => RequestType::NonInference,
    };

    let base64_signature = req_parts
        .headers
        .get("X-Signature")
        .ok_or_else(|| {
            error!("Signature header not found");
            StatusCode::BAD_REQUEST
        })?
        .to_str()
        .map_err(|_| {
            error!("Failed to convert signature to string");
            StatusCode::BAD_REQUEST
        })?;
    let signature = Signature::from_str(base64_signature).map_err(|_| {
        error!("Failed to parse signature");
        StatusCode::BAD_REQUEST
    })?;
    let public_key_bytes = signature.public_key_bytes();
    let public_key =
        PublicKey::try_from_bytes(signature.scheme(), public_key_bytes).map_err(|e| {
            error!("Failed to extract public key from bytes, with error: {e}");
            StatusCode::BAD_REQUEST
        })?;
    let sui_address = SuiAddress::from(&public_key);
    let stack_small_id = req_parts.headers.get("X-Stack-Small-Id").ok_or_else(|| {
        error!("Stack ID header not found");
        StatusCode::BAD_REQUEST
    })?;
    let stack_small_id = stack_small_id
        .to_str()
        .map_err(|_| {
            error!("Stack small ID cannot be converted to a string");
            StatusCode::BAD_REQUEST
        })?
        .parse::<i64>()
        .map_err(|_| {
            error!("Stack small ID is not a valid integer");
            StatusCode::BAD_REQUEST
        })?;
    let body_bytes = axum::body::to_bytes(req_body, MAX_BODY_SIZE)
        .await
        .map_err(|_| {
            error!("Failed to convert body to bytes");
            StatusCode::BAD_REQUEST
        })?;
    let body_json: Value = serde_json::from_slice(&body_bytes).map_err(|_| {
        error!("Failed to parse body as JSON");
        StatusCode::BAD_REQUEST
    })?;
    let model = body_json
        .get(MODEL)
        .ok_or_else(|| {
            error!("Model not found in body");
            StatusCode::BAD_REQUEST
        })?
        .as_str()
        .ok_or_else(|| {
            error!("Model is not a string");
            StatusCode::BAD_REQUEST
        })?;
    if !state.models.contains(&model.to_string()) {
        error!("Model not supported, supported models: {:?}", state.models);
        return Err(StatusCode::BAD_REQUEST);
    }

    let total_num_compute_units =
        calculate_compute_units(&body_json, request_type.clone(), &state, model)?;

    let (result_sender, result_receiver) = oneshot::channel();
    state
        .state_manager_sender
        .send(
            AtomaAtomaStateManagerEvent::GetAvailableStackWithComputeUnits {
                stack_small_id,
                sui_address: sui_address.to_string(),
                total_num_compute_units,
                result_sender,
            },
        )
        .map_err(|err| {
            error!("Failed to get available stacks: {}", err);
            StatusCode::UNAUTHORIZED
        })?;
    let available_stack = result_receiver
        .await
        .map_err(|_| {
            error!("Failed to get available stack with enough compute units");
            StatusCode::UNAUTHORIZED
        })?
        .map_err(|err| {
            error!(
                "Failed to get available stack with enough compute units: {}",
                err
            );
            StatusCode::UNAUTHORIZED
        })?;
    if available_stack.is_none() {
        error!("No available stack with enough compute units");
        return Err(StatusCode::UNAUTHORIZED);
    }
    let request_metadata = RequestMetadata::default()
        .with_stack_info(stack_small_id, total_num_compute_units)
        .with_request_type(request_type);
    req_parts.extensions.insert(request_metadata);
    let req = Request::from_parts(req_parts, Body::from(body_bytes));
    Ok(next.run(req).await)
}

pub(crate) mod utils {
    use super::*;
    use fastcrypto::{
        ed25519::{Ed25519PublicKey, Ed25519Signature},
        secp256k1::{Secp256k1PublicKey, Secp256k1Signature},
        secp256r1::{Secp256r1PublicKey, Secp256r1Signature},
        traits::{ToFromBytes, VerifyingKey},
    };
    use sui_sdk::types::crypto::{PublicKey, SignatureScheme, SuiSignature};

    /// Verifies the authenticity of a request by checking its signature against the provided hash.
    ///
    /// # Arguments
    /// * `base64_signature` - A base64-encoded signature string that contains:
    ///   - The signature itself
    ///   - The public key
    ///   - The signature scheme used
    /// * `body_hash` - A 32-byte Blake2b hash of the request body
    ///
    /// # Returns
    /// * `Ok(())` if the signature is valid
    /// * `Err(StatusCode)` if:
    ///   - The signature cannot be parsed (`BAD_REQUEST`)
    ///   - The public key is invalid (`BAD_REQUEST`)
    ///   - The signature scheme is unsupported (`BAD_REQUEST`)
    ///   - The signature verification fails (`UNAUTHORIZED`)
    ///
    /// # Supported Signature Schemes
    /// - ED25519
    /// - Secp256k1
    /// - Secp256r1
    ///
    /// # Security Note
    /// This function is critical for ensuring request authenticity. It verifies that:
    /// 1. The request was signed by the owner of the public key
    /// 2. The request body hasn't been tampered with since signing
    pub(crate) fn verify_signature(
        base64_signature: &str,
        body_hash: &[u8; 32],
    ) -> Result<(), StatusCode> {
        let signature = Signature::from_str(base64_signature).map_err(|_| {
            error!("Failed to parse signature");
            StatusCode::BAD_REQUEST
        })?;
        let signature_bytes = signature.signature_bytes();
        let public_key_bytes = signature.public_key_bytes();
        let signature_scheme = signature.scheme();
        let public_key =
            PublicKey::try_from_bytes(signature_scheme, public_key_bytes).map_err(|e| {
                error!("Failed to extract public key from bytes, with error: {e}");
                StatusCode::BAD_REQUEST
            })?;

        match signature_scheme {
            SignatureScheme::ED25519 => {
                let public_key = Ed25519PublicKey::from_bytes(public_key.as_ref()).unwrap();
                let signature = Ed25519Signature::from_bytes(signature_bytes).unwrap();
                public_key.verify(body_hash, &signature).map_err(|_| {
                    error!("Failed to verify signature");
                    StatusCode::UNAUTHORIZED
                })?;
            }
            SignatureScheme::Secp256k1 => {
                let public_key = Secp256k1PublicKey::from_bytes(public_key.as_ref()).unwrap();
                let signature = Secp256k1Signature::from_bytes(signature_bytes).unwrap();
                public_key.verify(body_hash, &signature).map_err(|_| {
                    error!("Failed to verify signature");
                    StatusCode::UNAUTHORIZED
                })?;
            }
            SignatureScheme::Secp256r1 => {
                let public_key = Secp256r1PublicKey::from_bytes(public_key.as_ref()).unwrap();
                let signature = Secp256r1Signature::from_bytes(signature_bytes).unwrap();
                public_key.verify(body_hash, &signature).map_err(|_| {
                    error!("Failed to verify signature");
                    StatusCode::UNAUTHORIZED
                })?;
            }
            _ => {
                error!("Currently unsupported signature scheme");
                return Err(StatusCode::BAD_REQUEST);
            }
        }
        Ok(())
    }
}

fn calculate_compute_units(
    body_json: &Value,
    request_type: RequestType,
    state: &AppState,
    model: &str,
) -> Result<i64, StatusCode> {
    match request_type {
        RequestType::ChatCompletions => {
            calculate_chat_completion_compute_units(body_json, state, model)
        }
        RequestType::Embeddings => calculate_embedding_compute_units(body_json, state, model),
        RequestType::ImageGenerations => calculate_image_generation_compute_units(body_json),
        RequestType::NonInference => Ok(0),
    }
}

fn calculate_chat_completion_compute_units(
    body_json: &Value,
    state: &AppState,
    model: &str,
) -> Result<i64, StatusCode> {
    let tokenizer_index = state
        .models
        .iter()
        .position(|m| m == model)
        .ok_or_else(|| {
            error!("Model not supported");
            StatusCode::BAD_REQUEST
        })?;

    let messages = body_json
        .get(MESSAGES)
        .ok_or_else(|| {
            error!("Messages not found in body");
            StatusCode::BAD_REQUEST
        })?
        .as_array()
        .ok_or_else(|| {
            error!("Messages is not an array");
            StatusCode::BAD_REQUEST
        })?;

    let mut total_num_compute_units = 0;
    for message in messages {
        let content = message.get("content").ok_or_else(|| {
            error!("Message content not found");
            StatusCode::BAD_REQUEST
        })?;
        let content_str = content.as_str().ok_or_else(|| {
            error!("Message content is not a string");
            StatusCode::BAD_REQUEST
        })?;
        let num_tokens = state.tokenizers[tokenizer_index]
            .encode(content_str, true)
            .map_err(|_| {
                error!("Failed to encode message content");
                StatusCode::BAD_REQUEST
            })?
            .get_ids()
            .len() as i64;
        total_num_compute_units += num_tokens;
        // add 2 tokens as a safety margin, for start and end message delimiters
        total_num_compute_units += 2;
        // add 1 token as a safety margin, for the role name of the message
        total_num_compute_units += 1;
    }

    total_num_compute_units += body_json
        .get(MAX_TOKENS)
        .and_then(|value| value.as_i64())
        .ok_or_else(|| {
            error!("Max tokens not found in body");
            StatusCode::BAD_REQUEST
        })?;

    Ok(total_num_compute_units)
}

fn calculate_embedding_compute_units(
    body_json: &Value,
    state: &AppState,
    model: &str,
) -> Result<i64, StatusCode> {
    let tokenizer_index = state
        .models
        .iter()
        .position(|m| m == model)
        .ok_or_else(|| {
            error!("Model not supported");
            StatusCode::BAD_REQUEST
        })?;

    let input = body_json.get(INPUT).ok_or_else(|| {
        error!("Input not found in body");
        StatusCode::BAD_REQUEST
    })?;

    // input can be a string or an array of strings
    let total_units = match input {
        Value::String(text) => state.tokenizers[tokenizer_index]
            .encode(text.as_str(), true)
            .map_err(|_| {
                error!("Failed to encode input text");
                StatusCode::BAD_REQUEST
            })?
            .get_ids()
            .len() as i64,
        Value::Array(texts) => texts
            .iter()
            .map(|v| {
                v.as_str()
                    .map(|s| {
                        state.tokenizers[tokenizer_index]
                            .encode(s, true)
                            .map(|tokens| tokens.get_ids().len() as i64)
                            .unwrap_or(0)
                    })
                    .unwrap_or(0)
            })
            .sum(),
        _ => {
            error!("Invalid input format");
            return Err(StatusCode::BAD_REQUEST);
        }
    };

    Ok(total_units)
}

fn calculate_image_generation_compute_units(body_json: &Value) -> Result<i64, StatusCode> {
    let size = body_json
        .get(IMAGE_SIZE)
        .ok_or_else(|| {
            error!("Image size not found in body");
            StatusCode::BAD_REQUEST
        })?
        .as_str()
        .ok_or_else(|| {
            error!("Image size is not a string");
            StatusCode::BAD_REQUEST
        })?;

    // width and height are the dimensions of the image to generate
    let (width, height) = size
        .split_once('x')
        .and_then(|(w, h)| {
            let width = w.parse::<i64>().ok()?;
            let height = h.parse::<i64>().ok()?;
            Some((width, height))
        })
        .ok_or_else(|| {
            error!("Invalid image size format");
            StatusCode::BAD_REQUEST
        })?;

    // n is the number of images to generate
    let n = body_json
        .get(IMAGE_N)
        .and_then(|v| v.as_u64())
        .ok_or_else(|| {
            error!("Invalid or missing image count (n)");
            StatusCode::BAD_REQUEST
        })? as i64;

    // Calculate total pixels
    Ok(width * height * n)
}<|MERGE_RESOLUTION|>--- conflicted
+++ resolved
@@ -29,22 +29,18 @@
 
 /// Body size limit for signature verification (contains the body size of the request)
 const MAX_BODY_SIZE: usize = 1024 * 1024; // 1MB
-<<<<<<< HEAD
+/// The key for the model in the request body
+const MODEL: &str = "model";
 /// The key for the max tokens in the request body
-=======
-const MODEL: &str = "model";
->>>>>>> 22aa29ba
 const MAX_TOKENS: &str = "max_tokens";
 /// The key for the messages in the request body
 const MESSAGES: &str = "messages";
-<<<<<<< HEAD
-/// The key for the model in the request body
-const MODEL: &str = "model";
-=======
+/// The key for the input tokens in the request body
 const INPUT: &str = "input";
+/// The key for the image size in the request body
 const IMAGE_SIZE: &str = "size";
+/// The key for the number of images in the request body
 const IMAGE_N: &str = "n";
->>>>>>> 22aa29ba
 
 /// Metadata extracted from the request
 #[derive(Clone, Debug, Default)]
@@ -55,9 +51,13 @@
     pub estimated_total_compute_units: i64,
     /// The payload hash
     pub payload_hash: [u8; 32],
+    /// The type of request
     pub request_type: RequestType,
 }
 
+/// The type of request
+///
+/// This enum is used to determine the type of request based on the path of the request.
 #[derive(Clone, Debug, Default, PartialEq)]
 pub enum RequestType {
     #[default]
@@ -303,7 +303,7 @@
     }
 
     let total_num_compute_units =
-        calculate_compute_units(&body_json, request_type.clone(), &state, model)?;
+        utils::calculate_compute_units(&body_json, request_type.clone(), &state, model)?;
 
     let (result_sender, result_receiver) = oneshot::channel();
     state
@@ -430,172 +430,297 @@
         }
         Ok(())
     }
-}
-
-fn calculate_compute_units(
-    body_json: &Value,
-    request_type: RequestType,
-    state: &AppState,
-    model: &str,
-) -> Result<i64, StatusCode> {
-    match request_type {
-        RequestType::ChatCompletions => {
-            calculate_chat_completion_compute_units(body_json, state, model)
+
+    /// Calculates the total number of compute units required for a request based on its type and content.
+    ///
+    /// # Arguments
+    /// * `body_json` - The parsed JSON body of the request containing model-specific parameters
+    /// * `request_type` - The type of request (ChatCompletions, Embeddings, ImageGenerations, or NonInference)
+    /// * `state` - Application state containing model configurations and tokenizers
+    /// * `model` - The name of the AI model being used
+    ///
+    /// # Returns
+    /// * `Ok(i64)` - The total number of compute units required
+    /// * `Err(StatusCode)` - If there's an error calculating the units, returns an appropriate HTTP status code
+    ///
+    /// # Compute Unit Calculation
+    /// The calculation varies by request type:
+    /// - ChatCompletions: Based on input tokens + max output tokens
+    /// - Embeddings: Based on input text length
+    /// - ImageGenerations: Based on image dimensions and quantity
+    /// - NonInference: Returns 0 (no compute units required)
+    ///
+    /// This function delegates to specific calculators based on the request type:
+    /// - `calculate_chat_completion_compute_units`
+    /// - `calculate_embedding_compute_units`
+    /// - `calculate_image_generation_compute_units`
+    pub(crate) fn calculate_compute_units(
+        body_json: &Value,
+        request_type: RequestType,
+        state: &AppState,
+        model: &str,
+    ) -> Result<i64, StatusCode> {
+        match request_type {
+            RequestType::ChatCompletions => {
+                calculate_chat_completion_compute_units(body_json, state, model)
+            }
+            RequestType::Embeddings => calculate_embedding_compute_units(body_json, state, model),
+            RequestType::ImageGenerations => calculate_image_generation_compute_units(body_json),
+            RequestType::NonInference => Ok(0),
         }
-        RequestType::Embeddings => calculate_embedding_compute_units(body_json, state, model),
-        RequestType::ImageGenerations => calculate_image_generation_compute_units(body_json),
-        RequestType::NonInference => Ok(0),
-    }
-}
-
-fn calculate_chat_completion_compute_units(
-    body_json: &Value,
-    state: &AppState,
-    model: &str,
-) -> Result<i64, StatusCode> {
-    let tokenizer_index = state
-        .models
-        .iter()
-        .position(|m| m == model)
-        .ok_or_else(|| {
-            error!("Model not supported");
-            StatusCode::BAD_REQUEST
-        })?;
-
-    let messages = body_json
-        .get(MESSAGES)
-        .ok_or_else(|| {
-            error!("Messages not found in body");
-            StatusCode::BAD_REQUEST
-        })?
-        .as_array()
-        .ok_or_else(|| {
-            error!("Messages is not an array");
-            StatusCode::BAD_REQUEST
-        })?;
-
-    let mut total_num_compute_units = 0;
-    for message in messages {
-        let content = message.get("content").ok_or_else(|| {
-            error!("Message content not found");
-            StatusCode::BAD_REQUEST
-        })?;
-        let content_str = content.as_str().ok_or_else(|| {
-            error!("Message content is not a string");
-            StatusCode::BAD_REQUEST
-        })?;
-        let num_tokens = state.tokenizers[tokenizer_index]
-            .encode(content_str, true)
-            .map_err(|_| {
-                error!("Failed to encode message content");
+    }
+
+    /// Calculates the total number of compute units required for a chat completion request.
+    ///
+    /// This function analyzes the request body to determine the total computational cost by:
+    /// 1. Counting tokens in all input messages
+    /// 2. Adding safety margins for message formatting
+    /// 3. Including the requested maximum output tokens
+    ///
+    /// # Arguments
+    /// * `body_json` - The parsed JSON body of the request containing:
+    ///   - `messages`: Array of message objects with "content" fields
+    ///   - `max_tokens`: Maximum number of tokens for the model's response
+    /// * `state` - Application state containing model configurations and tokenizers
+    /// * `model` - The name of the AI model being used
+    ///
+    /// # Returns
+    /// * `Ok(i64)` - The total number of compute units required
+    /// * `Err(StatusCode)` - BAD_REQUEST if:
+    ///   - The model is not supported
+    ///   - Required fields are missing
+    ///   - Message content is invalid
+    ///   - Tokenization fails
+    ///
+    /// # Token Calculation
+    /// For each message:
+    /// - Base tokens: Number of tokens in the message content
+    /// - +2 tokens: Safety margin for message delimiters
+    /// - +1 token: Safety margin for role name
+    ///     Plus the requested max_tokens for the response
+    ///
+    /// # Example JSON Structure
+    /// ```json
+    /// {
+    ///     "messages": [
+    ///         {"role": "user", "content": "Hello, how are you?"},
+    ///         {"role": "assistant", "content": "I'm doing well, thank you!"}
+    ///     ],
+    ///     "max_tokens": 100
+    /// }
+    /// ```
+    pub(crate) fn calculate_chat_completion_compute_units(
+        body_json: &Value,
+        state: &AppState,
+        model: &str,
+    ) -> Result<i64, StatusCode> {
+        let tokenizer_index = state
+            .models
+            .iter()
+            .position(|m| m == model)
+            .ok_or_else(|| {
+                error!("Model not supported");
+                StatusCode::BAD_REQUEST
+            })?;
+
+        let messages = body_json
+            .get(MESSAGES)
+            .ok_or_else(|| {
+                error!("Messages not found in body");
                 StatusCode::BAD_REQUEST
             })?
-            .get_ids()
-            .len() as i64;
-        total_num_compute_units += num_tokens;
-        // add 2 tokens as a safety margin, for start and end message delimiters
-        total_num_compute_units += 2;
-        // add 1 token as a safety margin, for the role name of the message
-        total_num_compute_units += 1;
-    }
-
-    total_num_compute_units += body_json
-        .get(MAX_TOKENS)
-        .and_then(|value| value.as_i64())
-        .ok_or_else(|| {
-            error!("Max tokens not found in body");
-            StatusCode::BAD_REQUEST
-        })?;
-
-    Ok(total_num_compute_units)
-}
-
-fn calculate_embedding_compute_units(
-    body_json: &Value,
-    state: &AppState,
-    model: &str,
-) -> Result<i64, StatusCode> {
-    let tokenizer_index = state
-        .models
-        .iter()
-        .position(|m| m == model)
-        .ok_or_else(|| {
-            error!("Model not supported");
-            StatusCode::BAD_REQUEST
-        })?;
-
-    let input = body_json.get(INPUT).ok_or_else(|| {
-        error!("Input not found in body");
-        StatusCode::BAD_REQUEST
-    })?;
-
-    // input can be a string or an array of strings
-    let total_units = match input {
-        Value::String(text) => state.tokenizers[tokenizer_index]
-            .encode(text.as_str(), true)
-            .map_err(|_| {
-                error!("Failed to encode input text");
+            .as_array()
+            .ok_or_else(|| {
+                error!("Messages is not an array");
+                StatusCode::BAD_REQUEST
+            })?;
+
+        let mut total_num_compute_units = 0;
+        for message in messages {
+            let content = message.get("content").ok_or_else(|| {
+                error!("Message content not found");
+                StatusCode::BAD_REQUEST
+            })?;
+            let content_str = content.as_str().ok_or_else(|| {
+                error!("Message content is not a string");
+                StatusCode::BAD_REQUEST
+            })?;
+            let num_tokens = state.tokenizers[tokenizer_index]
+                .encode(content_str, true)
+                .map_err(|_| {
+                    error!("Failed to encode message content");
+                    StatusCode::BAD_REQUEST
+                })?
+                .get_ids()
+                .len() as i64;
+            total_num_compute_units += num_tokens;
+            // add 2 tokens as a safety margin, for start and end message delimiters
+            total_num_compute_units += 2;
+            // add 1 token as a safety margin, for the role name of the message
+            total_num_compute_units += 1;
+        }
+
+        total_num_compute_units += body_json
+            .get(MAX_TOKENS)
+            .and_then(|value| value.as_i64())
+            .ok_or_else(|| {
+                error!("Max tokens not found in body");
+                StatusCode::BAD_REQUEST
+            })?;
+
+        Ok(total_num_compute_units)
+    }
+
+    /// Calculates the total number of compute units required for an embedding request.
+    ///
+    /// This function analyzes the request body to determine the computational cost by counting
+    /// the number of tokens in the input text(s) that will be embedded.
+    ///
+    /// # Arguments
+    /// * `body_json` - The parsed JSON body of the request containing:
+    ///   - `input`: Either a single string or an array of strings to be embedded
+    /// * `state` - Application state containing model configurations and tokenizers
+    /// * `model` - The name of the AI model being used
+    ///
+    /// # Returns
+    /// * `Ok(i64)` - The total number of compute units required
+    /// * `Err(StatusCode)` - BAD_REQUEST if:
+    ///   - The model is not supported
+    ///   - The input field is missing
+    ///   - The input format is invalid
+    ///   - Tokenization fails
+    ///
+    /// # Input Formats
+    /// The function supports two input formats:
+    /// 1. Single string:
+    /// ```json
+    /// {
+    ///     "input": "text to embed"
+    /// }
+    /// ```
+    ///
+    /// 2. Array of strings:
+    /// ```json
+    /// {
+    ///     "input": ["text one", "text two"]
+    /// }
+    /// ```
+    ///
+    /// # Computation
+    /// The total compute units is calculated as the sum of tokens across all input texts.
+    /// For array inputs, each string is tokenized separately and the results are summed.
+    fn calculate_embedding_compute_units(
+        body_json: &Value,
+        state: &AppState,
+        model: &str,
+    ) -> Result<i64, StatusCode> {
+        let tokenizer_index = state
+            .models
+            .iter()
+            .position(|m| m == model)
+            .ok_or_else(|| {
+                error!("Model not supported");
+                StatusCode::BAD_REQUEST
+            })?;
+
+        let input = body_json.get(INPUT).ok_or_else(|| {
+            error!("Input not found in body");
+            StatusCode::BAD_REQUEST
+        })?;
+
+        // input can be a string or an array of strings
+        let total_units = match input {
+            Value::String(text) => state.tokenizers[tokenizer_index]
+                .encode(text.as_str(), true)
+                .map_err(|_| {
+                    error!("Failed to encode input text");
+                    StatusCode::BAD_REQUEST
+                })?
+                .get_ids()
+                .len() as i64,
+            Value::Array(texts) => texts
+                .iter()
+                .map(|v| {
+                    v.as_str()
+                        .map(|s| {
+                            state.tokenizers[tokenizer_index]
+                                .encode(s, true)
+                                .map(|tokens| tokens.get_ids().len() as i64)
+                                .unwrap_or(0)
+                        })
+                        .unwrap_or(0)
+                })
+                .sum(),
+            _ => {
+                error!("Invalid input format");
+                return Err(StatusCode::BAD_REQUEST);
+            }
+        };
+
+        Ok(total_units)
+    }
+
+    /// Calculates the total number of compute units required for an image generation request.
+    ///
+    /// This function analyzes the request body to determine the computational cost based on:
+    /// - The dimensions of the requested image(s)
+    /// - The number of images to generate
+    ///
+    /// # Arguments
+    /// * `body_json` - The parsed JSON body of the request containing:
+    ///   - `size`: String in format "WxH" (e.g., "1024x1024")
+    ///   - `n`: Number of images to generate
+    ///
+    /// # Returns
+    /// * `Ok(i64)` - The total number of compute units required (width * height * n)
+    /// * `Err(StatusCode)` - BAD_REQUEST if:
+    ///   - The size field is missing or invalid
+    ///   - The dimensions cannot be parsed
+    ///   - The number of images is missing or invalid
+    ///
+    /// # Example JSON Structure
+    /// ```json
+    /// {
+    ///     "size": "1024x1024",
+    ///     "n": 1
+    /// }
+    /// ```
+    fn calculate_image_generation_compute_units(body_json: &Value) -> Result<i64, StatusCode> {
+        let size = body_json
+            .get(IMAGE_SIZE)
+            .ok_or_else(|| {
+                error!("Image size not found in body");
                 StatusCode::BAD_REQUEST
             })?
-            .get_ids()
-            .len() as i64,
-        Value::Array(texts) => texts
-            .iter()
-            .map(|v| {
-                v.as_str()
-                    .map(|s| {
-                        state.tokenizers[tokenizer_index]
-                            .encode(s, true)
-                            .map(|tokens| tokens.get_ids().len() as i64)
-                            .unwrap_or(0)
-                    })
-                    .unwrap_or(0)
+            .as_str()
+            .ok_or_else(|| {
+                error!("Image size is not a string");
+                StatusCode::BAD_REQUEST
+            })?;
+
+        // width and height are the dimensions of the image to generate
+        let (width, height) = size
+            .split_once('x')
+            .and_then(|(w, h)| {
+                let width = w.parse::<i64>().ok()?;
+                let height = h.parse::<i64>().ok()?;
+                Some((width, height))
             })
-            .sum(),
-        _ => {
-            error!("Invalid input format");
-            return Err(StatusCode::BAD_REQUEST);
-        }
-    };
-
-    Ok(total_units)
-}
-
-fn calculate_image_generation_compute_units(body_json: &Value) -> Result<i64, StatusCode> {
-    let size = body_json
-        .get(IMAGE_SIZE)
-        .ok_or_else(|| {
-            error!("Image size not found in body");
-            StatusCode::BAD_REQUEST
-        })?
-        .as_str()
-        .ok_or_else(|| {
-            error!("Image size is not a string");
-            StatusCode::BAD_REQUEST
-        })?;
-
-    // width and height are the dimensions of the image to generate
-    let (width, height) = size
-        .split_once('x')
-        .and_then(|(w, h)| {
-            let width = w.parse::<i64>().ok()?;
-            let height = h.parse::<i64>().ok()?;
-            Some((width, height))
-        })
-        .ok_or_else(|| {
-            error!("Invalid image size format");
-            StatusCode::BAD_REQUEST
-        })?;
-
-    // n is the number of images to generate
-    let n = body_json
-        .get(IMAGE_N)
-        .and_then(|v| v.as_u64())
-        .ok_or_else(|| {
-            error!("Invalid or missing image count (n)");
-            StatusCode::BAD_REQUEST
-        })? as i64;
-
-    // Calculate total pixels
-    Ok(width * height * n)
+            .ok_or_else(|| {
+                error!("Invalid image size format");
+                StatusCode::BAD_REQUEST
+            })?;
+
+        // n is the number of images to generate
+        let n = body_json
+            .get(IMAGE_N)
+            .and_then(|v| v.as_u64())
+            .ok_or_else(|| {
+                error!("Invalid or missing image count (n)");
+                StatusCode::BAD_REQUEST
+            })? as i64;
+
+        // Calculate total pixels
+        Ok(width * height * n)
+    }
 }