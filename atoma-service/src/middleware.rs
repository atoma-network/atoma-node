--- conflicted
+++ resolved
@@ -634,20 +634,6 @@
             error!("Failed to send confidential compute request");
             StatusCode::INTERNAL_SERVER_ERROR
         })?;
-<<<<<<< HEAD
-    let ConfidentialComputeDecryptionResponse { plaintext } =
-        result_receiver.await.map_err(|_| {
-            error!("Failed to receive confidential compute response");
-            StatusCode::INTERNAL_SERVER_ERROR
-        })?;
-    let body = Body::from(plaintext);
-    req_parts.extensions.insert(
-        RequestMetadata::default()
-            .with_client_encryption_metadata(proxy_x25519_public_key_bytes, salt_bytes),
-    );
-    let req = Request::from_parts(req_parts, body);
-    Ok(next.run(req).await)
-=======
     let result = result_receiver.await.map_err(|_| {
         error!("Failed to receive confidential compute response");
         StatusCode::INTERNAL_SERVER_ERROR
@@ -655,6 +641,10 @@
     match result {
         Ok(ConfidentialComputeDecryptionResponse { plaintext }) => {
             let body = Body::from(plaintext);
+            req_parts.extensions.insert(
+                RequestMetadata::default()
+                    .with_client_encryption_metadata(proxy_x25519_public_key_bytes, salt_bytes),
+            );
             let req = Request::from_parts(req_parts, body);
             Ok(next.run(req).await)
         }
@@ -663,7 +653,6 @@
             Err(StatusCode::INTERNAL_SERVER_ERROR)
         }
     }
->>>>>>> d250133c
 }
 
 pub(crate) mod utils {
