<<<<<<< HEAD
=======
use std::sync::LazyLock;

>>>>>>> f019b7da
use opentelemetry::{
    global,
    metrics::{Counter, Histogram, Meter, UpDownCounter},
};
use std::sync::LazyLock;

// Add global metrics
static GLOBAL_METER: LazyLock<Meter> = LazyLock::new(|| global::meter("atoma-node"));

const LATENCY_HISTOGRAM_BUCKETS: [f64; 15] = [
    0.005, 0.01, 0.05, 0.1, 0.25, 0.5, 1.0, 2.0, 5.0, 10.0, 30.0, 60.0, 120.0, 300.0, 600.0,
];

/// Counter metric that tracks the total number of chat completion requests.
///
/// This metric counts the number of incoming requests for chat completions,
/// broken down by model type. This helps monitor usage patterns and load
/// across different models.
///
/// # Metric Details
/// - Name: `atoma_chat_completions_num_requests`
/// - Type: Counter
/// - Labels: `model`
/// - Unit: requests (count)
pub static CHAT_COMPLETIONS_NUM_REQUESTS: LazyLock<Counter<u64>> = LazyLock::new(|| {
    GLOBAL_METER
        .u64_counter("atoma_chat_completions_num_requests")
        .with_description("The number of incoming requests for chat completions tasks")
        .with_unit("s")
        .build()
});

/// Histogram metric that tracks the total time spent in the decoding phase of chat completions.
///
/// This metric measures the complete duration of the decoding phase for chat completions,
/// broken down by model type. The histogram buckets range from 100ms to 10 minutes to
/// capture both typical and extended decoding scenarios.
///
/// # Metric Details
/// - Name: `atoma_chat_completions_decoding_time`
/// - Type: Histogram
/// - Labels: `model`
/// - Unit: seconds
/// - Buckets: [0.005, 0.01, 0.05, 0.1, 0.25, 0.5, 1.0, 2.0, 5.0, 10.0, 30.0, 60.0, 120.0, 300.0, 600.0]
pub static CHAT_COMPLETIONS_DECODING_TIME: LazyLock<Histogram<f64>> = LazyLock::new(|| {
    GLOBAL_METER
        .f64_histogram("atoma_chat_completions_decoding_time")
        .with_description("Time taken for the complete decoding phase in seconds")
        .with_unit("s")
        .with_boundaries(LATENCY_HISTOGRAM_BUCKETS.to_vec())
        .build()
});

/// Counter metric that tracks the total number of input tokens processed in chat completions.
///
/// This metric counts the cumulative number of tokens in the input prompts,
/// broken down by model type. This helps monitor token usage and costs
/// across different models and client applications.
///
/// # Metric Details
/// - Name: `atoma_chat_completions_input_tokens_metrics`
/// - Type: Counter
/// - Labels:
///   - `model`: The model used for completion
/// - Unit: tokens (count)
pub static CHAT_COMPLETIONS_INPUT_TOKENS_METRICS: LazyLock<Counter<u64>> = LazyLock::new(|| {
    GLOBAL_METER
        .u64_counter("atoma_chat_completions_input_tokens_metrics")
        .with_description("Total number of input tokens processed")
        .with_unit("tokens")
        .build()
});

/// Histogram metric that tracks the time taken between each token generation phase in chat completions.
///
/// This metric measures the time taken between each token generation phase,
/// broken down by model type. The histogram buckets range from 0.1ms to 30 seconds to
/// capture both very fast and slow intra-token generation scenarios.
///
/// # Metric Details
/// - Name: `atoma_chat_completions_intra_token_generation_time`
/// - Type: Histogram
/// - Labels: `model`
/// - Unit: seconds
/// - Buckets: [0.005, 0.01, 0.05, 0.1, 0.25, 0.5, 1.0, 2.0, 5.0, 10.0, 30.0, 60.0, 120.0, 300.0, 600.0]
pub static CHAT_COMPLETIONS_INTER_TOKEN_GENERATION_TIME: LazyLock<Histogram<f64>> =
    LazyLock::new(|| {
        GLOBAL_METER
            .f64_histogram("atoma_chat_completions_intra_token_generation_time")
            .with_description("Time taken to stream between each token generation phase in seconds")
            .with_unit("s")
            .with_boundaries(LATENCY_HISTOGRAM_BUCKETS.to_vec())
            .build()
    });

/// Histogram metric that tracks the time until the first token is generated in chat completions.
///
/// This metric measures the initial latency before token generation begins,
/// broken down by model type. The histogram buckets range from 0.1ms to 30 seconds to
/// capture both very fast and slow initial response times.
///
/// # Metric Details
/// - Name: `atoma_chat_completions_time_to_first_token`
/// - Type: Histogram
/// - Labels: `model`
/// - Unit: seconds
/// - Buckets: [[0.005, 0.01, 0.05, 0.1, 0.25, 0.5, 1.0, 2.0, 5.0, 10.0, 30.0, 60.0, 120.0, 300.0, 600.0]
pub static CHAT_COMPLETIONS_TIME_TO_FIRST_TOKEN: LazyLock<Histogram<f64>> = LazyLock::new(|| {
    GLOBAL_METER
        .f64_histogram("atoma_chat_completions_time_to_first_token")
        .with_description("Time taken until first token is generated in seconds")
        .with_unit("s")
        .with_boundaries(LATENCY_HISTOGRAM_BUCKETS.to_vec())
        .build()
});

/// Counter metric that tracks the total number of output tokens generated in chat completions.
///
/// This metric counts the cumulative number of tokens generated in the completions,
/// broken down by model type. This helps monitor token usage and costs
/// across different models and client applications.
///
/// # Metric Details
/// - Name: `atoma_chat_completions_output_tokens_metrics`
/// - Type: Counter
/// - Labels:
///   - `model`: The model used for completion
/// - Unit: tokens (count)
pub static CHAT_COMPLETIONS_OUTPUT_TOKENS_METRICS: LazyLock<Counter<u64>> = LazyLock::new(|| {
    GLOBAL_METER
        .u64_counter("atoma_chat_completions_output_tokens_metrics")
        .with_description("Total number of output tokens processed")
        .with_unit("tokens")
        .build()
});

/// Counter metric that tracks the total number of image generation requests.
///
/// This metric counts the number of incoming requests for image generations,
/// broken down by model type. This helps monitor usage patterns and load
/// across different image generation models.
///
/// # Metric Details
/// - Name: `atoma_image_gen_num_requests`
/// - Type: Counter
/// - Labels: `model`
/// - Unit: requests (count)
pub static IMAGE_GEN_NUM_REQUESTS: LazyLock<Counter<u64>> = LazyLock::new(|| {
    GLOBAL_METER
        .u64_counter("atoma_image_gen_num_requests")
        .with_description("The number of incoming requests for image generation tasks")
        .with_unit("requests")
        .build()
});

/// Counter metric that tracks the total number of text embedding requests.
///
/// This metric counts the number of incoming requests for text embeddings,
/// broken down by model type. This helps monitor usage patterns and load
/// across different embedding models.
///
/// # Metric Details
/// - Name: `atoma_text_embs_num_requests`
/// - Type: Counter
/// - Labels: `model`
/// - Unit: requests (count)
pub static TEXT_EMBEDDINGS_NUM_REQUESTS: LazyLock<Counter<u64>> = LazyLock::new(|| {
    GLOBAL_METER
        .u64_counter("atoma_text_embs_num_requests")
        .with_description("The number of incoming requests for text embeddings tasks")
        .with_unit("requests")
        .build()
});

/// Histogram metric that tracks the latency of chat completion token generation.
///
/// This metric measures the time taken to generate each token during chat completions,
/// broken down by model type. The histogram buckets range from 10ms to 10 minutes to
/// capture both fast and slow token generation scenarios.
///
/// # Metric Details
/// - Name: `atoma_chat_completions_token_latency`
/// - Type: Histogram
/// - Labels: `model`
/// - Labels: `privacy_level`
/// - Unit: seconds
/// - Buckets: [0.005, 0.01, 0.05, 0.1, 0.25, 0.5, 1.0, 2.0, 5.0, 10.0, 30.0, 60.0, 120.0, 300.0, 600.0]
pub static CHAT_COMPLETIONS_LATENCY_METRICS: LazyLock<Histogram<f64>> = LazyLock::new(|| {
    GLOBAL_METER
        .f64_histogram("atoma_chat_completions_token_latency")
        .with_description("The latency of chat completion generation in seconds")
        .with_unit("s")
        .with_boundaries(LATENCY_HISTOGRAM_BUCKETS.to_vec())
        .build()
});

/// Histogram metric that tracks the latency of chat completion streaming token generation.
///
/// This metric measures the time taken to generate each token during chat completions,
/// broken down by model type. The histogram buckets range from 10ms to 10 minutes to
/// capture both fast and slow token generation scenarios.
///
/// # Metric Details
/// - Name: `atoma_chat_completions_token_latency`
/// - Type: Histogram
/// - Labels: `model`
/// - Labels: `privacy_level`
/// - Unit: seconds
/// - Buckets: [0.005, 0.01, 0.05, 0.1, 0.25, 0.5, 1.0, 2.0, 5.0, 10.0, 30.0, 60.0, 120.0, 300.0, 600.0]
pub static CHAT_COMPLETIONS_STREAMING_LATENCY_METRICS: LazyLock<Histogram<f64>> =
    LazyLock::new(|| {
        GLOBAL_METER
            .f64_histogram("atoma_chat_completions_token_latency")
            .with_description("The latency of chat completion generation in seconds")
            .with_unit("s")
            .with_boundaries(LATENCY_HISTOGRAM_BUCKETS.to_vec())
            .build()
    });

/// Histogram metric that tracks the latency of image generation requests.
///
/// This metric measures the time taken to generate images, broken down by model type.
/// The histogram buckets range from 1ms to 10 minutes to capture both fast and slow
/// generation scenarios.
///
/// # Metric Details
/// - Name: `atoma_image_generation_latency`
/// - Type: Histogram
/// - Labels: `model`
/// - Labels: `privacy_level`
/// - Unit: seconds
/// - Buckets: [0.005, 0.01, 0.05, 0.1, 0.25, 0.5, 1.0, 2.0, 5.0, 10.0, 30.0, 60.0, 120.0, 300.0, 600.0]
pub static IMAGE_GEN_LATENCY_METRICS: LazyLock<Histogram<f64>> = LazyLock::new(|| {
    GLOBAL_METER
        .f64_histogram("atoma_image_generation_latency")
        .with_description("The latency of image generation in seconds")
        .with_unit("s")
        .with_boundaries(LATENCY_HISTOGRAM_BUCKETS.to_vec())
        .build()
});

/// Histogram metric that tracks the latency of text embedding requests.
///
/// This metric measures the time taken to generate text embeddings, broken down by model type.
/// The histogram buckets range from 1ms to 10 minutes to capture both fast and slow
/// embedding generation scenarios.
///
/// # Metric Details
/// - Name: `atoma_text_embeddings_latency`
/// - Type: Histogram
/// - Labels: `model`
/// - Labels: `privacy_level`
/// - Unit: seconds
/// - Buckets: [0.005, 0.01, 0.05, 0.1, 0.25, 0.5, 1.0, 2.0, 5.0, 10.0, 30.0, 60.0, 120.0, 300.0, 600.0]
pub static TEXT_EMBEDDINGS_LATENCY_METRICS: LazyLock<Histogram<f64>> = LazyLock::new(|| {
    GLOBAL_METER
        .f64_histogram("atoma_text_embeddings_latency")
        .with_description("The latency of text embeddings in seconds")
        .with_unit("s")
        .with_boundaries(LATENCY_HISTOGRAM_BUCKETS.to_vec())
        .build()
});

/// Counter metric that tracks the total number of tokens processed in chat completions.
///
/// This metric counts the cumulative number of tokens in the input prompts,
/// broken down by model type. This helps monitor token usage and costs
/// across different models and client applications.
///
/// # Metric Details
/// - Name: `atoma_chat_completions_input_tokens_metrics`
/// - Type: Counter
/// - Labels:
///   - `model`: The model used for completion
/// - Unit: tokens (count)
pub static CHAT_COMPLETIONS_ESTIMATED_TOTAL_TOKENS: LazyLock<UpDownCounter<i64>> =
    LazyLock::new(|| {
        GLOBAL_METER
            .i64_up_down_counter("atoma_chat_completions_estimated_total_tokens")
            .with_description("The estimated total number of tokens processed")
            .with_unit("tokens")
            .build()
    });

/// Counter metrics that tracks the total number of successfully completed requests (including chat completions, image generation, and text embeddings)
///
/// # Metric Details
/// - Name: `atoma_total_completed_requests`
/// - Type: Counter
/// - Labels: `model`
/// - Unit: requests (count)
pub static TOTAL_COMPLETED_REQUESTS: LazyLock<Counter<u64>> = LazyLock::new(|| {
    GLOBAL_METER
        .u64_counter("atoma_total_completed_requests")
        .with_description("Total number of successfully completed requests")
        .with_unit("requests")
        .build()
});

/// Counter metric that tracks the total number of failed requests (including chat completions, image generation, and text embeddings)
///
/// # Metric Details
/// - Name: `atoma_total_failed_requests`
/// - Type: Counter
/// - Labels: `model`
/// - Unit: requests (count)
pub static TOTAL_FAILED_REQUESTS: LazyLock<Counter<u64>> = LazyLock::new(|| {
    GLOBAL_METER
        .u64_counter("atoma_total_failed_requests")
        .with_description("Total number of failed requests")
        .with_unit("requests")
        .build()
});

/// Counter metric that tracks the total number of failed chat requests.
///
/// # Metric Details
/// - Name: `atoma_total_failed_chat_requests`
/// - Type: Counter
/// - Labels: `model`
/// - Unit: requests (count)
pub static TOTAL_FAILED_CHAT_REQUESTS: LazyLock<Counter<u64>> = LazyLock::new(|| {
    GLOBAL_METER
        .u64_counter("atoma_total_failed_chat_requests")
        .with_description("Total number of failed chat requests")
        .with_unit("requests")
        .build()
});

/// Counter metric that tracks the total number of confidential chat requests.
///
/// # Metric Details
/// - Name: `atoma_total_confidential_chat_requests`
/// - Type: Counter
/// - Labels: `model`
/// - Unit: requests (count)
pub static CHAT_COMPLETIONS_CONFIDENTIAL_NUM_REQUESTS: LazyLock<Counter<u64>> =
    LazyLock::new(|| {
        GLOBAL_METER
            .u64_counter("atoma_total_confidential_chat_requests")
            .with_description("Total number of confidential chat requests")
            .with_unit("requests")
            .build()
    });

/// Counter metric that tracks the total number of failed confidential chat requests.
///
/// # Metric Details
/// - Name: `atoma_total_failed_confidential_chat_requests`
/// - Type: Counter
/// - Labels: `model`
/// - Unit: requests (count)
pub static TOTAL_FAILED_CHAT_CONFIDENTIAL_REQUESTS: LazyLock<Counter<u64>> = LazyLock::new(|| {
    GLOBAL_METER
        .u64_counter("atoma_total_failed_confidential_chat_requests")
        .with_description("Total number of failed confidential chat requests")
        .with_unit("requests")
        .build()
});

/// Counter metric that tracks the total number of failed image generation requests.
///
/// # Metric Details
/// - Name: `atoma_total_failed_image_generation_requests`
/// - Type: Counter
/// - Labels: `model`
/// - Unit: requests (count)
pub static TOTAL_FAILED_IMAGE_GENERATION_REQUESTS: LazyLock<Counter<u64>> = LazyLock::new(|| {
    GLOBAL_METER
        .u64_counter("atoma_total_failed_image_generation_requests")
        .with_description("Total number of failed image generation requests")
        .with_unit("requests")
        .build()
});

/// Counter metric that tracks the total number of failed image generation confidential requests.
///
/// # Metric Details
/// - Name: `atoma_total_failed_image_confidential_generation_requests`
/// - Type: Counter
/// - Labels: `model`
/// - Unit: requests (count)
pub static TOTAL_FAILED_IMAGE_CONFIDENTIAL_GENERATION_REQUESTS: LazyLock<Counter<u64>> =
    LazyLock::new(|| {
        GLOBAL_METER
            .u64_counter("atoma_total_failed_image_confidential_generation_requests")
            .with_description("Total number of failed image generation confidential requests")
            .with_unit("requests")
            .build()
    });

/// Counter metric that tracks the total number of image generation confidential requests.
///
/// # Metric Details
/// - Name: `atoma_image_generation_confidential_num_requests`
/// - Type: Counter
/// - Labels: `model`
/// - Unit: requests (count)
pub static IMAGE_GEN_CONFIDENTIAL_NUM_REQUESTS: LazyLock<Counter<u64>> = LazyLock::new(|| {
    GLOBAL_METER
        .u64_counter("atoma_image_generation_confidential_num_requests")
        .with_description("Total number of image generation confidential requests")
        .with_unit("requests")
        .build()
});

/// Counter metric that tracks the total number of failed text embedding requests.
///
/// # Metric Details
/// - Name: `atoma_total_failed_text_embedding_requests`
/// - Type: Counter
/// - Labels: `model`
/// - Unit: requests (count)
pub static TOTAL_FAILED_TEXT_EMBEDDING_REQUESTS: LazyLock<Counter<u64>> = LazyLock::new(|| {
    GLOBAL_METER
        .u64_counter("atoma_total_failed_text_embedding_requests")
        .with_description("Total number of failed text embedding requests")
        .with_unit("requests")
        .build()
});

/// Counter metric that tracks the total number of text embedding confidential requests.
///
/// # Metric Details
/// - Name: `atoma_text_embeddings_confidential_num_requests`
/// - Type: Counter
/// - Labels: `model`
/// - Unit: requests (count)
pub static TEXT_EMBEDDINGS_CONFIDENTIAL_NUM_REQUESTS: LazyLock<Counter<u64>> =
    LazyLock::new(|| {
        GLOBAL_METER
            .u64_counter("atoma_text_embeddings_confidential_num_requests")
            .with_description("Total number of text embedding confidential requests")
            .with_unit("requests")
            .build()
    });

/// Counter metric that tracks the total number of failed text embedding confidential requests.
///
/// # Metric Details
/// - Name: `atoma_total_failed_text_embedding_confidential_requests`
/// - Type: Counter
/// - Labels: `model`
/// - Unit: requests (count)
pub static TOTAL_FAILED_TEXT_EMBEDDING_CONFIDENTIAL_REQUESTS: LazyLock<Counter<u64>> =
    LazyLock::new(|| {
        GLOBAL_METER
            .u64_counter("atoma_total_failed_text_embedding_confidential_requests")
            .with_description("Total number of failed text embedding confidential requests")
            .with_unit("requests")
            .build()
    });

/// Counter metric that tracks successful verify_stack_permissions middleware time.
///
/// This metric measures the time taken by verify_stack_permissions middleware to process requests,
/// broken down by model type. The histogram buckets range from 0.1ms to 30 seconds to
/// capture both very fast and slow verify_stack_permissions middleware processing scenarios.
///
/// # Metric Details
/// - Name: `atoma_verify_stack_permissions_middleware_time`
/// - Type: Histogram
/// - Labels: `model`
/// - Labels: `privacy_level`
/// - Unit: seconds
pub static VERIFY_STACK_PERMISSIONS_MIDDLEWARE_SUCCESSFUL_TIME: LazyLock<Histogram<f64>> =
    LazyLock::new(|| {
        GLOBAL_METER
            .f64_histogram("atoma_verify_stack_permissions_middleware_successful_time")
            .with_description(
                "Time taken by verify_stack_permissions middleware to process requests in seconds",
            )
            .with_unit("s")
            .with_boundaries(LATENCY_HISTOGRAM_BUCKETS.to_vec())
            .build()
    });

/// Counter metric that tracks successful confidential_compute_middleware middleware time.
///
/// This metric measures the time taken by confidential_compute_middleware middleware to process requests,
/// broken down by model type. The histogram buckets range from 0.1ms to 30 seconds to
/// capture both very fast and slow confidential_compute_middleware middleware processing scenarios.
///
/// # Metric Details
/// - Name: `atoma_confidential_compute_middleware_middleware_time`
/// - Type: Histogram
/// - Labels: `model`
/// - Labels: `privacy_level`
/// - Unit: seconds
pub static CONFIDENTIAL_COMPUTE_MIDDLEWARE_SUCCESSFUL_TIME: LazyLock<Histogram<f64>> =
    LazyLock::new(|| {
        GLOBAL_METER
            .f64_histogram("atoma_confidential_compute_middleware_successful_time")
            .with_description(
                "Time taken by confidential_compute_middleware middleware to process requests in seconds",
            )
            .with_unit("s")
            .with_boundaries(LATENCY_HISTOGRAM_BUCKETS.to_vec())
            .build()
    });

/// Counter metric that tracks successful signature_verification_middleware middleware time.
///
/// This metric measures the time taken by signature_verification_middleware middleware to process requests,
/// broken down by model type. The histogram buckets range from 0.1ms to 30 seconds to
/// capture both very fast and slow signature_verification_middleware middleware processing scenarios.
///
/// # Metric Details
/// - Name: `atoma_signature_verification_middleware_middleware_time`
/// - Type: Histogram
/// - Labels: `model`
/// - Labels: `privacy_level`
/// - Unit: seconds
pub static SIGNATURE_VERIFICATION_MIDDLEWARE_SUCCESSFUL_TIME: LazyLock<Histogram<f64>> =
    LazyLock::new(|| {
        GLOBAL_METER
        .f64_histogram("atoma_signature_verification_middleware_successful_time")
        .with_description(
            "Time taken by signature_verification_middleware middleware to process requests in seconds",
        )
        .with_unit("s")
        .with_boundaries(LATENCY_HISTOGRAM_BUCKETS.to_vec())
        .build()
    });<|MERGE_RESOLUTION|>--- conflicted
+++ resolved
@@ -1,13 +1,9 @@
-<<<<<<< HEAD
-=======
 use std::sync::LazyLock;
 
->>>>>>> f019b7da
 use opentelemetry::{
     global,
     metrics::{Counter, Histogram, Meter, UpDownCounter},
 };
-use std::sync::LazyLock;
 
 // Add global metrics
 static GLOBAL_METER: LazyLock<Meter> = LazyLock::new(|| global::meter("atoma-node"));
