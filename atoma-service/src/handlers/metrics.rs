--- conflicted
+++ resolved
@@ -1,8 +1,3 @@
-<<<<<<< HEAD
-=======
-use std::sync::LazyLock;
-
->>>>>>> d9876770
 use opentelemetry::{
     global,
     metrics::{Counter, Histogram, Meter, UpDownCounter},
